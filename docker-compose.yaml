version: '3.7'

# See run instructions in accompanying Dockerfile
services:

  usaspending-db:
    container_name: usaspending-db
    image: postgres:10.6-alpine
    volumes:
      - type: bind
        source: ${POSTGRES_CLUSTER_DIR}
        target: /var/lib/postgresql/data
    restart: on-failure:3 # Will attempt to start the db 3 times
    ports:
      - ${POSTGRES_PORT}:5432
    environment:
      POSTGRES_USER: ${POSTGRES_USER}
      POSTGRES_PASSWORD: ${POSTGRES_PASSWORD}
      POSTGRES_DB: data_store_api

  usaspending-db-migrate:
    build: .
    volumes:
     - .:/dockermount
    command: /bin/sh -c "python -u manage.py migrate"
    environment:
      DATABASE_URL: postgres://${POSTGRES_USER}:${POSTGRES_PASSWORD}@${POSTGRES_HOST}:${POSTGRES_PORT}/data_store_api

  usaspending-db-sql:
    build: .
    volumes:
     - .:/dockermount
    command: >
      /bin/sh -c "mkdir $$MATVIEW_SQL_DIR | true &&
      python -u usaspending_api/database_scripts/matview_generator/matview_sql_generator.py --dest=$$MATVIEW_SQL_DIR"
    environment:
      MATVIEW_SQL_DIR: ${MATVIEW_SQL_DIR}

  usaspending-ref-data:
    build: .
    volumes:
     - .:/dockermount
    command: >
      /bin/sh -c "python -u manage.py load_reference_data"
    environment:
      DATABASE_URL: postgres://${POSTGRES_USER}:${POSTGRES_PASSWORD}@${POSTGRES_HOST}:${POSTGRES_PORT}/data_store_api

  usaspending-db-init:
    image: postgres:10.6-alpine
    volumes:
     - .:/dockermount
    command: >
      /bin/sh -c "cd /dockermount &&
      psql $$DATABASE_URL -c 'CREATE ROLE readonly' || true &&
      psql $$DATABASE_URL -f usaspending_api/database_scripts/matviews/functions_and_enums.sql &&
      cat $$MATVIEW_SQL_DIR/*.sql | psql $$DATABASE_URL -f -"
    environment:
      MATVIEW_SQL_DIR: ${MATVIEW_SQL_DIR}
      DATABASE_URL: postgres://${POSTGRES_USER}:${POSTGRES_PASSWORD}@${POSTGRES_HOST}:${POSTGRES_PORT}/data_store_api

  usaspending-api:
    build: .
    volumes:
      - .:/dockermount
    ports:
      - 8000:8000
    command: /bin/sh -c "python -u manage.py runserver 0.0.0.0:8000"
    environment:
      DATABASE_URL: postgres://${POSTGRES_USER}:${POSTGRES_PASSWORD}@${POSTGRES_HOST}:${POSTGRES_PORT}/data_store_api
<<<<<<< HEAD
      ES_HOSTNAME: ${ES_HOSTNAME}

  usaspending-es:
    image: docker.elastic.co/elasticsearch/elasticsearch:6.2.4
    environment:
    - cluster.name=usaspending
    - network.host=0.0.0.0
    - bootstrap.memory_lock=true
    - "ES_JAVA_OPTS=-Xms1536m -Xmx1536m"
    - "discovery.zen.ping.unicast.hosts=usaspending-es"
    - discovery.zen.minimum_master_nodes=1
    ulimits:
      memlock:
        soft: -1
        hard: -1
    volumes:
    - type: bind
      source: ${ES_CLUSTER_DIR}
      target: /usr/share/elasticsearch/data
    ports:
    - 9200:9200
=======
      DOWNLOAD_DATABASE_URL: postgres://${POSTGRES_USER}:${POSTGRES_PASSWORD}@${POSTGRES_HOST}:${POSTGRES_PORT}/data_store_api
>>>>>>> 2664e878
<|MERGE_RESOLUTION|>--- conflicted
+++ resolved
@@ -67,7 +67,7 @@
     command: /bin/sh -c "python -u manage.py runserver 0.0.0.0:8000"
     environment:
       DATABASE_URL: postgres://${POSTGRES_USER}:${POSTGRES_PASSWORD}@${POSTGRES_HOST}:${POSTGRES_PORT}/data_store_api
-<<<<<<< HEAD
+      DOWNLOAD_DATABASE_URL: postgres://${POSTGRES_USER}:${POSTGRES_PASSWORD}@${POSTGRES_HOST}:${POSTGRES_PORT}/data_store_api
       ES_HOSTNAME: ${ES_HOSTNAME}
 
   usaspending-es:
@@ -88,7 +88,4 @@
       source: ${ES_CLUSTER_DIR}
       target: /usr/share/elasticsearch/data
     ports:
-    - 9200:9200
-=======
-      DOWNLOAD_DATABASE_URL: postgres://${POSTGRES_USER}:${POSTGRES_PASSWORD}@${POSTGRES_HOST}:${POSTGRES_PORT}/data_store_api
->>>>>>> 2664e878
+    - 9200:9200