--- conflicted
+++ resolved
@@ -11,36 +11,23 @@
 Ensure the following dependencies are installed and working prior to continuing:
 
 ### Requirements
-<<<<<<< HEAD
 - [`Docker`](https://docs.docker.com/install/) which will handle the other application dependencies.
-=======
-You can install and run all USAspending components with just [Docker](https://docs.docker.com/install/) and [Docker Compose](https://docs.docker.com/compose/). To develop, you will require:
-- [`python3`](https://docs.python-guide.org/starting/installation/#python-3-installation-guides)
-- [`pyenv`](https://github.com/pyenv/pyenv/#installation) using Python 3.5.x
-  - _NOTE: Read full install docs. `brew install` needs to be followed by additional steps to modify and source your `~/.bash_profile`_  
-- [`PostgreSQL`](https://www.postgresql.org/download/) 10.x (with a dedicated `data_store_api` database)
-- [`direnv`](https://github.com/direnv/direnv#install)
-  - For Mac OS, be sure to put the hook in your `~/.bash_profile`, not `~/.bashrc`
->>>>>>> fcbc2ad6
 - `Bash` or another Unix Shell equivalent
-  - Bash is available on Windows as [Windows Subsystem for Linux](https://docs.microsoft.com/en-us/windows/wsl/install-win10)
+    - Bash is available on Windows as [Windows Subsystem for Linux](https://docs.microsoft.com/en-us/windows/wsl/install-win10)
 - [`Git`](https://git-scm.com/downloads)
 
 #### If not using Docker:
 > Using Docker is recommended since it provides a clean environment. Setting up your own local environment requires some technical abilities and experience with modern software tools.
 
 - Command line package manager
-  - Windows' WSL bash uses `apt-get`
-<<<<<<< HEAD
-  - OSX users will use [`Homebrew`](https://brew.sh/)
-  - Linux users already know their package manager (yum, apt, pacman, etc.)
+    - Windows' WSL bash uses `apt-get`
+    - MacOS users will use [`Homebrew`](https://brew.sh/)
+    - Linux users already know their package manager (yum, apt, pacman, etc.)
 - [`PostgreSQL`](https://www.postgresql.org/download/) version 10.x (with a dedicated `data_store_api` database)
 - [`Elasticsearch`](https://www.elastic.co/downloads/elasticsearch) version 6.3
 - Python 3.7 environment
   - Highly recommended to use a virtual environment. There are various tools and associated instructions depending on preferences
-=======
-  - Mac OS users will use [`Homebrew`](https://brew.sh/)
->>>>>>> fcbc2ad6
+
 
 ### Cloning the Repository
 Now, navigate to the base file directory where you will store the USAspending repositories
@@ -58,7 +45,7 @@
 
 #### Option 1: Using a Locally Hosted Postgres Database
 Create a Local postgres database called 'data_store_api' and either create a new username and password for the database or use all the defaults. For help, consult:
- - [Postgres Setup Help](https://medium.com/coding-blocks/creating-user-database-and-adding-access-on-postgresql-8bfcd2f4a91e)
+- [Postgres Setup Help](https://medium.com/coding-blocks/creating-user-database-and-adding-access-on-postgresql-8bfcd2f4a91e)
 
 Make sure to grant whatever user you created for the data_store api database superuser permissions or some scripts will not work:
 
@@ -66,7 +53,7 @@
 
 #### Option 2: Using the Docker Compose Postgres Database
 See below for basic setup instructions. For help with Docker Compose:
- - [Docker Compose](https://docs.docker.com/compose/)
+- [Docker Compose](https://docs.docker.com/compose/)
 
 
 ##### Database Setup and Initialization with Docker Compose
@@ -75,13 +62,13 @@
 
 - **If you run a local database**, set `POSTGRES_HOST` in `.env` to `host.docker.internal`. `POSTGRES_PORT` should be changed if it isn't 5432.
 
-	- `docker-compose up usaspending-db` will create and run a Postgres database in the `POSTGRES_CLUSTER_DIR` specified in the `.env` configuration file. We recommend using a folder *outside* of the usaspending-api project directory so it does not get copied to other containers in subsequent steps.
+    - `docker-compose up usaspending-db` will create and run a Postgres database in the `POSTGRES_CLUSTER_DIR` specified in the `.env` configuration file. We recommend using a folder *outside* of the usaspending-api project directory so it does not get copied to other containers in subsequent steps.
 
-	- `docker-compose run usaspending-manage python3 -u manage.py migrate` will run Django migrations: [https://docs.djangoproject.com/en/2.2/topics/migrations/](https://docs.djangoproject.com/en/2.2/topics/migrations/).
+    - `docker-compose run usaspending-manage python3 -u manage.py migrate` will run Django migrations: [https://docs.djangoproject.com/en/2.2/topics/migrations/](https://docs.djangoproject.com/en/2.2/topics/migrations/).
 
-	- `docker-compose run usaspending-manage python3 -u manage.py load_reference_data` will load essential reference data (agencies, program activity codes, CFDA program data, country codes, and others).
+    - `docker-compose run usaspending-manage python3 -u manage.py load_reference_data` will load essential reference data (agencies, program activity codes, CFDA program data, country codes, and others).
 
-	- `docker-compose run usaspending-manage python3 -u manage.py matview_runner --dependencies`  will provision the materialized views which are required by certain API endpoints.
+    - `docker-compose run usaspending-manage python3 -u manage.py matview_runner --dependencies`  will provision the materialized views which are required by certain API endpoints.
 
 ##### Manual Database Setup
 - `docker-compose.yaml` contains the shell commands necessary to set up the database manually, if you prefer to have a more custom environment.
@@ -145,7 +132,7 @@
 
 Your prompt should then look as below to show you are _in_ the virtual environment named `usaspending-api` (_to exit that virtual environment, simply type `deactivate` at the prompt_).
 
-    (usaspending-api) $ 
+    (usaspending-api) $
 
 [`pip`](https://pip.pypa.io/en/stable/installing/) `install` application dependencies
 
@@ -172,12 +159,12 @@
 1. Ensure you have [`Docker`](https://docs.docker.com/install/) installed and running on your machine
 1. Ensure the `Broker` source code is checked out alongside this repo at `../data-act-broker-backend`
 1. Ensure you have the `DATA_BROKER_DATABASE_URL` environment variable set, and pointing to a live PostgreSQL server (no database required)
-1. Ensure you have built the `Broker` backend Docker image by running: 
+1. Ensure you have built the `Broker` backend Docker image by running:
 
 ```shell
     (usaspending-api) $ docker build -t dataact-broker-backend ../data-act-broker-backend
 ```
-    
+
 _NOTE: Broker source code should be re-fetched and image rebuilt to ensure latest integration is tested_
 
 Re-running the test suite using `pytest -rs` with these dependencies satisfied should yield no more skips of the broker integration tests.
