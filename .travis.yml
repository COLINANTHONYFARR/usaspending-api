--- conflicted
+++ resolved
@@ -7,21 +7,6 @@
 python:
   - '3.7'
 
-<<<<<<< HEAD
-services:
-  # NOTE: This is restarted on port 5432
-  - postgresql
-  # NOTE: This is added, but re-installed at a different version below
-  - elasticsearch
-
-addons:
-  postgresql: 13
-  apt:
-    update: true
-    packages:
-      - postgresql-13
-=======
->>>>>>> b93d056f
 env:
   global:
   - DEBIAN_FRONTEND=noninteractive
