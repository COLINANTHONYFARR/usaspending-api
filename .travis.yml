--- conflicted
+++ resolved
@@ -1,18 +1,14 @@
 language: python
 
 python:
-<<<<<<< HEAD
   - '3.5'
   - '3.7'
-=======
-  - "3.5"
->>>>>>> 6cd9caa5
 
 services:
   - postgresql
 
 addons:
-  postgresql: "10"
+  postgresql: '10'
   apt:
     packages:
     - postgresql-10
