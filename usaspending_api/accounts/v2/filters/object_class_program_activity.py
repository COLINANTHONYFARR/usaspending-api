import logging

from usaspending_api.accounts.helpers import start_and_end_dates_from_fyq
from usaspending_api.accounts.v2.filters.account_download_derivations import base_treasury_account_derivations
from usaspending_api.common.exceptions import InvalidParameterException
from usaspending_api.financial_activities.models import FinancialAccountsByProgramActivityObjectClass
from usaspending_api.references.models import ToptierAgency

logger = logging.getLogger(__name__)


def object_class_program_activity_filter(filters, account_level='treasury_account'):
    query_filters = {}

    # Filter by agency if necessary
    if filters.get('agency', False) and filters['agency'] != 'all':
        agency = ToptierAgency.objects.filter(toptier_agency_id=filters['agency']).first()
        if agency:
            query_filters['treasury_account__agency_id'] = agency.cgac_code
        else:
            raise InvalidParameterException('agency with that ID does not exist')

    # TODO: Filter by federal account
    # federal_account = filters.get('federal_account', False)
    # if federal_account:
    #     query_filters['treasury_account__federal_account__federal_account_code'] = federal_account

    # Filter by Fiscal Year and Quarter
    if filters.get('fy', False) and filters.get('quarter', False):
        start_date, end_date = start_and_end_dates_from_fyq(filters['fy'], filters['quarter'])
        query_filters['reporting_period_start'] = start_date
        query_filters['reporting_period_end'] = end_date
    else:
        raise InvalidParameterException('fy and quarter are required parameters')

<<<<<<< HEAD
    # Derive treasury_account_symbol, allocation_transfer_agency_name, agency_name, and federal_account_symbol
    ata_subquery = ToptierAgency.objects.filter(cgac_code=OuterRef('treasury_account__allocation_transfer_agency_id'))
    agency_name_subquery = ToptierAgency.objects.filter(cgac_code=OuterRef('treasury_account__agency_id'))
    queryset = FinancialAccountsByProgramActivityObjectClass.objects.annotate(
        treasury_account_symbol=Concat(
            'treasury_account__agency_id',
            Value('-'),
            Case(When(treasury_account__availability_type_code='X', then=Value('X')),
                 default=Concat('treasury_account__beginning_period_of_availability', Value('/'),
                                'treasury_account__ending_period_of_availability'),
                 output_field=CharField()),
            Value('-'),
            'treasury_account__main_account_code',
            Value('-'),
            'treasury_account__sub_account_code',
            output_field=CharField()),
        allocation_transfer_agency_name=Subquery(ata_subquery.values('name')[:1]),
        agency_name=Subquery(agency_name_subquery.values('name')[:1]),
        federal_account_symbol=Concat('treasury_account__federal_account__agency_identifier', Value('-'),
                                      'treasury_account__federal_account__main_account_code')
    )

    return queryset.filter(**query_filters)
=======
    # Retrieve base Account Download derived fields
    derived_fields = base_treasury_account_derivations('treasury_account')

    return FinancialAccountsByProgramActivityObjectClass.objects.annotate(**derived_fields).filter(**query_filters)
>>>>>>> 2e4f068b
<|MERGE_RESOLUTION|>--- conflicted
+++ resolved
@@ -33,33 +33,7 @@
     else:
         raise InvalidParameterException('fy and quarter are required parameters')
 
-<<<<<<< HEAD
-    # Derive treasury_account_symbol, allocation_transfer_agency_name, agency_name, and federal_account_symbol
-    ata_subquery = ToptierAgency.objects.filter(cgac_code=OuterRef('treasury_account__allocation_transfer_agency_id'))
-    agency_name_subquery = ToptierAgency.objects.filter(cgac_code=OuterRef('treasury_account__agency_id'))
-    queryset = FinancialAccountsByProgramActivityObjectClass.objects.annotate(
-        treasury_account_symbol=Concat(
-            'treasury_account__agency_id',
-            Value('-'),
-            Case(When(treasury_account__availability_type_code='X', then=Value('X')),
-                 default=Concat('treasury_account__beginning_period_of_availability', Value('/'),
-                                'treasury_account__ending_period_of_availability'),
-                 output_field=CharField()),
-            Value('-'),
-            'treasury_account__main_account_code',
-            Value('-'),
-            'treasury_account__sub_account_code',
-            output_field=CharField()),
-        allocation_transfer_agency_name=Subquery(ata_subquery.values('name')[:1]),
-        agency_name=Subquery(agency_name_subquery.values('name')[:1]),
-        federal_account_symbol=Concat('treasury_account__federal_account__agency_identifier', Value('-'),
-                                      'treasury_account__federal_account__main_account_code')
-    )
-
-    return queryset.filter(**query_filters)
-=======
     # Retrieve base Account Download derived fields
     derived_fields = base_treasury_account_derivations('treasury_account')
 
-    return FinancialAccountsByProgramActivityObjectClass.objects.annotate(**derived_fields).filter(**query_filters)
->>>>>>> 2e4f068b
+    return FinancialAccountsByProgramActivityObjectClass.objects.annotate(**derived_fields).filter(**query_filters)