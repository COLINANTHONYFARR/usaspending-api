import datetime
import logging

from django.db.models import Case, CharField, When

from usaspending_api.accounts.helpers import start_and_end_dates_from_fyq
from usaspending_api.accounts.v2.filters.account_download_derivations import base_treasury_account_derivations
from usaspending_api.awards.v2.lookups.lookups import contract_type_mapping
from usaspending_api.common.exceptions import InvalidParameterException
from usaspending_api.awards.models import FinancialAccountsByAwards
from usaspending_api.references.models import ToptierAgency

logger = logging.getLogger(__name__)


def award_financial_filter(filters, account_level='treasury_account'):
    query_filters = {}

    # Filter by agency if necessary
    if filters.get('agency', False) and filters['agency'] != 'all':
        agency = ToptierAgency.objects.filter(toptier_agency_id=filters['agency']).first()
        if agency:
            query_filters['treasury_account__agency_id'] = agency.cgac_code
        else:
            raise InvalidParameterException('agency with that ID does not exist')

    # TODO: Filter by federal account
    # federal_account = filters.get('federal_account', False)
    # if federal_account:
    #     query_filters['treasury_account__federal_account__federal_account_code'] = federal_account

    # Filter by Fiscal Year and Quarter
    if filters.get('fy', False) and filters.get('quarter', False):
        # For C files, we want all the data from Q1 through the quarter given in the filter
        filter_dates = start_and_end_dates_from_fyq(filters['fy'], filters['quarter'])
        query_filters['reporting_period_start__gte'] = datetime.date(filters['fy']-1, 10, 1)
        query_filters['reporting_period_end__lte'] = filter_dates[1]
    else:
        raise InvalidParameterException('fy and quarter are required parameters')

    # Retrieve base Account Download derived fields and add recipient_parent_name
    derived_fields = base_treasury_account_derivations('treasury_account')
    derived_fields['recipient_parent_name'] = Case(
        When(award__latest_transaction__type__in=list(contract_type_mapping.keys()),
             then='award__latest_transaction__contract_data__ultimate_parent_legal_enti'),
        default='award__latest_transaction__assistance_data__ultimate_parent_legal_enti',
        output_field=CharField())

<<<<<<< HEAD
    # Derive treasury_account_symbol, allocation_transfer_agency_name, agency_name, federal_account_symbol,
    # and recipient_parent_name
    ata_subquery = ToptierAgency.objects.filter(cgac_code=OuterRef('treasury_account__allocation_transfer_agency_id'))
    agency_name_subquery = ToptierAgency.objects.filter(cgac_code=OuterRef('treasury_account__agency_id'))
    queryset = queryset.annotate(
        treasury_account_symbol=Concat(
            'treasury_account__agency_id',
            Value('-'),
            Case(When(treasury_account__availability_type_code='X', then=Value('X')),
                 default=Concat('treasury_account__beginning_period_of_availability', Value('/'),
                                'treasury_account__ending_period_of_availability'),
                 output_field=CharField()),
            Value('-'),
            'treasury_account__main_account_code',
            Value('-'),
            'treasury_account__sub_account_code',
            output_field=CharField()),
        allocation_transfer_agency_name=Subquery(ata_subquery.values('name')[:1]),
        agency_name=Subquery(agency_name_subquery.values('name')[:1]),
        federal_account_symbol=Concat('treasury_account__federal_account__agency_identifier', Value('-'),
                                      'treasury_account__federal_account__main_account_code'),
        recipient_parent_name=Case(
            When(award__latest_transaction__type__in=list(contract_type_mapping.keys()),
                 then='award__latest_transaction__contract_data__ultimate_parent_legal_enti'),
            default='award__latest_transaction__assistance_data__ultimate_parent_legal_enti',
            output_field=CharField()))

    return queryset.filter(**query_filters)
=======
    return FinancialAccountsByAwards.objects.annotate(**derived_fields).filter(**query_filters)
>>>>>>> 2e4f068b
<|MERGE_RESOLUTION|>--- conflicted
+++ resolved
@@ -46,35 +46,4 @@
         default='award__latest_transaction__assistance_data__ultimate_parent_legal_enti',
         output_field=CharField())
 
-<<<<<<< HEAD
-    # Derive treasury_account_symbol, allocation_transfer_agency_name, agency_name, federal_account_symbol,
-    # and recipient_parent_name
-    ata_subquery = ToptierAgency.objects.filter(cgac_code=OuterRef('treasury_account__allocation_transfer_agency_id'))
-    agency_name_subquery = ToptierAgency.objects.filter(cgac_code=OuterRef('treasury_account__agency_id'))
-    queryset = queryset.annotate(
-        treasury_account_symbol=Concat(
-            'treasury_account__agency_id',
-            Value('-'),
-            Case(When(treasury_account__availability_type_code='X', then=Value('X')),
-                 default=Concat('treasury_account__beginning_period_of_availability', Value('/'),
-                                'treasury_account__ending_period_of_availability'),
-                 output_field=CharField()),
-            Value('-'),
-            'treasury_account__main_account_code',
-            Value('-'),
-            'treasury_account__sub_account_code',
-            output_field=CharField()),
-        allocation_transfer_agency_name=Subquery(ata_subquery.values('name')[:1]),
-        agency_name=Subquery(agency_name_subquery.values('name')[:1]),
-        federal_account_symbol=Concat('treasury_account__federal_account__agency_identifier', Value('-'),
-                                      'treasury_account__federal_account__main_account_code'),
-        recipient_parent_name=Case(
-            When(award__latest_transaction__type__in=list(contract_type_mapping.keys()),
-                 then='award__latest_transaction__contract_data__ultimate_parent_legal_enti'),
-            default='award__latest_transaction__assistance_data__ultimate_parent_legal_enti',
-            output_field=CharField()))
-
-    return queryset.filter(**query_filters)
-=======
-    return FinancialAccountsByAwards.objects.annotate(**derived_fields).filter(**query_filters)
->>>>>>> 2e4f068b
+    return FinancialAccountsByAwards.objects.annotate(**derived_fields).filter(**query_filters)