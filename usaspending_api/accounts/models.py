--- conflicted
+++ resolved
@@ -1,13 +1,9 @@
-<<<<<<< HEAD
 from collections import defaultdict
 from decimal import Decimal
 
-from django.db import models
+from django.db import models, connection
 
 from usaspending_api.common.helpers import fy
-=======
-from django.db import models, connection
->>>>>>> 46c6707a
 from usaspending_api.submissions.models import SubmissionAttributes
 from usaspending_api.common.models import DataSourceTrackedModel
 
