--- conflicted
+++ resolved
@@ -2,21 +2,12 @@
 
 from django.core.exceptions import FieldError
 
-<<<<<<< HEAD
 from usaspending_api.accounts.v2.filters.account_download import account_download_filter
-from usaspending_api.download.lookups import VALUE_MAPPINGS
-=======
 from usaspending_api.accounts.models import AppropriationAccountBalances
 from usaspending_api.accounts.v2.filters.account_download import account_download_filter
 from usaspending_api.awards.models import FinancialAccountsByAwards
->>>>>>> 9297a92c
 from usaspending_api.download.v2.download_column_historical_lookups import query_paths
 from usaspending_api.financial_activities.models import FinancialAccountsByProgramActivityObjectClass
-
-BASE_FILTERS = {'fy': 2017, 'quarter': 4}
-A_TABLE = VALUE_MAPPINGS['account_balances']['table']
-B_TABLE = VALUE_MAPPINGS['object_class_program_activity']['table']
-C_TABLE = VALUE_MAPPINGS['award_financial']['table']
 
 
 @pytest.mark.django_db
@@ -24,12 +15,8 @@
     """ Ensure the account_balances column-level mappings retrieve data from valid DB columns. """
     try:
         query_values = query_paths['account_balances']['treasury_account'].values()
-<<<<<<< HEAD
-        account_download_filter('account_balances', A_TABLE, BASE_FILTERS, 'treasury_account').values(*query_values)
-=======
         account_download_filter('account_balances', AppropriationAccountBalances, {'fy': 2017, 'quarter': 4},
                                 'treasury_account').values(*query_values)
->>>>>>> 9297a92c
     except FieldError:
         assert False
 
@@ -39,7 +26,8 @@
     """ Ensure the account_balances column-level mappings retrieve data from valid DB columns. """
     try:
         query_values = query_paths['account_balances']['federal_account'].values()
-        account_download_filter('account_balances', A_TABLE, BASE_FILTERS, 'federal_account').values(*query_values)
+        account_download_filter('account_balances', AppropriationAccountBalances, {'fy': 2017, 'quarter': 4},
+                                'federal_account').values(*query_values)
     except FieldError:
         assert False
 
@@ -49,9 +37,8 @@
     """ Ensure the object_class_program_activity column-level mappings retrieve data from valid DB columns. """
     try:
         query_values = query_paths['object_class_program_activity']['treasury_account'].values()
-<<<<<<< HEAD
-        account_download_filter('object_class_program_activity', B_TABLE, BASE_FILTERS, 'treasury_account').\
-            values(*query_values)
+        account_download_filter('object_class_program_activity', FinancialAccountsByProgramActivityObjectClass,
+                                {'fy': 2017, 'quarter': 4}, 'treasury_account').values(*query_values)
     except FieldError:
         assert False
 
@@ -61,12 +48,8 @@
     """ Ensure the object_class_program_activity column-level mappings retrieve data from valid DB columns. """
     try:
         query_values = query_paths['object_class_program_activity']['federal_account'].values()
-        account_download_filter('object_class_program_activity', B_TABLE, BASE_FILTERS, 'federal_account').\
-            values(*query_values)
-=======
         account_download_filter('object_class_program_activity', FinancialAccountsByProgramActivityObjectClass,
-                                {'fy': 2017, 'quarter': 4}, 'treasury_account').values(*query_values)
->>>>>>> 9297a92c
+                                {'fy': 2017, 'quarter': 4}, 'federal_account').values(*query_values)
     except FieldError:
         assert False
 
@@ -76,8 +59,8 @@
     """ Ensure the award_financial column-level mappings retrieve data from valid DB columns. """
     try:
         query_values = query_paths['award_financial']['treasury_account'].values()
-<<<<<<< HEAD
-        account_download_filter('award_financial', C_TABLE, BASE_FILTERS, 'treasury_account').values(*query_values)
+        account_download_filter('award_financial', FinancialAccountsByAwards, {'fy': 2017, 'quarter': 4},
+                                'treasury_account').values(*query_values)
     except FieldError:
         assert False
 
@@ -87,10 +70,7 @@
     """ Ensure the award_financial column-level mappings retrieve data from valid DB columns. """
     try:
         query_values = query_paths['award_financial']['federal_account'].values()
-        account_download_filter('award_financial', C_TABLE, BASE_FILTERS, 'federal_account').values(*query_values)
-=======
         account_download_filter('award_financial', FinancialAccountsByAwards, {'fy': 2017, 'quarter': 4},
-                                'treasury_account').values(*query_values)
->>>>>>> 9297a92c
+                                'federal_account').values(*query_values)
     except FieldError:
         assert False