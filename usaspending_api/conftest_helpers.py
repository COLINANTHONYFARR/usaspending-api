from builtins import Exception

import json

from datetime import datetime, timezone
from django.conf import settings
from django.db import connection, DEFAULT_DB_ALIAS
from elasticsearch import Elasticsearch
from pathlib import Path
from string import Template

from usaspending_api.common.sqs.sqs_handler import (
    UNITTEST_FAKE_QUEUE_NAME,
    _FakeUnitTestFileBackedSQSQueue,
    _FakeStatelessLoggingSQSDeadLetterQueue,
    UNITTEST_FAKE_DEAD_LETTER_QUEUE_NAME,
)
from usaspending_api.common.helpers.sql_helpers import ordered_dictionary_fetcher
from usaspending_api.common.helpers.text_helpers import generate_random_string
from usaspending_api.etl.elasticsearch_loader_helpers import (
    create_award_type_aliases,
<<<<<<< HEAD
    load_data,
    TaskSpec,
    transform_award_data,
    transform_transaction_data,
    execute_sql_statement,
=======
    transform_covid19_faba_data,
    TaskSpec,
>>>>>>> 46bddefd
)
from usaspending_api.etl.management.commands.es_configure import retrieve_index_template


class TestElasticSearchIndex:
    def __init__(self, index_type):
        """
        We will be prefixing all aliases with the index name to ensure
        uniquity, otherwise, we may end up with aliases representing more
        than one index which may throw off our search results.
        """
        self.index_type = index_type
        self.index_name = self._generate_index_name()
        self.alias_prefix = self.index_name
        self.client = Elasticsearch([settings.ES_HOSTNAME], timeout=settings.ES_TIMEOUT)
        self.template = retrieve_index_template(f"{self.index_type}_template")
        self.mappings = json.loads(self.template)["mappings"]
        self.etl_config = {
            "index_name": self.index_name,
            "query_alias_prefix": self.alias_prefix,
            "verbose": False,
            "write_alias": self.index_name + "-alias",
        }
        self.worker = TaskSpec(
            base_table=None,
            base_table_id=None,
            execute_sql_func=execute_sql_statement,
            field_for_es_id="award_id" if self.index_type == "award" else "transaction_id",
            index=self.index_name,
            is_incremental=None,
            name=f"{self.index_type} test worker",
            partition_number=None,
            primary_key="award_id" if self.index_type == "award" else "transaction_id",
            sql=None,
            transform_func=None,
            view=None,
        )

    def delete_index(self):
        self.client.indices.delete(self.index_name, ignore_unavailable=True)

    def update_index(self, **options):
        """
        To ensure a fresh Elasticsearch index, delete the old one, update the
        materialized views, re-create the Elasticsearch index, create aliases
        for the index, and add contents.
        """
        self.delete_index()
        self.client.indices.create(index=self.index_name, body=self.template)
        create_award_type_aliases(self.client, self.etl_config)
        self._add_contents(**options)

    def _add_contents(self, **options):
        """
        Get all of the transactions presented in the view and stuff them into the Elasticsearch index.
        The view is only needed to load the transactions into Elasticsearch so it is dropped after each use.
        """
<<<<<<< HEAD
        view_sql_file = "award_delta_view.sql" if self.index_type == "award" else "transaction_delta_view.sql"
        view_sql = open(str(settings.APP_DIR / "database_scripts" / "etl" / view_sql_file), "r").read()
        with connection.cursor() as cursor:
            cursor.execute(view_sql)
            if self.index_type == "transaction":
                view_name = settings.ES_TRANSACTIONS_ETL_VIEW_NAME
            else:
                view_name = settings.ES_AWARDS_ETL_VIEW_NAME
            cursor.execute(f"SELECT * FROM {view_name};")
            records = ordered_dictionary_fetcher(cursor)
            cursor.execute(f"DROP VIEW {view_name};")

            if self.index_type == "transaction":
                records = transform_transaction_data(self.worker, records)
            else:
                records = transform_award_data(self.worker, records)

            # Need to overwrite the routing field if different from default
            routing_key = options.get("routing", settings.ES_ROUTING_FIELD)
            if routing_key != settings.ES_ROUTING_FIELD:
                for rec in records:
                    rec["routing"] = rec[routing_key]

            load_data(self.worker, records, self.client)

            # Force newly added documents to become searchable.
            self.client.indices.refresh(self.index_name)
=======
        if self.index_type == "award":
            view_sql_file = f"{settings.ES_AWARDS_ETL_VIEW_NAME}.sql"
            view_name = settings.ES_AWARDS_ETL_VIEW_NAME
            es_id = f"{self.index_type}_id"
        elif self.index_type == "covid19_faba":
            view_sql_file = f"{settings.ES_COVID19_FABA_ETL_VIEW_NAME}.sql"
            view_name = settings.ES_COVID19_FABA_ETL_VIEW_NAME
            es_id = "financial_account_distinct_award_key"
        elif self.index_type == "transaction":
            view_sql_file = f"{settings.ES_TRANSACTIONS_ETL_VIEW_NAME}.sql"
            view_name = settings.ES_TRANSACTIONS_ETL_VIEW_NAME
            es_id = f"{self.index_type}_id"
        else:
            raise Exception("Invalid index type")

        view_sql = open(str(settings.APP_DIR / "database_scripts" / "etl" / view_sql_file), "r").read()
        with connection.cursor() as cursor:
            cursor.execute(view_sql)
            cursor.execute(f"SELECT * FROM {view_name};")
            records = ordered_dictionary_fetcher(cursor)
            cursor.execute(f"DROP VIEW {view_name};")
            if self.index_type == "covid19_faba":
                records = transform_covid19_faba_data(
                    TaskSpec(
                        name="worker",
                        index=self.index_name,
                        sql=view_sql_file,
                        view=view_name,
                        base_table="financial_accounts_by_awards",
                        base_table_id="financial_accounts_by_awards_id",
                        field_for_es_id="financial_account_distinct_award_key",
                        primary_key="award_id",
                        partition_number=1,
                        is_incremental=False,
                    ),
                    records,
                )
        for record in records:
            # Special cases where we convert array of JSON to an array of strings to avoid nested types
            routing_key = options.get("routing", settings.ES_ROUTING_FIELD)
            routing_value = record.get(routing_key)
            es_id_value = record.get(es_id)
            if self.index_type == "transaction":
                record["federal_accounts"] = self.convert_json_arrays_to_list(record["federal_accounts"])
            if self.index_type == "covid19_faba":
                es_id_value = record.pop("_id")
            self.client.index(
                index=self.index_name,
                body=json.dumps(record, cls=DjangoJSONEncoder),
                id=es_id_value,
                routing=routing_value,
            )
        # Force newly added documents to become searchable.
        self.client.indices.refresh(self.index_name)
>>>>>>> 46bddefd

    @classmethod
    def _generate_index_name(cls):
        return f"test-{datetime.now(timezone.utc).strftime('%Y-%m-%d-%H-%M-%S-%f')}-{generate_random_string()}"


def ensure_broker_server_dblink_exists():
    """Ensure that all the database extensions exist, and the broker database is setup as a foreign data server

    This leverages SQL script files and connection strings in ``settings.DATABASES`` in order to setup these database
    objects. The connection strings for BOTH the USAspending and the Broker databases are needed,
    as the postgres ``SERVER`` setup needs to reference tokens in both connection strings.

    NOTE: An alternative way to run this through bash scripting is to first ``EXPORT`` the referenced environment
    variables, then run::

        psql --username ${USASPENDING_DB_USER} --dbname ${USASPENDING_DB_NAME} --echo-all --set ON_ERROR_STOP=on --set VERBOSITY=verbose --file usaspending_api/database_scripts/extensions/extensions.sql
        eval "cat <<< \"$(<usaspending_api/database_scripts/servers/broker_server.sql)\"" > usaspending_api/database_scripts/servers/broker_server.sql
        psql --username ${USASPENDING_DB_USER} --dbname ${USASPENDING_DB_NAME} --echo-all --set ON_ERROR_STOP=on --set VERBOSITY=verbose --file usaspending_api/database_scripts/servers/broker_server.sql

    """
    # Gather tokens from database connection strings
    if DEFAULT_DB_ALIAS not in settings.DATABASES:
        raise Exception("'{}' database not configured in django settings.DATABASES".format(DEFAULT_DB_ALIAS))
    if "data_broker" not in settings.DATABASES:
        raise Exception("'data_broker' database not configured in django settings.DATABASES")
    db_conn_tokens_dict = {
        **{"USASPENDING_DB_" + k: v for k, v in settings.DATABASES[DEFAULT_DB_ALIAS].items()},
        **{"BROKER_DB_" + k: v for k, v in settings.DATABASES["data_broker"].items()},
    }

    extensions_script_path = str(settings.APP_DIR / "database_scripts" / "extensions" / "extensions.sql")
    broker_server_script_path = str(settings.APP_DIR / "database_scripts" / "servers" / "broker_server.sql")

    with open(extensions_script_path) as f1, open(broker_server_script_path) as f2:
        extensions_script = f1.read()
        broker_server_script = f2.read()

    with connection.cursor() as cursor:
        # Ensure required extensions added to USAspending db
        cursor.execute(extensions_script)

        # Ensure foreign server setup to point to the broker DB for dblink to work
        broker_server_script_template = Template(broker_server_script)
        cursor.execute(broker_server_script_template.substitute(**db_conn_tokens_dict))


def get_unittest_fake_sqs_queue(*args, **kwargs):
    """Mocks sqs_handler.get_sqs_queue to instead return a fake queue used for unit testing"""
    if "queue_name" in kwargs and kwargs["queue_name"] == UNITTEST_FAKE_DEAD_LETTER_QUEUE_NAME:
        return _FakeStatelessLoggingSQSDeadLetterQueue()
    else:
        return _FakeUnitTestFileBackedSQSQueue.instance()


def remove_unittest_queue_data_files(queue_to_tear_down):
    """Delete any local files created to persist or access file-backed queue data from
    ``_FakeUnittestFileBackedSQSQueue``
    """
    q = queue_to_tear_down

    # Check that it's the unit test queue before removings
    assert q.url.split("/")[-1] == UNITTEST_FAKE_QUEUE_NAME
    queue_data_file = q._QUEUE_DATA_FILE
    lock_file_path = Path(queue_data_file + ".lock")
    if lock_file_path.exists():
        lock_file_path.unlink()
    queue_data_file_path = Path(queue_data_file)
    if queue_data_file_path.exists():
        queue_data_file_path.unlink()<|MERGE_RESOLUTION|>--- conflicted
+++ resolved
@@ -1,6 +1,6 @@
 from builtins import Exception
 
-import json
+from django.core.serializers.json import json, DjangoJSONEncoder
 
 from datetime import datetime, timezone
 from django.conf import settings
@@ -19,16 +19,11 @@
 from usaspending_api.common.helpers.text_helpers import generate_random_string
 from usaspending_api.etl.elasticsearch_loader_helpers import (
     create_award_type_aliases,
-<<<<<<< HEAD
-    load_data,
+    execute_sql_statement,
     TaskSpec,
     transform_award_data,
+    transform_covid19_faba_data,
     transform_transaction_data,
-    execute_sql_statement,
-=======
-    transform_covid19_faba_data,
-    TaskSpec,
->>>>>>> 46bddefd
 )
 from usaspending_api.etl.management.commands.es_configure import retrieve_index_template
 
@@ -86,35 +81,6 @@
         Get all of the transactions presented in the view and stuff them into the Elasticsearch index.
         The view is only needed to load the transactions into Elasticsearch so it is dropped after each use.
         """
-<<<<<<< HEAD
-        view_sql_file = "award_delta_view.sql" if self.index_type == "award" else "transaction_delta_view.sql"
-        view_sql = open(str(settings.APP_DIR / "database_scripts" / "etl" / view_sql_file), "r").read()
-        with connection.cursor() as cursor:
-            cursor.execute(view_sql)
-            if self.index_type == "transaction":
-                view_name = settings.ES_TRANSACTIONS_ETL_VIEW_NAME
-            else:
-                view_name = settings.ES_AWARDS_ETL_VIEW_NAME
-            cursor.execute(f"SELECT * FROM {view_name};")
-            records = ordered_dictionary_fetcher(cursor)
-            cursor.execute(f"DROP VIEW {view_name};")
-
-            if self.index_type == "transaction":
-                records = transform_transaction_data(self.worker, records)
-            else:
-                records = transform_award_data(self.worker, records)
-
-            # Need to overwrite the routing field if different from default
-            routing_key = options.get("routing", settings.ES_ROUTING_FIELD)
-            if routing_key != settings.ES_ROUTING_FIELD:
-                for rec in records:
-                    rec["routing"] = rec[routing_key]
-
-            load_data(self.worker, records, self.client)
-
-            # Force newly added documents to become searchable.
-            self.client.indices.refresh(self.index_name)
-=======
         if self.index_type == "award":
             view_sql_file = f"{settings.ES_AWARDS_ETL_VIEW_NAME}.sql"
             view_name = settings.ES_AWARDS_ETL_VIEW_NAME
@@ -136,7 +102,11 @@
             cursor.execute(f"SELECT * FROM {view_name};")
             records = ordered_dictionary_fetcher(cursor)
             cursor.execute(f"DROP VIEW {view_name};")
-            if self.index_type == "covid19_faba":
+            if self.index_type == "award":
+                records = transform_award_data(self.worker, records)
+            elif self.index_type == "transaction":
+                records = transform_transaction_data(self.worker, records)
+            elif self.index_type == "covid19_faba":
                 records = transform_covid19_faba_data(
                     TaskSpec(
                         name="worker",
@@ -152,6 +122,7 @@
                     ),
                     records,
                 )
+
         for record in records:
             # Special cases where we convert array of JSON to an array of strings to avoid nested types
             routing_key = options.get("routing", settings.ES_ROUTING_FIELD)
@@ -161,6 +132,7 @@
                 record["federal_accounts"] = self.convert_json_arrays_to_list(record["federal_accounts"])
             if self.index_type == "covid19_faba":
                 es_id_value = record.pop("_id")
+
             self.client.index(
                 index=self.index_name,
                 body=json.dumps(record, cls=DjangoJSONEncoder),
@@ -169,7 +141,6 @@
             )
         # Force newly added documents to become searchable.
         self.client.indices.refresh(self.index_name)
->>>>>>> 46bddefd
 
     @classmethod
     def _generate_index_name(cls):
