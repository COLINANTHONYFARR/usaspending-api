import pytest

from model_mommy import mommy


@pytest.fixture
def disaster_account_data():
    ta1 = mommy.make("references.ToptierAgency", toptier_agency_id=7, toptier_code="007", name="Agency 007")
    ta2 = mommy.make("references.ToptierAgency", toptier_agency_id=8, toptier_code="008", name="Agency 008")
    ta3 = mommy.make("references.ToptierAgency", toptier_agency_id=9, toptier_code="009", name="Agency 009")
    ta4 = mommy.make("references.ToptierAgency", toptier_agency_id=10, toptier_code="010", name="Agency 010")

    sa1 = mommy.make("references.SubtierAgency", subtier_agency_id=1007, subtier_code="1007", name="Subtier 1007")
    sa2 = mommy.make("references.SubtierAgency", subtier_agency_id=1008, subtier_code="1008", name="Subtier 1008")
    sa3 = mommy.make("references.SubtierAgency", subtier_agency_id=2008, subtier_code="2008", name="Subtier 2008")
    sa4 = mommy.make("references.SubtierAgency", subtier_agency_id=3008, subtier_code="3008", name="Subtier 3008")

    ag1 = mommy.make("references.Agency", id=1, toptier_agency=ta1, subtier_agency=sa1, toptier_flag=True)
    ag2 = mommy.make("references.Agency", id=2, toptier_agency=ta2, subtier_agency=sa2, toptier_flag=True)
    ag3 = mommy.make("references.Agency", id=3, toptier_agency=ta2, subtier_agency=sa3)
    mommy.make("references.Agency", id=4, toptier_agency=ta3, subtier_agency=sa4, toptier_flag=True)

    dsws1 = mommy.make(
        "submissions.DABSSubmissionWindowSchedule",
        id=2019070,
        is_quarter=False,
        period_start_date="2022-04-01",
        period_end_date="2022-04-30",
        submission_fiscal_year=2019,
        submission_fiscal_quarter=3,
        submission_fiscal_month=7,
        submission_reveal_date="2020-4-15",
    )
    dsws2 = mommy.make(
        "submissions.DABSSubmissionWindowSchedule",
        id=2022071,
        is_quarter=True,
        period_start_date="2022-04-01",
        period_end_date="2022-04-30",
        submission_fiscal_year=2022,
        submission_fiscal_quarter=3,
        submission_fiscal_month=7,
        submission_reveal_date="2020-4-15",
    )
    dsws3 = mommy.make(
        "submissions.DABSSubmissionWindowSchedule",
        id=2022080,
        is_quarter=False,
        submission_fiscal_year=2022,
        submission_fiscal_quarter=3,
        submission_fiscal_month=8,
        submission_reveal_date="2020-5-15",
    )
    # Unclosed submisssion window
    dsws4 = mommy.make(
        "submissions.DABSSubmissionWindowSchedule",
        id=9999070,
        is_quarter=False,
        period_start_date="9999-04-01",
        period_end_date="9999-04-30",
        submission_fiscal_year=9999,
        submission_fiscal_quarter=3,
        submission_fiscal_month=7,
        submission_reveal_date="9999-4-15",
    )
    sub1 = mommy.make(
        "submissions.SubmissionAttributes",
        reporting_fiscal_year=2022,
        reporting_fiscal_period=7,
        quarter_format_flag=True,
        is_final_balances_for_fy=False,
        reporting_period_start="2022-04-01",
<<<<<<< HEAD
        submission_window=dsws2,
=======
        toptier_code="007",
>>>>>>> 7ac6dabc
    )
    sub2 = mommy.make(
        "submissions.SubmissionAttributes",
        reporting_fiscal_year=2022,
        reporting_fiscal_period=8,
        quarter_format_flag=False,
        is_final_balances_for_fy=True,
        reporting_period_start="2022-05-01",
<<<<<<< HEAD
        submission_window=dsws3,
=======
        toptier_code="008",
>>>>>>> 7ac6dabc
    )
    sub3 = mommy.make(
        "submissions.SubmissionAttributes",
        reporting_fiscal_year=2022,
        reporting_fiscal_period=7,
        quarter_format_flag=True,
        is_final_balances_for_fy=False,
        reporting_period_start="2022-04-01",
<<<<<<< HEAD
        submission_window=dsws2,
=======
        toptier_code="009",
>>>>>>> 7ac6dabc
    )
    sub4 = mommy.make(
        "submissions.SubmissionAttributes",
        reporting_fiscal_year=2022,
        reporting_fiscal_period=8,
        quarter_format_flag=False,
        is_final_balances_for_fy=True,
        reporting_period_start="2022-05-01",
        submission_window=dsws3,
    )
    sub5 = mommy.make(
        "submissions.SubmissionAttributes",
        reporting_fiscal_year=2019,
        reporting_fiscal_period=7,
        quarter_format_flag=False,
        is_final_balances_for_fy=False,
        reporting_period_start="2019-04-01",
        submission_window=dsws1,
    )
    sub6 = mommy.make(
        "submissions.SubmissionAttributes",
        reporting_fiscal_year=9999,
        reporting_fiscal_period=7,
        quarter_format_flag=False,
        is_final_balances_for_fy=False,
        reporting_period_start="9999-04-01",
        submission_window=dsws4,
    )

    fa1 = mommy.make("accounts.FederalAccount", federal_account_code="001-0000", account_title="FA 1")
    fa2 = mommy.make("accounts.FederalAccount", federal_account_code="002-0000", account_title="FA 2")
    fa3 = mommy.make("accounts.FederalAccount", federal_account_code="003-0000", account_title="FA 3")
    fa4 = mommy.make("accounts.FederalAccount", federal_account_code="004-0000", account_title="FA 4")

    tas1 = mommy.make(
        "accounts.TreasuryAppropriationAccount",
        funding_toptier_agency=ta1,
        budget_function_code=100,
        budget_function_title="NAME 1",
        budget_subfunction_code=1100,
        budget_subfunction_title="NAME 1A",
        federal_account=fa1,
        account_title="TA 1",
        tas_rendering_label="001-X-0000-000",
    )
    tas2 = mommy.make(
        "accounts.TreasuryAppropriationAccount",
        funding_toptier_agency=ta2,
        budget_function_code=200,
        budget_function_title="NAME 2",
        budget_subfunction_code=2100,
        budget_subfunction_title="NAME 2A",
        federal_account=fa2,
        account_title="TA 2",
        tas_rendering_label="002-X-0000-000",
    )
    tas3 = mommy.make(
        "accounts.TreasuryAppropriationAccount",
        funding_toptier_agency=ta3,
        budget_function_code=300,
        budget_function_title="NAME 3",
        budget_subfunction_code=3100,
        budget_subfunction_title="NAME 3A",
        federal_account=fa3,
        account_title="TA 3",
        tas_rendering_label="003-X-0000-000",
    )
    tas4 = mommy.make(
        "accounts.TreasuryAppropriationAccount",
        funding_toptier_agency=ta4,
        budget_function_code=400,
        budget_function_title="NAME 4",
        budget_subfunction_code=4100,
        budget_subfunction_title="NAME 4A",
        federal_account=fa4,
        account_title="TA 4",
        tas_rendering_label="001-X-0000-000",
    )
    tas5 = mommy.make(
        "accounts.TreasuryAppropriationAccount",
        funding_toptier_agency=ta1,
        budget_function_code=200,
        budget_function_title="NAME 5",
        budget_subfunction_code=2100,
        budget_subfunction_title="NAME 5A",
        federal_account=fa2,
        account_title="TA 5",
        tas_rendering_label="002-2008/2009-0000-000",
    )
    tas6 = mommy.make(
        "accounts.TreasuryAppropriationAccount",
        funding_toptier_agency=ta1,
        budget_function_code=300,
        budget_function_title="NAME 6",
        budget_subfunction_code=3100,
        budget_subfunction_title="NAME 6A",
        federal_account=fa3,
        account_title="TA 6",
        tas_rendering_label="003-2017/2018-0000-000",
    )

    mommy.make("accounts.AppropriationAccountBalances", treasury_account_identifier=tas1, submission=sub1)
    mommy.make("accounts.AppropriationAccountBalances", treasury_account_identifier=tas2, submission=sub2)
    mommy.make("accounts.AppropriationAccountBalances", treasury_account_identifier=tas3, submission=sub4)
    mommy.make("accounts.AppropriationAccountBalances", treasury_account_identifier=tas4, submission=sub5)

    pa1 = mommy.make("references.RefProgramActivity", program_activity_code="000", program_activity_name="NAME 1")
    pa2 = mommy.make("references.RefProgramActivity", program_activity_code="1000", program_activity_name="NAME 2")
    pa3 = mommy.make("references.RefProgramActivity", program_activity_code="4567", program_activity_name="NAME 3")
    pa4 = mommy.make("references.RefProgramActivity", program_activity_code="111", program_activity_name="NAME 4")
    pa5 = mommy.make("references.RefProgramActivity", program_activity_code="1234", program_activity_name="NAME 5")

    oc = "references.ObjectClass"
    oc1 = mommy.make(
        oc,
        major_object_class=10,
        major_object_class_name="Name 10",
        object_class=100,
        object_class_name="equipment",
        direct_reimbursable="R",
    )
    oc2 = mommy.make(
        oc,
        major_object_class=20,
        major_object_class_name="Name 20",
        object_class=110,
        object_class_name="hvac",
        direct_reimbursable="R",
    )
    oc3 = mommy.make(
        oc,
        major_object_class=30,
        major_object_class_name="Name 30",
        object_class=120,
        object_class_name="supplies",
        direct_reimbursable="R",
    )
    oc4 = mommy.make(
        oc,
        major_object_class=40,
        major_object_class_name="Name 40",
        object_class=130,
        object_class_name="interest",
        direct_reimbursable="R",
    )
    oc5 = mommy.make(
        oc,
        major_object_class=40,
        major_object_class_name="Name 40",
        object_class=140,
        object_class_name="interest",
        direct_reimbursable="R",
    )
    oc6 = mommy.make(
        oc,
        major_object_class=30,
        major_object_class_name="Name 30",
        object_class=120,
        object_class_name="supplies",
        direct_reimbursable="D",
    )

    defc = "references.DisasterEmergencyFundCode"
    defc_l = mommy.make(
        defc, code="L", public_law="PUBLIC LAW FOR CODE L", title="TITLE FOR CODE L", group_name="covid_19"
    )
    defc_m = mommy.make(
        defc, code="M", public_law="PUBLIC LAW FOR CODE M", title="TITLE FOR CODE M", group_name="covid_19"
    )
    defc_n = mommy.make(
        defc, code="N", public_law="PUBLIC LAW FOR CODE N", title="TITLE FOR CODE N", group_name="covid_19"
    )
    defc_o = mommy.make(
        defc, code="O", public_law="PUBLIC LAW FOR CODE O", title="TITLE FOR CODE O", group_name="covid_19"
    )
    defc_p = mommy.make(
        defc, code="P", public_law="PUBLIC LAW FOR CODE P", title="TITLE FOR CODE P", group_name="covid_19"
    )
    mommy.make(defc, code="9", public_law="PUBLIC LAW FOR CODE 9", title="TITLE FOR CODE 9")

    fabpaoc = "financial_activities.FinancialAccountsByProgramActivityObjectClass"
    mommy.make(
        fabpaoc,
        final_of_fy=True,
        treasury_account=tas1,
        submission=sub1,
        program_activity=pa1,
        object_class=oc1,
        disaster_emergency_fund=defc_l,
        obligations_incurred_by_program_object_class_cpe=1,
        gross_outlay_amount_by_program_object_class_cpe=10000000,
    )
    mommy.make(
        fabpaoc,
        final_of_fy=True,
        treasury_account=tas1,
        submission=sub1,
        program_activity=pa2,
        object_class=oc2,
        disaster_emergency_fund=defc_m,
        obligations_incurred_by_program_object_class_cpe=10,
        gross_outlay_amount_by_program_object_class_cpe=1000000,
    )
    mommy.make(
        fabpaoc,
        final_of_fy=True,
        treasury_account=tas1,
        submission=sub1,
        program_activity=pa3,
        object_class=oc3,
        disaster_emergency_fund=defc_p,
        obligations_incurred_by_program_object_class_cpe=100,
        gross_outlay_amount_by_program_object_class_cpe=100000,
    )
    mommy.make(
        fabpaoc,
        final_of_fy=True,
        treasury_account=tas2,
        submission=sub2,
        program_activity=pa4,
        object_class=oc4,
        disaster_emergency_fund=defc_o,
        obligations_incurred_by_program_object_class_cpe=1000,
        gross_outlay_amount_by_program_object_class_cpe=10000,
    )
    mommy.make(
        fabpaoc,
        final_of_fy=True,
        treasury_account=tas2,
        submission=sub3,
        program_activity=pa4,
        object_class=oc3,
        disaster_emergency_fund=defc_n,
        obligations_incurred_by_program_object_class_cpe=10000,
        gross_outlay_amount_by_program_object_class_cpe=1000,
    )
    mommy.make(
        fabpaoc,
        final_of_fy=True,
        treasury_account=tas3,
        submission=sub3,
        program_activity=pa4,
        object_class=oc6,
        disaster_emergency_fund=defc_n,
        obligations_incurred_by_program_object_class_cpe=100000,
        gross_outlay_amount_by_program_object_class_cpe=100,
    )
    mommy.make(
        fabpaoc,
        final_of_fy=True,
        treasury_account=tas3,
        submission=sub4,
        program_activity=pa4,
        object_class=oc4,
        disaster_emergency_fund=defc_o,
        obligations_incurred_by_program_object_class_cpe=1000000,
        gross_outlay_amount_by_program_object_class_cpe=10,
    )
    mommy.make(
        fabpaoc,
        final_of_fy=True,
        treasury_account=tas3,
        submission=sub4,
        program_activity=pa4,
        object_class=oc4,
        disaster_emergency_fund=defc_o,
        obligations_incurred_by_program_object_class_cpe=10000000,
        gross_outlay_amount_by_program_object_class_cpe=1,
    )
    mommy.make(
        fabpaoc,
        final_of_fy=True,
        treasury_account=tas4,
        submission=sub5,
        program_activity=pa5,
        object_class=oc5,
        disaster_emergency_fund=defc_p,
        obligations_incurred_by_program_object_class_cpe=0,
        gross_outlay_amount_by_program_object_class_cpe=0,
    )
    mommy.make(
        fabpaoc,
        final_of_fy=True,
        treasury_account=tas5,
        submission=sub1,
        disaster_emergency_fund=None,
        obligations_incurred_by_program_object_class_cpe=10,
        gross_outlay_amount_by_program_object_class_cpe=1000000,
    )
    mommy.make(
        fabpaoc,
        final_of_fy=True,
        treasury_account=tas6,
        submission=sub1,
        disaster_emergency_fund=None,
        obligations_incurred_by_program_object_class_cpe=100,
        gross_outlay_amount_by_program_object_class_cpe=100000,
    )

    a1 = mommy.make(
        "awards.Award", id=1, total_loan_value=333, type="07", funding_agency=ag1, latest_transaction_id=10
    )  # Loan
    a2 = mommy.make(
        "awards.Award", id=2, total_loan_value=444, type="02", funding_agency=ag2, latest_transaction_id=20
    )  # Block Grant - subtier sister to a4
    a3 = mommy.make(
        "awards.Award", id=3, total_loan_value=444, type="A", funding_agency=ag3, latest_transaction_id=30
    )  # BPA Call
    a4 = mommy.make(
        "awards.Award", id=4, total_loan_value=555, type="02", funding_agency=ag3, latest_transaction_id=40
    )  # Block Grant - subtier sister to a2

    mommy.make(
        "awards.TransactionNormalized", id=10, award=a1, action_date="2020-04-01", is_fpds=False, funding_agency=ag1
    )
    mommy.make(
        "awards.TransactionNormalized", id=20, award=a2, action_date="2020-04-02", is_fpds=False, funding_agency=ag2
    )
    mommy.make(
        "awards.TransactionNormalized", id=30, award=a3, action_date="2020-04-03", is_fpds=True, funding_agency=ag3
    )
    mommy.make(
        "awards.TransactionNormalized", id=40, award=a4, action_date="2020-04-04", is_fpds=False, funding_agency=ag3
    )

    mommy.make("awards.TransactionFABS", transaction_id=10)
    mommy.make("awards.TransactionFABS", transaction_id=20)
    mommy.make("awards.TransactionFPDS", transaction_id=30)
    mommy.make("awards.TransactionFABS", transaction_id=40)

    faba = "awards.FinancialAccountsByAwards"
    mommy.make(
        faba,
        treasury_account=tas1,
        submission=sub1,
        disaster_emergency_fund=defc_l,
        transaction_obligated_amount=2,
        gross_outlay_amount_by_award_cpe=20000000,
    )
    mommy.make(
        faba,
        treasury_account=tas1,
        submission=sub1,
        disaster_emergency_fund=defc_m,
        transaction_obligated_amount=20,
        gross_outlay_amount_by_award_cpe=2000000,
        award=a3,
    )
    mommy.make(
        faba,
        treasury_account=tas1,
        submission=sub1,
        disaster_emergency_fund=defc_p,
        transaction_obligated_amount=200,
        gross_outlay_amount_by_award_cpe=200000,
        award=a3,
    )
    mommy.make(
        faba,
        treasury_account=tas2,
        submission=sub2,
        disaster_emergency_fund=defc_o,
        transaction_obligated_amount=1000,
        gross_outlay_amount_by_award_cpe=10000,
        award=a1,
    )
    mommy.make(
        faba,
        treasury_account=tas2,
        submission=sub2,
        disaster_emergency_fund=defc_o,
        transaction_obligated_amount=1000,
        gross_outlay_amount_by_award_cpe=10000,
        award=a1,
    )
    mommy.make(
        faba,
        treasury_account=tas2,
        submission=sub3,
        disaster_emergency_fund=defc_n,
        transaction_obligated_amount=20000,
        gross_outlay_amount_by_award_cpe=2000,
        award=a3,
    )
    mommy.make(
        faba,
        treasury_account=tas3,
        submission=sub3,
        disaster_emergency_fund=defc_n,
        transaction_obligated_amount=200000,
        gross_outlay_amount_by_award_cpe=200,
        award=a3,
    )
    mommy.make(
        faba,
        treasury_account=tas3,
        submission=sub4,
        disaster_emergency_fund=defc_o,
        transaction_obligated_amount=2000000,
        gross_outlay_amount_by_award_cpe=20,
        award=a2,
    )
    mommy.make(
        faba,
        treasury_account=tas3,
        submission=sub4,
        disaster_emergency_fund=defc_o,
        transaction_obligated_amount=20000000,
        gross_outlay_amount_by_award_cpe=2,
        award=a3,
    )
    mommy.make(
        faba,
        treasury_account=tas4,
        submission=sub5,
        disaster_emergency_fund=defc_p,
        transaction_obligated_amount=0,
        gross_outlay_amount_by_award_cpe=0,
        award=a3,
    )
    mommy.make(
        faba,
        treasury_account=tas5,
        submission=sub1,
        disaster_emergency_fund=None,
        transaction_obligated_amount=20,
        gross_outlay_amount_by_award_cpe=2000000,
        award=a3,
    )
    mommy.make(
        faba,
        treasury_account=tas6,
        submission=sub1,
        disaster_emergency_fund=None,
        transaction_obligated_amount=200,
        gross_outlay_amount_by_award_cpe=200000,
        award=a3,
    )
    mommy.make(
        faba,
        treasury_account=tas3,
        submission=sub4,
        disaster_emergency_fund=defc_o,
        transaction_obligated_amount=-2,
        gross_outlay_amount_by_award_cpe=200000000,
        award=a4,
    )
    mommy.make(
        faba,
        treasury_account=tas1,
        submission=sub6,
        disaster_emergency_fund=defc_l,
        transaction_obligated_amount=80,
        gross_outlay_amount_by_award_cpe=20,
        award=a1,
    )

    mommy.make(
        "references.GTASSF133Balances",
        disaster_emergency_fund_code="M",
        tas_rendering_label="003-X-0000-000",
        treasury_account_identifier=tas3,
        budget_authority_appropriation_amount_cpe=2398472389.78,
        total_budgetary_resources_cpe=23984723890.78,
        fiscal_period=8,
        fiscal_year=2022,
    )
    mommy.make(
        "references.GTASSF133Balances",
        disaster_emergency_fund_code="N",
        tas_rendering_label="002-X-0000-000",
        treasury_account_identifier=tas2,
        budget_authority_appropriation_amount_cpe=892743123.12,
        total_budgetary_resources_cpe=8927431230.12,
        fiscal_period=8,
        fiscal_year=2022,
    )<|MERGE_RESOLUTION|>--- conflicted
+++ resolved
@@ -70,11 +70,8 @@
         quarter_format_flag=True,
         is_final_balances_for_fy=False,
         reporting_period_start="2022-04-01",
-<<<<<<< HEAD
+        toptier_code="007",
         submission_window=dsws2,
-=======
-        toptier_code="007",
->>>>>>> 7ac6dabc
     )
     sub2 = mommy.make(
         "submissions.SubmissionAttributes",
@@ -83,11 +80,8 @@
         quarter_format_flag=False,
         is_final_balances_for_fy=True,
         reporting_period_start="2022-05-01",
-<<<<<<< HEAD
+        toptier_code="008",
         submission_window=dsws3,
-=======
-        toptier_code="008",
->>>>>>> 7ac6dabc
     )
     sub3 = mommy.make(
         "submissions.SubmissionAttributes",
@@ -96,11 +90,8 @@
         quarter_format_flag=True,
         is_final_balances_for_fy=False,
         reporting_period_start="2022-04-01",
-<<<<<<< HEAD
+        toptier_code="009",
         submission_window=dsws2,
-=======
-        toptier_code="009",
->>>>>>> 7ac6dabc
     )
     sub4 = mommy.make(
         "submissions.SubmissionAttributes",
