--- conflicted
+++ resolved
@@ -13,7 +13,7 @@
 from usaspending_api.common.helpers.generic_helper import get_generic_filters_message
 from usaspending_api.common.query_with_filters import QueryWithFilters
 from usaspending_api.common.validator import TinyShield
-from usaspending_api.disaster.v2.views.disaster_base import DisasterBase, RecipientMixin
+from usaspending_api.disaster.v2.views.disaster_base import DisasterBase
 from usaspending_api.search.v2.elasticsearch_helper import (
     get_scaled_sum_aggregations,
     get_number_of_unique_terms_for_awards,
@@ -26,10 +26,12 @@
     STATE = "state"
 
 
-class SpendingByGeographyViewSet(RecipientMixin, DisasterBase):
+class SpendingByGeographyViewSet(DisasterBase):
     """Spending by Recipient Location"""
 
     endpoint_doc = "usaspending_api/api_contracts/contracts/v2/disaster/spending_by_geography.md"
+
+    required_filters = ["def_codes", "award_type_codes"]
 
     agg_key: Optional[str]  # name of ES index field whose term value will be used for grouping the agg
     geo_layer: GeoLayer
@@ -102,9 +104,6 @@
         filter_query = QueryWithFilters.generate_awards_elasticsearch_query(self.filters)
         result = self.query_elasticsearch(filter_query)
 
-<<<<<<< HEAD
-        return Response({"geo_layer": self.geo_layer.value, "results": result})
-=======
         return Response(
             {
                 "geo_layer": self.geo_layer.value,
@@ -113,7 +112,6 @@
                 "messages": get_generic_filters_message(self.filters.keys(), self.required_filters),
             }
         )
->>>>>>> e496b834
 
     def build_elasticsearch_search_with_aggregation(self, filter_query: ES_Q) -> Optional[AwardSearch]:
         # Create the initial search using filters
