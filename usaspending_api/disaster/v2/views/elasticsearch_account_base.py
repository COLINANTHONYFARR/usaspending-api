from abc import abstractmethod
from typing import List, Optional, Dict

<<<<<<< HEAD
from django.utils.functional import cached_property
=======
>>>>>>> 53850c1d
from elasticsearch_dsl import Q as ES_Q, A
from rest_framework.response import Response

from usaspending_api import settings
from usaspending_api.common.cache_decorator import cache_response
from usaspending_api.common.data_classes import Pagination
from usaspending_api.common.elasticsearch.search_wrappers import AccountSearch
from usaspending_api.common.helpers.generic_helper import get_pagination_metadata
from usaspending_api.common.query_with_filters import QueryWithFilters
<<<<<<< HEAD
from usaspending_api.disaster.v2.views.disaster_base import DisasterBase, _BasePaginationMixin
from usaspending_api.search.v2.elasticsearch_helper import get_number_of_unique_nested_terms_accounts


class ElasticsearchSpendingPaginationMixin(_BasePaginationMixin):
    sum_column_mapping = {
        "obligation": "financial_accounts_by_award.transaction_obligated_amount",
        "outlay": "financial_accounts_by_award.gross_outlay_amount_by_award_cpe",
    }
    sort_column_mapping = {
        "award_count": "_count",
        "description": "_key",  # _key will ultimately sort on description value
        "code": "_key",  # Façade sort behavior, really sorting on description
        "id": "_key",  # Façade sort behavior, really sorting on description
        **sum_column_mapping,
    }

    @cached_property
    def pagination(self):
        return self.run_models(list(self.sort_column_mapping), default_sort_column="id")


class ElasticsearchLoansPaginationMixin(_BasePaginationMixin):
    sum_column_mapping = {
        "obligation": "total_covid_obligation",
        "outlay": "total_covid_outlay",
        "face_value_of_loan": "total_loan_value",
    }
    sort_column_mapping = {
        "award_count": "_count",
        "description": "_key",  # _key will ultimately sort on description value
        "code": "_key",  # Façade sort behavior, really sorting on description
        "id": "_key",  # Façade sort behavior, really sorting on description
        **sum_column_mapping,
    }

    @cached_property
    def pagination(self):
        return self.run_models(list(self.sort_column_mapping), default_sort_column="id")


class ElasticsearchAccountDisasterBase(DisasterBase):

=======
from usaspending_api.disaster.v2.views.disaster_base import DisasterBase
from usaspending_api.search.v2.elasticsearch_helper import get_number_of_unique_terms_for_accounts


class ElasticsearchAccountDisasterBase(DisasterBase):
>>>>>>> 53850c1d
    agg_group_name: str = "group_by_agg_key"  # name used for the tier-1 aggregation group
    agg_key: str
    bucket_count: int
    filter_query: ES_Q
    has_children: bool = False
<<<<<<< HEAD
    query_fields: List[str]
    sub_agg_group_name: str = "sub_group_by_sub_agg_key"  # name used for the tier-2 aggregation group
    sub_agg_key: str = None  # will drive including of a sub-bucket-aggregation if overridden by subclasses
=======
    nested_nonzero_fields: Dict[str, str] = []
    nonzero_fields: Dict[str, str] = []
    query_fields: List[str]
    sub_agg_group_name: str = "sub_group_by_sub_agg_key"  # name used for the tier-2 aggregation group
    sub_agg_key: str = None  # will drive including of a sub-bucket-aggregation if overridden by subclasses
    sub_top_hits_fields: List[str]  # list used for top_hits sub aggregation
>>>>>>> 53850c1d
    top_hits_fields: List[str]  # list used for the top_hits aggregation

    pagination: Pagination  # Overwritten by a pagination mixin

    @cache_response()
    def post(self, request):
<<<<<<< HEAD
        return self.perform_elasticsearch_search()

    def perform_elasticsearch_search(self) -> Response:
        # Need to update the value of "query" to have the fields to search on
        defc = self.filters.pop("def_codes")
        if self.filters.get("award_type_codes"):
            award_types = self.filters.pop("award_type_codes")
            self.filters.update({"award_type": award_types})
        self.filters.update({"nested_def_codes": defc})
        self.filters.update(
            {
                "nested_nonzero_fields": [
                    "financial_accounts_by_award.transaction_obligated_amount",
                    "financial_accounts_by_award.gross_outlay_amount_by_award_cpe",
                ]
            }
        )
        self.filter_query = QueryWithFilters.generate_accounts_elasticsearch_query(self.filters)
        self.bucket_count = get_number_of_unique_nested_terms_accounts(self.filter_query, f"{self.agg_key}")
=======
        return Response(self.perform_elasticsearch_search())

    def perform_elasticsearch_search(self) -> Response:
        filters = {f"nested_{key}": val for key, val in self.filters.items()}

        # Need to update the value of "query" to have the fields to search on
        query = filters.pop("query", None)
        if query:
            filters["nested_query"] = {"text": query, "fields": self.query_fields}

        # Ensure that only non-zero values are taken into consideration
        filters["nested_nonzero_fields"] = list(self.nested_nonzero_fields.values())
        filters["nonzero_fields"] = self.nonzero_fields

        self.filter_query = QueryWithFilters.generate_accounts_elasticsearch_query(filters)

        self.bucket_count = get_number_of_unique_terms_for_accounts(self.filter_query, self.agg_key)
>>>>>>> 53850c1d
        messages = []
        if self.pagination.sort_key in ("id", "code"):
            messages.append(
                (
                    f"Notice! API Request to sort on '{self.pagination.sort_key}' field isn't fully implemented."
                    " Results were actually sorted using 'description' field."
                )
            )

        response = self.query_elasticsearch()
        response["page_metadata"] = get_pagination_metadata(
            self.bucket_count, self.pagination.limit, self.pagination.page
        )
        if messages:
            response["messages"] = messages

        return response

    @abstractmethod
    def build_elasticsearch_result(self, info_buckets: List[dict]) -> List[dict]:
        pass

    def build_elasticsearch_search_with_aggregations(self) -> Optional[AccountSearch]:
        """
        Using the provided ES_Q object creates an AccountSearch object with the necessary applied aggregations.
        """
        # No need to continue if there is no result
        if self.bucket_count == 0:
            return None

        # Create the initial search using filters
        search = AccountSearch().filter(self.filter_query)

        # Create the aggregations
<<<<<<< HEAD
        aggs = A("nested", path="financial_accounts_by_award")
        group_by_dim_agg = A("terms", field=self.agg_key)
=======
        financial_accounts_agg = A("nested", path="financial_accounts_by_award")
        group_by_dim_agg = A("terms", field=self.agg_key, size=self.bucket_count)
>>>>>>> 53850c1d
        dim_metadata = A(
            "top_hits",
            size=1,
            sort=[{"financial_accounts_by_award.update_date": {"order": "desc"}}],
            _source={"includes": self.top_hits_fields},
        )
        sum_covid_outlay = A(
            "sum",
            field="financial_accounts_by_award.gross_outlay_amount_by_award_cpe",
            script={"source": "doc['financial_accounts_by_award.is_final_balances_for_fy'].value ? _value : 0"},
        )
        sum_covid_obligation = A("sum", field="financial_accounts_by_award.transaction_obligated_amount")
        count_awards_by_dim = A("reverse_nested", **{})
<<<<<<< HEAD
        award_count = A("cardinality", field="award_id")
        loan_value = A("sum", field="total_loan_amount")
        # Apply the aggregations
        search.aggs.bucket("aggs", aggs).bucket("group_by_dim_agg", group_by_dim_agg).metric(
            "dim_metadata", dim_metadata
        ).metric("sum_covid_obligation", sum_covid_obligation).metric("sum_covid_outlay", sum_covid_outlay).bucket(
            "count_awards_by_dim", count_awards_by_dim
        ).metric(
            "award_count", award_count
        ).metric(
            "sum_loan_value", loan_value
        )

        search.update_from_dict({"size": 0})

        return search
=======
        award_count = A("value_count", field="award_id")

        # Apply the aggregations
        search.aggs.bucket(self.agg_group_name, financial_accounts_agg).bucket(
            "group_by_dim_agg", group_by_dim_agg
        ).metric("dim_metadata", dim_metadata).metric("sum_transaction_obligated_amount", sum_covid_obligation).metric(
            "sum_gross_outlay_amount_by_award_cpe", sum_covid_outlay
        ).bucket(
            "count_awards_by_dim", count_awards_by_dim
        ).metric(
            "award_count", award_count
        )

        # Apply sub-aggregation for children if applicable
        if self.sub_agg_key:
            self.extend_elasticsearch_search_with_sub_aggregation(search)

        search.update_from_dict({"size": 0})

        return search

    def extend_elasticsearch_search_with_sub_aggregation(self, search: AccountSearch):
        """
        This template method is called if the `self.sub_agg_key` is supplied, in order to post-process the query and
        inject a sub-aggregation on a secondary dimension (that is subordinate to the first agg_key's dimension).

        Example: Subtier Agency spending rolled up to Toptier Agency spending
        """
        sub_bucket_count = get_number_of_unique_terms_for_accounts(self.filter_query, f"{self.sub_agg_key}")
        size = sub_bucket_count
        shard_size = sub_bucket_count + 100

        if shard_size > 10000:
            raise ForbiddenException(
                "Current filters return too many unique items. Narrow filters to return results or use downloads."
            )

        # Sub-aggregation to append to primary agg
        sub_group_by_sub_agg_key_values = {"field": self.sub_agg_key, "size": size, "shard_size": shard_size}

        sub_group_by_sub_agg_key = A("terms", **sub_group_by_sub_agg_key_values)
        sub_dim_metadata = A(
            "top_hits",
            size=1,
            sort=[{"financial_accounts_by_award.update_date": {"order": "desc"}}],
            _source={"includes": self.sub_top_hits_fields},
        )
        sub_sum_covid_outlay = A(
            "sum",
            field="financial_accounts_by_award.gross_outlay_amount_by_award_cpe",
            script={"source": "doc['financial_accounts_by_award.is_final_balances_for_fy'].value ? _value : 0"},
        )
        sub_sum_covid_obligation = A("sum", field="financial_accounts_by_award.transaction_obligated_amount")
        sub_count_awards_by_dim = A("reverse_nested", **{})
        sub_award_count = A("value_count", field="award_id")

        sub_group_by_sub_agg_key.metric("dim_metadata", sub_dim_metadata).metric(
            "sum_transaction_obligated_amount", sub_sum_covid_obligation
        ).metric("sum_gross_outlay_amount_by_award_cpe", sub_sum_covid_outlay).bucket(
            "count_awards_by_dim", sub_count_awards_by_dim
        ).metric(
            "award_count", sub_award_count
        )

        # Append sub-agg to primary agg, and include the sub-agg's sum metric aggs too
        search.aggs[self.agg_group_name]["group_by_dim_agg"].bucket(self.sub_agg_group_name, sub_group_by_sub_agg_key)
>>>>>>> 53850c1d

    def build_totals(self, response: List[dict]) -> dict:
        obligations = 0
        outlays = 0
        award_count = 0
        for item in response:
            obligations += item["obligation"]
            outlays += item["outlay"]
            award_count += item["award_count"]

        return {"obligation": obligations, "outlay": outlays, "award_count": award_count}

    def query_elasticsearch(self) -> dict:
        search = self.build_elasticsearch_search_with_aggregations()
        if search is None:
            totals = self.build_totals(response=[])
            return {"totals": totals, "results": []}

        response = search.handle_execute()
        response = response.aggs.to_dict()
<<<<<<< HEAD
        buckets = response.get("aggs", {}).get("group_by_dim_agg", {}).get("buckets", [])
        totals = self.build_totals(buckets)

        results = self.build_elasticsearch_result(buckets)
        sorted_results = self.sort_results(results)

        return {"totals": totals, "results": sorted_results}

    def sort_results(self, results: List[dict]) -> List[dict]:
        sorted_parents = sorted(
            results, key=lambda val: val[self.pagination.sort_key], reverse=self.pagination.sort_order == "desc"
=======
        buckets = response.get(self.agg_group_name, {}).get("group_by_dim_agg", {}).get("buckets", [])

        results = self.build_elasticsearch_result(buckets)
        totals = self.build_totals(results)
        sorted_results = self.sort_results(results)

        return {"totals": totals, "results": sorted_results[self.pagination.lower_limit : self.pagination.upper_limit]}

    def sort_results(self, results: List[dict]) -> List[dict]:
        sorted_parents = sorted(
            results,
            key=lambda val: val.get(self.pagination.sort_key, "id"),
            reverse=self.pagination.sort_order == "desc",
>>>>>>> 53850c1d
        )

        if self.has_children:
            for parent in sorted_parents:
                parent["children"] = sorted(
                    parent.get("children", []),
<<<<<<< HEAD
                    key=lambda val: val[self.pagination.sort_key],
                    reverse=self.pagination.sort_order == "desc",
                )

        return sorted_parents[self.pagination.lower_limit : self.pagination.upper_limit]
=======
                    key=lambda val: val(self.pagination.sort_key, "id"),
                    reverse=self.pagination.sort_order == "desc",
                )

        return sorted_parents
>>>>>>> 53850c1d
<|MERGE_RESOLUTION|>--- conflicted
+++ resolved
@@ -1,10 +1,6 @@
 from abc import abstractmethod
 from typing import List, Optional, Dict
 
-<<<<<<< HEAD
-from django.utils.functional import cached_property
-=======
->>>>>>> 53850c1d
 from elasticsearch_dsl import Q as ES_Q, A
 from rest_framework.response import Response
 
@@ -14,101 +10,28 @@
 from usaspending_api.common.elasticsearch.search_wrappers import AccountSearch
 from usaspending_api.common.helpers.generic_helper import get_pagination_metadata
 from usaspending_api.common.query_with_filters import QueryWithFilters
-<<<<<<< HEAD
-from usaspending_api.disaster.v2.views.disaster_base import DisasterBase, _BasePaginationMixin
-from usaspending_api.search.v2.elasticsearch_helper import get_number_of_unique_nested_terms_accounts
-
-
-class ElasticsearchSpendingPaginationMixin(_BasePaginationMixin):
-    sum_column_mapping = {
-        "obligation": "financial_accounts_by_award.transaction_obligated_amount",
-        "outlay": "financial_accounts_by_award.gross_outlay_amount_by_award_cpe",
-    }
-    sort_column_mapping = {
-        "award_count": "_count",
-        "description": "_key",  # _key will ultimately sort on description value
-        "code": "_key",  # Façade sort behavior, really sorting on description
-        "id": "_key",  # Façade sort behavior, really sorting on description
-        **sum_column_mapping,
-    }
-
-    @cached_property
-    def pagination(self):
-        return self.run_models(list(self.sort_column_mapping), default_sort_column="id")
-
-
-class ElasticsearchLoansPaginationMixin(_BasePaginationMixin):
-    sum_column_mapping = {
-        "obligation": "total_covid_obligation",
-        "outlay": "total_covid_outlay",
-        "face_value_of_loan": "total_loan_value",
-    }
-    sort_column_mapping = {
-        "award_count": "_count",
-        "description": "_key",  # _key will ultimately sort on description value
-        "code": "_key",  # Façade sort behavior, really sorting on description
-        "id": "_key",  # Façade sort behavior, really sorting on description
-        **sum_column_mapping,
-    }
-
-    @cached_property
-    def pagination(self):
-        return self.run_models(list(self.sort_column_mapping), default_sort_column="id")
-
-
-class ElasticsearchAccountDisasterBase(DisasterBase):
-
-=======
 from usaspending_api.disaster.v2.views.disaster_base import DisasterBase
 from usaspending_api.search.v2.elasticsearch_helper import get_number_of_unique_terms_for_accounts
 
 
 class ElasticsearchAccountDisasterBase(DisasterBase):
->>>>>>> 53850c1d
     agg_group_name: str = "group_by_agg_key"  # name used for the tier-1 aggregation group
     agg_key: str
     bucket_count: int
     filter_query: ES_Q
     has_children: bool = False
-<<<<<<< HEAD
-    query_fields: List[str]
-    sub_agg_group_name: str = "sub_group_by_sub_agg_key"  # name used for the tier-2 aggregation group
-    sub_agg_key: str = None  # will drive including of a sub-bucket-aggregation if overridden by subclasses
-=======
     nested_nonzero_fields: Dict[str, str] = []
     nonzero_fields: Dict[str, str] = []
     query_fields: List[str]
     sub_agg_group_name: str = "sub_group_by_sub_agg_key"  # name used for the tier-2 aggregation group
     sub_agg_key: str = None  # will drive including of a sub-bucket-aggregation if overridden by subclasses
     sub_top_hits_fields: List[str]  # list used for top_hits sub aggregation
->>>>>>> 53850c1d
     top_hits_fields: List[str]  # list used for the top_hits aggregation
 
     pagination: Pagination  # Overwritten by a pagination mixin
 
     @cache_response()
     def post(self, request):
-<<<<<<< HEAD
-        return self.perform_elasticsearch_search()
-
-    def perform_elasticsearch_search(self) -> Response:
-        # Need to update the value of "query" to have the fields to search on
-        defc = self.filters.pop("def_codes")
-        if self.filters.get("award_type_codes"):
-            award_types = self.filters.pop("award_type_codes")
-            self.filters.update({"award_type": award_types})
-        self.filters.update({"nested_def_codes": defc})
-        self.filters.update(
-            {
-                "nested_nonzero_fields": [
-                    "financial_accounts_by_award.transaction_obligated_amount",
-                    "financial_accounts_by_award.gross_outlay_amount_by_award_cpe",
-                ]
-            }
-        )
-        self.filter_query = QueryWithFilters.generate_accounts_elasticsearch_query(self.filters)
-        self.bucket_count = get_number_of_unique_nested_terms_accounts(self.filter_query, f"{self.agg_key}")
-=======
         return Response(self.perform_elasticsearch_search())
 
     def perform_elasticsearch_search(self) -> Response:
@@ -126,7 +49,6 @@
         self.filter_query = QueryWithFilters.generate_accounts_elasticsearch_query(filters)
 
         self.bucket_count = get_number_of_unique_terms_for_accounts(self.filter_query, self.agg_key)
->>>>>>> 53850c1d
         messages = []
         if self.pagination.sort_key in ("id", "code"):
             messages.append(
@@ -161,13 +83,8 @@
         search = AccountSearch().filter(self.filter_query)
 
         # Create the aggregations
-<<<<<<< HEAD
-        aggs = A("nested", path="financial_accounts_by_award")
-        group_by_dim_agg = A("terms", field=self.agg_key)
-=======
         financial_accounts_agg = A("nested", path="financial_accounts_by_award")
         group_by_dim_agg = A("terms", field=self.agg_key, size=self.bucket_count)
->>>>>>> 53850c1d
         dim_metadata = A(
             "top_hits",
             size=1,
@@ -181,24 +98,6 @@
         )
         sum_covid_obligation = A("sum", field="financial_accounts_by_award.transaction_obligated_amount")
         count_awards_by_dim = A("reverse_nested", **{})
-<<<<<<< HEAD
-        award_count = A("cardinality", field="award_id")
-        loan_value = A("sum", field="total_loan_amount")
-        # Apply the aggregations
-        search.aggs.bucket("aggs", aggs).bucket("group_by_dim_agg", group_by_dim_agg).metric(
-            "dim_metadata", dim_metadata
-        ).metric("sum_covid_obligation", sum_covid_obligation).metric("sum_covid_outlay", sum_covid_outlay).bucket(
-            "count_awards_by_dim", count_awards_by_dim
-        ).metric(
-            "award_count", award_count
-        ).metric(
-            "sum_loan_value", loan_value
-        )
-
-        search.update_from_dict({"size": 0})
-
-        return search
-=======
         award_count = A("value_count", field="award_id")
 
         # Apply the aggregations
@@ -265,7 +164,6 @@
 
         # Append sub-agg to primary agg, and include the sub-agg's sum metric aggs too
         search.aggs[self.agg_group_name]["group_by_dim_agg"].bucket(self.sub_agg_group_name, sub_group_by_sub_agg_key)
->>>>>>> 53850c1d
 
     def build_totals(self, response: List[dict]) -> dict:
         obligations = 0
@@ -286,19 +184,6 @@
 
         response = search.handle_execute()
         response = response.aggs.to_dict()
-<<<<<<< HEAD
-        buckets = response.get("aggs", {}).get("group_by_dim_agg", {}).get("buckets", [])
-        totals = self.build_totals(buckets)
-
-        results = self.build_elasticsearch_result(buckets)
-        sorted_results = self.sort_results(results)
-
-        return {"totals": totals, "results": sorted_results}
-
-    def sort_results(self, results: List[dict]) -> List[dict]:
-        sorted_parents = sorted(
-            results, key=lambda val: val[self.pagination.sort_key], reverse=self.pagination.sort_order == "desc"
-=======
         buckets = response.get(self.agg_group_name, {}).get("group_by_dim_agg", {}).get("buckets", [])
 
         results = self.build_elasticsearch_result(buckets)
@@ -312,23 +197,14 @@
             results,
             key=lambda val: val.get(self.pagination.sort_key, "id"),
             reverse=self.pagination.sort_order == "desc",
->>>>>>> 53850c1d
         )
 
         if self.has_children:
             for parent in sorted_parents:
                 parent["children"] = sorted(
                     parent.get("children", []),
-<<<<<<< HEAD
-                    key=lambda val: val[self.pagination.sort_key],
-                    reverse=self.pagination.sort_order == "desc",
-                )
-
-        return sorted_parents[self.pagination.lower_limit : self.pagination.upper_limit]
-=======
                     key=lambda val: val(self.pagination.sort_key, "id"),
                     reverse=self.pagination.sort_order == "desc",
                 )
 
-        return sorted_parents
->>>>>>> 53850c1d
+        return sorted_parents