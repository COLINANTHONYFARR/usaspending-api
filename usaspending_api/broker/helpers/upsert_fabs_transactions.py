import logging
import time

from copy import copy
from datetime import datetime, timezone
from django.db import connection, transaction

from usaspending_api.awards.models import Award
from usaspending_api.broker.helpers.get_business_categories import get_business_categories
from usaspending_api.common.helpers.dict_helpers import upper_case_dict_values
from usaspending_api.common.helpers.etl_helpers import update_c_to_d_linkages
from usaspending_api.common.helpers.date_helper import fy
from usaspending_api.common.helpers.timing_helpers import timer
from usaspending_api.etl.award_helpers import prune_empty_awards, update_awards, update_assistance_awards
from usaspending_api.etl.broker_etl_helpers import dictfetchall
from usaspending_api.etl.management.load_base import load_data_into_model, format_date
from usaspending_api.references.models import Agency
from usaspending_api.search.models import TransactionSearch


logger = logging.getLogger("script")

BATCH_FETCH_SIZE = 25000


def fetch_fabs_data_generator(dap_uid_list):
    db_cursor = connection.cursor()
    db_query = """
        SELECT * FROM source_assistance_transaction
        WHERE published_fabs_id IN %s;
    """

    total_uid_count = len(dap_uid_list)

    for i in range(0, total_uid_count, BATCH_FETCH_SIZE):
        start_time = time.perf_counter()
        max_index = i + BATCH_FETCH_SIZE if i + BATCH_FETCH_SIZE < total_uid_count else total_uid_count
        fabs_ids_batch = dap_uid_list[i:max_index]

        logger.info(f"Fetching {i + 1}-{max_index} out of {total_uid_count} records from source table")
        db_cursor.execute(db_query, [tuple(fabs_ids_batch)])
        logger.info("Fetching records took {:.2f}s".format(time.perf_counter() - start_time))

        yield dictfetchall(db_cursor)


@transaction.atomic
def insert_all_new_fabs(all_new_to_insert):
    update_award_ids = []
    for to_insert in fetch_fabs_data_generator(all_new_to_insert):
        start = time.perf_counter()
        update_award_ids.extend(insert_new_fabs(to_insert))
        logger.info("FABS insertions took {:.2f}s".format(time.perf_counter() - start))
    return update_award_ids


def insert_new_fabs(to_insert):
    fabs_field_map = {
        "type": "assistance_type",
        "transaction_description": "award_description",
        "funding_amount": "total_funding_amount",
        "officer_1_name": "high_comp_officer1_full_na",
        "officer_1_amount": "high_comp_officer1_amount",
        "officer_2_name": "high_comp_officer2_full_na",
        "officer_2_amount": "high_comp_officer2_amount",
        "officer_3_name": "high_comp_officer3_full_na",
        "officer_3_amount": "high_comp_officer3_amount",
        "officer_4_name": "high_comp_officer4_full_na",
        "officer_4_amount": "high_comp_officer4_amount",
        "officer_5_name": "high_comp_officer5_full_na",
        "officer_5_amount": "high_comp_officer5_amount",
    }

    update_award_ids = []
    for row in to_insert:
        upper_case_dict_values(row)

        # Find the toptier awards from the subtier awards
        awarding_agency = Agency.get_by_subtier_only(row["awarding_sub_tier_agency_c"])
        funding_agency = Agency.get_by_subtier_only(row["funding_sub_tier_agency_co"])

        # Create the summary Award
        (created, award) = Award.get_or_create_summary_award(
            generated_unique_award_id=row["unique_award_key"],
            fain=row["fain"],
            uri=row["uri"],
            record_type=row["record_type"],
        )
        award.save()

        # Append row to list of Awards updated
        update_award_ids.append(award.id)

        parent_txn_value_map = {
            "award": award,
            "awarding_agency_id": awarding_agency.id if awarding_agency else None,
            "funding_agency_id": funding_agency.id if funding_agency else None,
            "period_of_performance_start_date": format_date(row["period_of_performance_star"]),
            "period_of_performance_current_end_date": format_date(row["period_of_performance_curr"]),
            "action_date": format_date(row["action_date"]),
            "last_modified_date": row["modified_at"].date() if row["modified_at"] is not None else None,
            "type_description": row["assistance_type_desc"],
            "transaction_unique_id": row["afa_generated_unique"],
            "business_categories": get_business_categories(row=row, data_type="fabs"),
        }

        financial_assistance_data = load_data_into_model(
            TransactionSearch(),  # thrown away
            row,
            field_map=fabs_field_map,
            value_map=parent_txn_value_map,
            as_dict=True,
        )

<<<<<<< HEAD
        financial_assistance_data = load_data_into_model(
            TransactionFABS(), row, field_map=fabs_field_map, as_dict=True  # thrown away
        )

        # Hack to cut back on the number of warnings dumped to the log.
        if financial_assistance_data["updated_at"] is not None:
            financial_assistance_data["updated_at"] = cast_datetime_to_utc(financial_assistance_data["updated_at"])
        if financial_assistance_data["created_at"] is not None:
            financial_assistance_data["created_at"] = cast_datetime_to_utc(financial_assistance_data["created_at"])
        if financial_assistance_data["modified_at"] is not None:
            financial_assistance_data["modified_at"] = cast_datetime_to_utc(financial_assistance_data["modified_at"])

=======
>>>>>>> 7e666207
        afa_generated_unique = financial_assistance_data["afa_generated_unique"]
        unique_fabs = TransactionSearch.objects.filter(is_fpds=False, afa_generated_unique=afa_generated_unique)

        if unique_fabs.first():
            financial_assistance_data["update_date"] = datetime.now(timezone.utc)
            financial_assistance_data["fiscal_year"] = fy(financial_assistance_data["action_date"])

            # Update TransactionNormalized
            TransactionSearch.objects.filter(transaction_id=unique_fabs.first().transaction.id).update(
                **financial_assistance_data
            )

            # Update TransactionFABS
            unique_fabs.update(**financial_assistance_data)
        else:
            # Create TransactionNormalized
            transaction_search = TransactionSearch(**financial_assistance_data)
            transaction_search.save()

    return update_award_ids


def upsert_fabs_transactions(ids_to_upsert, update_and_delete_award_ids):
    if ids_to_upsert or update_and_delete_award_ids:
        update_award_ids = copy(update_and_delete_award_ids)

        if ids_to_upsert:
            with timer("inserting new FABS data", logger.info):
                update_award_ids.extend(insert_all_new_fabs(ids_to_upsert))

        if update_award_ids:
            update_award_ids = tuple(set(update_award_ids))  # Convert to tuple and remove duplicates.
            with timer("updating awards to reflect their latest associated transaction info", logger.info):
                award_record_count = update_awards(update_award_ids)
                logger.info(f"{award_record_count} awards updated from their transactional data")
            with timer("deleting awards that no longer have a transaction", logger.info):
                award_record_count = prune_empty_awards(update_award_ids)
                logger.info(f"{award_record_count} awards deleted")
            with timer("updating awards with executive compensation data", logger.info):
                award_record_count = update_assistance_awards(update_award_ids)
                logger.info(f"{award_record_count} awards updated FABS-specific and exec comp data")

        with timer("updating C->D linkages", logger.info):
            update_c_to_d_linkages("assistance")

    else:
        logger.info("Nothing to insert...")<|MERGE_RESOLUTION|>--- conflicted
+++ resolved
@@ -112,21 +112,6 @@
             as_dict=True,
         )
 
-<<<<<<< HEAD
-        financial_assistance_data = load_data_into_model(
-            TransactionFABS(), row, field_map=fabs_field_map, as_dict=True  # thrown away
-        )
-
-        # Hack to cut back on the number of warnings dumped to the log.
-        if financial_assistance_data["updated_at"] is not None:
-            financial_assistance_data["updated_at"] = cast_datetime_to_utc(financial_assistance_data["updated_at"])
-        if financial_assistance_data["created_at"] is not None:
-            financial_assistance_data["created_at"] = cast_datetime_to_utc(financial_assistance_data["created_at"])
-        if financial_assistance_data["modified_at"] is not None:
-            financial_assistance_data["modified_at"] = cast_datetime_to_utc(financial_assistance_data["modified_at"])
-
-=======
->>>>>>> 7e666207
         afa_generated_unique = financial_assistance_data["afa_generated_unique"]
         unique_fabs = TransactionSearch.objects.filter(is_fpds=False, afa_generated_unique=afa_generated_unique)
 
