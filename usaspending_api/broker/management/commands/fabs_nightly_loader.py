import logging

from datetime import datetime, timedelta, timezone
from django.core.management.base import BaseCommand
from django.db import connection
from django.db.models import Max

from usaspending_api.awards.models import TransactionFABS
from usaspending_api.broker import lookups
from usaspending_api.broker.helpers.delete_fabs_transactions import (
    delete_fabs_transactions,
    get_delete_pks_for_afa_keys,
)
from usaspending_api.broker.helpers.last_load_date import get_last_load_date
from usaspending_api.broker.helpers.last_load_date import update_last_load_date
from usaspending_api.broker.helpers.upsert_fabs_transactions import upsert_fabs_transactions
from usaspending_api.broker.models import ExternalDataLoadDate
from usaspending_api.common.helpers.date_helper import cast_datetime_to_naive, datetime_command_line_argument_type
from usaspending_api.common.helpers.timing_helpers import timer
from usaspending_api.common.retrieve_file_from_uri import RetrieveFileFromUri
from usaspending_api.transactions.transaction_delete_journal_helpers import retrieve_deleted_fabs_transactions


logger = logging.getLogger("script")


LAST_LOAD_LOOKBACK_MINUTES = 15
UPDATED_AT_MODIFIER_MS = 1


def get_incremental_load_start_datetime():
    """
    This function is designed to help prevent two issues we've discovered with the FABS nightly
    pipline:

     #1 LAST_LOAD_LOOKBACK_MINUTES are subtracted from last load datetime to counter a very rare
        race condition where database commits are saved ever so slightly out of order when compared
        to the last updated timestamp due to commit duration which can cause transactions to be
        skipped.  The timestamp is set to when the commit begins, so if the commit starts before
        the load but doesn't finish until after the load, the transactions saved as part of that
        commit will never get picked up.  This has happened in the wild at least once and is not
        all that hard to imagine if you consider that large submissions can take many minutes to
        commit.  We do not currently have a good way to test this, but I've seen extremely large
        transactions take an hour to commit.  I do not believe submissions currently get this large
        but it's something to keep in mind.

     #2 We use the minimum of the last load date or the max transaction_fabs updated_at date
        to prevent FABS transactions submitted between when the source records are copied from
        Broker and when FABS transactions are processed from being skipped.

    An unfortunate side effect of the lookback is that some submissions may be processed more than
    once.  This SHOULDN'T cause any problems since the FABS loader is designed to be able to reload
    transactions, but it could add to the run time.  To minimize reprocessing, keep the
    LAST_LOAD_LOOKBACK_MINUTES value as small as possible while still preventing skips.  To be
    clear, the original fabs loader did this as well, just in a way that did not always prevent
    skips (by always running since midnight - which had its own issues).
    """
    last_load_date = get_last_load_date("fabs", LAST_LOAD_LOOKBACK_MINUTES)
    if last_load_date is None:
        raise RuntimeError(
            f"Unable to find last_load_date in table {ExternalDataLoadDate.objects.model._meta.db_table} "
            f"for external_data_type_id={lookups.EXTERNAL_DATA_TYPE_DICT['fabs']}.  If this is expected and "
            f"the goal is to reload all submissions, supply the --reload-all switch on the command line."
        )
    max_updated_at = TransactionFABS.objects.aggregate(Max("updated_at"))["updated_at__max"]
    if max_updated_at is None:
        return last_load_date

    # We add a little tiny bit of time to the max_updated_at to prevent us from always reprocessing
    # records since the SQL that grabs new records is using updated_at >=.  I realize this is a hack
    # but the pipeline is already running for too long so anything we can do to prevent enlongating
    # it should be welcome.
    max_updated_at += timedelta(milliseconds=UPDATED_AT_MODIFIER_MS)

    return min((last_load_date, max_updated_at))


<<<<<<< HEAD
def _get_ids(sql, submission_ids, afa_ids, pk_ids, start_datetime, end_datetime):
=======
def _get_ids(sql, ids, afa_ids, start_datetime, end_datetime):
>>>>>>> 73610040
    params = []
    if ids and afa_ids:
        sql += " and (published_award_financial_assistance_id in %s or afa_generated_unique in %s)"
        params.append(tuple(ids))
        params.append(tuple(afa_ids))
    elif ids:
        sql += " and published_award_financial_assistance_id in %s"
        params.append(tuple(ids))
    elif afa_ids:
        sql += " and afa_generated_unique in %s"
        params.append(tuple(afa_ids))
    if pk_ids:
        sql += " and published_award_financial_assistance_id in %s"
        params.append(tuple([int(k) for k in pk_ids]))
    if start_datetime:
        sql += " and updated_at >= %s"
        params.append(cast_datetime_to_naive(start_datetime))
    if end_datetime:
        sql += " and updated_at < %s"
        params.append(cast_datetime_to_naive(end_datetime))
    with connection.cursor() as cursor:
        cursor.execute(sql, params)
        return tuple(row[0] for row in cursor.fetchall())


<<<<<<< HEAD
def get_fabs_transaction_ids(submission_ids, afa_ids, pk_ids, start_datetime, end_datetime):
=======
def get_fabs_transaction_ids(ids, afa_ids, start_datetime, end_datetime):
>>>>>>> 73610040
    sql = """
        select  published_award_financial_assistance_id
        from    source_assistance_transaction
        where   is_active is true
    """
<<<<<<< HEAD
    ids = _get_ids(sql, submission_ids, afa_ids, pk_ids, start_datetime, end_datetime)
=======
    ids = _get_ids(sql, ids, afa_ids, start_datetime, end_datetime)
>>>>>>> 73610040
    logger.info("Number of records to insert/update: {:,}".format(len(ids)))
    return ids


<<<<<<< HEAD
def get_fabs_records_to_delete(submission_ids, afa_ids, pk_ids, start_datetime, end_datetime):
    sql = """
        select  distinct upper(afa_generated_unique)
        from    published_award_financial_assistance p
        where   correction_delete_indicatr = 'D' and
                not exists (
                    select  *
                    from    published_award_financial_assistance
                    where   afa_generated_unique = p.afa_generated_unique and is_active is true
                )
    """
    ids = _get_ids(sql, submission_ids, afa_ids, pk_ids, start_datetime, end_datetime)
    logger.info("Number of records to delete: {:,}".format(len(ids)))
    return ids


=======
>>>>>>> 73610040
def read_afa_ids_from_file(afa_id_file_path):
    with RetrieveFileFromUri(afa_id_file_path).get_file_object() as f:
        return {l.decode("utf-8").rstrip() for l in f if l}


class Command(BaseCommand):
    help = (
        "Update FABS data in USAspending from source data. Providing no options "
        "performs an incremental (from last run) load. Deletes are only executed "
        "with incremental loads."
    )

    def add_arguments(self, parser):
        parser.add_argument(
            "--reload-all",
            action="store_true",
            help="Reload all FABS transactions. Does not clear out USAspending "
            "FABS transactions beforehand. If omitted, all submissions from "
            "the last successful run will be loaded. THIS SETTING SUPERSEDES "
            "ALL OTHER PROCESSING OPTIONS.",
        )

        parser.add_argument(
            "--ids",
            default=[],
            metavar="ID",
            nargs="+",
            type=int,
            help="A list of Broker transaction IDs (published_award_financial_assistance_id) to "
            "reload. IDs provided here will be combined with any --afa-id-file and --afa-ids "
            "IDs provided. Nonexistent IDs will be ignored.",
        )

        parser.add_argument(
            "--afa-ids",
            default=[],
            metavar="AFA_ID",
            nargs="+",
            help="A list of Broker transaction IDs (afa_generated_unique) to "
            "reload. IDs provided here will be combined with any --afa-id-file and --ids "
            "IDs provided. Nonexistent IDs will be ignored. If any AFA IDs start "
            "with a dash or other special shell character, use the --afa-id-file "
            "option.",
        )

        parser.add_argument(
            "--afa-id-file",
            metavar="FILEPATH",
            help="A file containing only Broker transaction IDs (afa_generated_unique) "
            "to reload, one ID per line. IDs provided here will be combined with any "
            "--afa-ids and --ids IDs provided. Nonexistent IDs will be ignored.",
        )

        parser.add_argument(
            "--id-file",
            metavar="FILEPATH",
            type=str,
            help="A file containing only broker transaction IDs (published_award_financial_assistance_id) "
            "to reload, one ID per line. Nonexistent IDs will be ignored.",
        )

        parser.add_argument(
            "--start-datetime",
            type=datetime_command_line_argument_type(naive=True),  # Broker date/times are naive.
            help="Processes transactions updated on or after the UTC date/time "
            "provided. yyyy-mm-dd hh:mm:ss is always a safe format. Wrap in "
            "quotes if date/time contains spaces.",
        )

        parser.add_argument(
            "--end-datetime",
            type=datetime_command_line_argument_type(naive=True),  # Broker date/times are naive.
            help="Processes transactions updated prior to the UTC date/time "
            "provided. yyyy-mm-dd hh:mm:ss is always a safe format. Wrap in "
            "quotes if date/time contains spaces.",
        )

    def handle(self, *args, **options):
        processing_start_datetime = datetime.now(timezone.utc)

        logger.info("Starting FABS data load script...")

        # "Reload all" supersedes all other processing options.
        reload_all = options["reload_all"]
        if reload_all:
            ids = None
            afa_ids = None
            start_datetime = None
            end_datetime = None
        else:
<<<<<<< HEAD
            submission_ids = tuple(options["submission_ids"]) if options["submission_ids"] else None
            afa_ids = read_afa_ids_from_file(options["afa_id_file"]) if options["afa_id_file"] else None
            pk_ids = read_afa_ids_from_file(options["id_file"]) if options["id_file"] else None
=======
            ids = options["ids"]
            afa_ids = set(options["afa_ids"])
            if options["afa_id_file"]:
                afa_ids = tuple(afa_ids | read_afa_ids_from_file(options["afa_id_file"]))
>>>>>>> 73610040
            start_datetime = options["start_datetime"]
            end_datetime = options["end_datetime"]

        # If no other processing options were provided than this is an incremental load.
<<<<<<< HEAD
        is_incremental_load = not any((reload_all, submission_ids, afa_ids, pk_ids, start_datetime, end_datetime))
=======
        is_incremental_load = not any((reload_all, ids, afa_ids, start_datetime, end_datetime))
>>>>>>> 73610040

        if is_incremental_load:
            start_datetime = get_incremental_load_start_datetime()
            logger.info("Processing data for FABS starting from %s" % start_datetime)

            # We only perform deletes with incremental loads.
            with timer("obtaining delete records", logger.info):
<<<<<<< HEAD
                ids_to_delete = get_fabs_records_to_delete(
                    submission_ids, afa_ids, pk_ids, start_datetime, end_datetime
                )

            with timer("retrieving/diff-ing FABS Data", logger.info):
                ids_to_upsert = get_fabs_transaction_ids(submission_ids, afa_ids, pk_ids, start_datetime, end_datetime)
=======
                delete_records = retrieve_deleted_fabs_transactions(start_datetime, end_datetime)
                ids_to_delete = [item for sublist in delete_records.values() for item in sublist if item]
                ids_to_delete = get_delete_pks_for_afa_keys(ids_to_delete)
            logger.info(f"{len(ids_to_delete):,} delete ids found in total")

        with timer("retrieving/diff-ing FABS Data", logger.info):
            ids_to_upsert = get_fabs_transaction_ids(ids, afa_ids, start_datetime, end_datetime)
>>>>>>> 73610040

        update_award_ids = delete_fabs_transactions(ids_to_delete) if is_incremental_load else []
        upsert_fabs_transactions(ids_to_upsert, update_award_ids)

        if is_incremental_load:
            update_last_load_date("fabs", processing_start_datetime)

        logger.info("FABS UPDATE FINISHED!")<|MERGE_RESOLUTION|>--- conflicted
+++ resolved
@@ -75,11 +75,7 @@
     return min((last_load_date, max_updated_at))
 
 
-<<<<<<< HEAD
-def _get_ids(sql, submission_ids, afa_ids, pk_ids, start_datetime, end_datetime):
-=======
 def _get_ids(sql, ids, afa_ids, start_datetime, end_datetime):
->>>>>>> 73610040
     params = []
     if ids and afa_ids:
         sql += " and (published_award_financial_assistance_id in %s or afa_generated_unique in %s)"
@@ -91,9 +87,6 @@
     elif afa_ids:
         sql += " and afa_generated_unique in %s"
         params.append(tuple(afa_ids))
-    if pk_ids:
-        sql += " and published_award_financial_assistance_id in %s"
-        params.append(tuple([int(k) for k in pk_ids]))
     if start_datetime:
         sql += " and updated_at >= %s"
         params.append(cast_datetime_to_naive(start_datetime))
@@ -105,44 +98,17 @@
         return tuple(row[0] for row in cursor.fetchall())
 
 
-<<<<<<< HEAD
-def get_fabs_transaction_ids(submission_ids, afa_ids, pk_ids, start_datetime, end_datetime):
-=======
 def get_fabs_transaction_ids(ids, afa_ids, start_datetime, end_datetime):
->>>>>>> 73610040
     sql = """
         select  published_award_financial_assistance_id
         from    source_assistance_transaction
         where   is_active is true
     """
-<<<<<<< HEAD
-    ids = _get_ids(sql, submission_ids, afa_ids, pk_ids, start_datetime, end_datetime)
-=======
     ids = _get_ids(sql, ids, afa_ids, start_datetime, end_datetime)
->>>>>>> 73610040
     logger.info("Number of records to insert/update: {:,}".format(len(ids)))
     return ids
 
 
-<<<<<<< HEAD
-def get_fabs_records_to_delete(submission_ids, afa_ids, pk_ids, start_datetime, end_datetime):
-    sql = """
-        select  distinct upper(afa_generated_unique)
-        from    published_award_financial_assistance p
-        where   correction_delete_indicatr = 'D' and
-                not exists (
-                    select  *
-                    from    published_award_financial_assistance
-                    where   afa_generated_unique = p.afa_generated_unique and is_active is true
-                )
-    """
-    ids = _get_ids(sql, submission_ids, afa_ids, pk_ids, start_datetime, end_datetime)
-    logger.info("Number of records to delete: {:,}".format(len(ids)))
-    return ids
-
-
-=======
->>>>>>> 73610040
 def read_afa_ids_from_file(afa_id_file_path):
     with RetrieveFileFromUri(afa_id_file_path).get_file_object() as f:
         return {l.decode("utf-8").rstrip() for l in f if l}
@@ -197,14 +163,6 @@
         )
 
         parser.add_argument(
-            "--id-file",
-            metavar="FILEPATH",
-            type=str,
-            help="A file containing only broker transaction IDs (published_award_financial_assistance_id) "
-            "to reload, one ID per line. Nonexistent IDs will be ignored.",
-        )
-
-        parser.add_argument(
             "--start-datetime",
             type=datetime_command_line_argument_type(naive=True),  # Broker date/times are naive.
             help="Processes transactions updated on or after the UTC date/time "
@@ -233,25 +191,15 @@
             start_datetime = None
             end_datetime = None
         else:
-<<<<<<< HEAD
-            submission_ids = tuple(options["submission_ids"]) if options["submission_ids"] else None
-            afa_ids = read_afa_ids_from_file(options["afa_id_file"]) if options["afa_id_file"] else None
-            pk_ids = read_afa_ids_from_file(options["id_file"]) if options["id_file"] else None
-=======
             ids = options["ids"]
             afa_ids = set(options["afa_ids"])
             if options["afa_id_file"]:
                 afa_ids = tuple(afa_ids | read_afa_ids_from_file(options["afa_id_file"]))
->>>>>>> 73610040
             start_datetime = options["start_datetime"]
             end_datetime = options["end_datetime"]
 
         # If no other processing options were provided than this is an incremental load.
-<<<<<<< HEAD
-        is_incremental_load = not any((reload_all, submission_ids, afa_ids, pk_ids, start_datetime, end_datetime))
-=======
         is_incremental_load = not any((reload_all, ids, afa_ids, start_datetime, end_datetime))
->>>>>>> 73610040
 
         if is_incremental_load:
             start_datetime = get_incremental_load_start_datetime()
@@ -259,14 +207,6 @@
 
             # We only perform deletes with incremental loads.
             with timer("obtaining delete records", logger.info):
-<<<<<<< HEAD
-                ids_to_delete = get_fabs_records_to_delete(
-                    submission_ids, afa_ids, pk_ids, start_datetime, end_datetime
-                )
-
-            with timer("retrieving/diff-ing FABS Data", logger.info):
-                ids_to_upsert = get_fabs_transaction_ids(submission_ids, afa_ids, pk_ids, start_datetime, end_datetime)
-=======
                 delete_records = retrieve_deleted_fabs_transactions(start_datetime, end_datetime)
                 ids_to_delete = [item for sublist in delete_records.values() for item in sublist if item]
                 ids_to_delete = get_delete_pks_for_afa_keys(ids_to_delete)
@@ -274,7 +214,6 @@
 
         with timer("retrieving/diff-ing FABS Data", logger.info):
             ids_to_upsert = get_fabs_transaction_ids(ids, afa_ids, start_datetime, end_datetime)
->>>>>>> 73610040
 
         update_award_ids = delete_fabs_transactions(ids_to_delete) if is_incremental_load else []
         upsert_fabs_transactions(ids_to_upsert, update_award_ids)
