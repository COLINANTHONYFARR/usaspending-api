import boto3
import csv
import logging
import os
import re
<<<<<<< HEAD
from datetime import datetime, timedelta
=======
import time
import urllib.request
from datetime import datetime, timedelta, timezone

from django.conf import settings
>>>>>>> 762261aa
from django.core.management.base import BaseCommand
from django.db import connections, transaction
from django.db.models import Count

from usaspending_api.awards.models import TransactionFPDS, TransactionNormalized, Award
from usaspending_api.broker import lookups
from usaspending_api.broker.helpers import get_business_categories, set_legal_entity_boolean_fields
from usaspending_api.broker.models import ExternalDataLoadDate
from usaspending_api.common.helpers.etl_helpers import update_c_to_d_linkages
from usaspending_api.common.helpers.generic_helper import fy, timer, upper_case_dict_values
from usaspending_api.etl.award_helpers import update_awards, update_contract_awards, update_award_categories
from usaspending_api.etl.broker_etl_helpers import dictfetchall
from usaspending_api.etl.management.load_base import load_data_into_model, format_date, create_location
from usaspending_api.references.models import LegalEntity, Agency


logger = logging.getLogger("console")

AWARD_UPDATE_ID_LIST = []
BATCH_FETCH_SIZE = 25000


class Command(BaseCommand):
    help = "Sync USAspending DB FPDS data using Broker for new or modified records and S3 for deleted IDs"

    @staticmethod
    def get_deleted_fpds_data_from_s3(date):
        ids_to_delete = []
        regex_str = ".*_delete_records_(IDV|award).*"

        if settings.IS_LOCAL:
            for file in os.listdir(settings.CSV_LOCAL_PATH):
                if re.search(regex_str, file) and datetime.strptime(file[: file.find("_")], "%m-%d-%Y").date() >= date:
                    with open(settings.CSV_LOCAL_PATH + file, "r") as current_file:
                        # open file, split string to array, skip the header
                        reader = csv.reader(current_file.read().splitlines())
                        next(reader)
                        unique_key_list = [rows[0] for rows in reader]

                        ids_to_delete += unique_key_list
        else:
            # Connect to AWS
<<<<<<< HEAD
            aws_region = settings.USASPENDING_AWS_REGION
            fpds_bucket_name = os.environ.get('FPDS_BUCKET_NAME')
=======
            aws_region = os.environ.get("USASPENDING_AWS_REGION")
            fpds_bucket_name = os.environ.get("FPDS_BUCKET_NAME")
>>>>>>> 762261aa

            if not (aws_region or fpds_bucket_name):
                raise Exception("Missing required environment variables: USASPENDING_AWS_REGION, FPDS_BUCKET_NAME")

            s3client = boto3.client("s3", region_name=aws_region)
            s3resource = boto3.resource("s3", region_name=aws_region)
            s3_bucket = s3resource.Bucket(fpds_bucket_name)

            # make an array of all the keys in the bucket
            file_list = [item.key for item in s3_bucket.objects.all()]

            # Only use files that match the date we're currently checking
            for item in file_list:
                # if the date on the file is the same day as we're checking
<<<<<<< HEAD
                if re.search('.*_delete_records_(IDV|award).*', item) and '/' not in item and \
                                datetime.strptime(item[:item.find('_')], '%m-%d-%Y').date() >= date:
                    s3_item = s3client.get_object(Bucket=fpds_bucket_name, Key=item)
                    reader = csv.reader(s3_item['Body'].read().decode("utf-8").splitlines())
=======
                if (
                    re.search(regex_str, item) and
                    "/" not in item and
                    datetime.strptime(item[:item.find("_")], "%m-%d-%Y").date() >= date
                ):
                    # make the url params to pass
                    url_params = {"Bucket": fpds_bucket_name, "Key": item}
                    # get the url for the current file
                    file_path = s3client.generate_presigned_url("get_object", Params=url_params)
                    current_file = urllib.request.urlopen(file_path)
                    reader = csv.reader(current_file.read().decode("utf-8").splitlines())
>>>>>>> 762261aa
                    # skip the header, the reader doesn't ignore it for some reason
                    next(reader)
                    # make an array of all the detached_award_procurement_ids
                    unique_key_list = [rows[0] for rows in reader]

                    ids_to_delete += unique_key_list

        logger.info("Number of records to delete: %s" % str(len(ids_to_delete)))
        return ids_to_delete

    @staticmethod
    def get_fpds_transaction_ids(date):
        db_cursor = connections["data_broker"].cursor()
        db_query = "SELECT detached_award_procurement_id FROM detached_award_procurement WHERE updated_at >= %s;"
        db_args = [date]

        db_cursor.execute(db_query, db_args)
        db_rows = [id[0] for id in db_cursor.fetchall()]

        logger.info("Number of records to insert/update: %s" % str(len(db_rows)))
        return db_rows

    @staticmethod
    def fetch_fpds_data_generator(dap_uid_list):
        start_time = datetime.now()

        db_cursor = connections["data_broker"].cursor()

        db_query = "SELECT * FROM detached_award_procurement WHERE detached_award_procurement_id IN ({});"

        total_uid_count = len(dap_uid_list)

        for i in range(0, total_uid_count, BATCH_FETCH_SIZE):
            max_index = i + BATCH_FETCH_SIZE if i + BATCH_FETCH_SIZE < total_uid_count else total_uid_count
            fpds_ids_batch = dap_uid_list[i:max_index]

            log_msg = "[{}] Fetching {}-{} out of {} records from broker"
            logger.info(log_msg.format(datetime.now() - start_time, i, max_index, total_uid_count))

            db_cursor.execute(db_query.format(",".join(str(id) for id in fpds_ids_batch)))
            yield dictfetchall(db_cursor)  # this returns an OrderedDict

    def find_related_awards(self, transactions):
        related_award_ids = [result[0] for result in transactions.values_list("award_id")]
        tn_count = (
            TransactionNormalized.objects.filter(award_id__in=related_award_ids)
            .values("award_id")
            .annotate(transaction_count=Count("id"))
            .values_list("award_id", "transaction_count")
        )
        tn_count_filtered = (
            transactions.values("award_id")
            .annotate(transaction_count=Count("id"))
            .values_list("award_id", "transaction_count")
        )
        tn_count_mapping = {award_id: transaction_count for award_id, transaction_count in tn_count}
        tn_count_filtered_mapping = {award_id: transaction_count for award_id, transaction_count in tn_count_filtered}
        # only delete awards if and only if all their transactions are deleted, otherwise update the award
        update_awards = [
            award_id
            for award_id, transaction_count in tn_count_mapping.items()
            if tn_count_filtered_mapping[award_id] != transaction_count
        ]
        delete_awards = [
            award_id
            for award_id, transaction_count in tn_count_mapping.items()
            if tn_count_filtered_mapping[award_id] == transaction_count
        ]
        return update_awards, delete_awards

    def delete_stale_fpds(self, ids_to_delete):
        logger.info("Starting deletion of stale FPDS data")

        transactions = TransactionNormalized.objects.filter(
            contract_data__detached_award_procurement_id__in=ids_to_delete
        )
        update_award_ids, delete_award_ids = self.find_related_awards(transactions)

        delete_transaction_ids = [delete_result[0] for delete_result in transactions.values_list("id")]
        delete_transaction_str_ids = ",".join([str(deleted_result) for deleted_result in delete_transaction_ids])
        update_award_str_ids = ",".join([str(update_result) for update_result in update_award_ids])
        delete_award_str_ids = ",".join([str(deleted_result) for deleted_result in delete_award_ids])

        db_cursor = connections["default"].cursor()
        queries = []

        if delete_transaction_ids:
            fpds = "DELETE FROM transaction_fpds tf WHERE tf.transaction_id IN ({});".format(delete_transaction_str_ids)
            # Transaction Normalized
            tn = "DELETE FROM transaction_normalized tn WHERE tn.id IN ({});".format(delete_transaction_str_ids)
            queries.extend([fpds, tn])
        # Update Awards
        if update_award_ids:
            # Adding to AWARD_UPDATE_ID_LIST so the latest_transaction will be recalculated
            AWARD_UPDATE_ID_LIST.extend(update_award_ids)
            query_str = "UPDATE awards SET latest_transaction_id = null WHERE id IN ({});"
            update_awards_query = query_str.format(update_award_str_ids)
            queries.append(update_awards_query)
        if delete_award_ids:
            # Financial Accounts by Awards
            query_str = "UPDATE financial_accounts_by_awards SET award_id = null WHERE award_id IN ({});"
            fa = query_str.format(delete_award_str_ids)
            # Subawards
            sub = "UPDATE subaward SET award_id = null WHERE award_id IN ({});".format(delete_award_str_ids)
            # Delete Subawards
            delete_awards_query = "DELETE FROM awards a WHERE a.id IN ({});".format(delete_award_str_ids)
            queries.extend([fa, sub, delete_awards_query])
        if queries:
            db_query = "".join(queries)
            db_cursor.execute(db_query, [])

    def insert_all_new_fpds(self, total_insert):
        for to_insert in self.fetch_fpds_data_generator(total_insert):
            start = time.perf_counter()
            self.insert_new_fpds(to_insert=to_insert, total_rows=len(to_insert))
            logger.info("Insertion took {:.2f}s".format(time.perf_counter() - start))

    def insert_new_fpds(self, to_insert, total_rows):
        place_of_performance_field_map = {
            "location_country_code": "place_of_perform_country_c",
            "country_name": "place_of_perf_country_desc",
            "state_code": "place_of_performance_state",
            "state_name": "place_of_perfor_state_desc",
            "city_name": "place_of_perform_city_name",
            "county_name": "place_of_perform_county_na",
            "county_code": "place_of_perform_county_co",
            "zip_4a": "place_of_performance_zip4a",
            "congressional_code": "place_of_performance_congr",
            "zip_last4": "place_of_perform_zip_last4",
            "zip5": "place_of_performance_zip5",
        }

        legal_entity_location_field_map = {
            "location_country_code": "legal_entity_country_code",
            "country_name": "legal_entity_country_name",
            "state_code": "legal_entity_state_code",
            "state_name": "legal_entity_state_descrip",
            "city_name": "legal_entity_city_name",
            "county_name": "legal_entity_county_name",
            "county_code": "legal_entity_county_code",
            "address_line1": "legal_entity_address_line1",
            "address_line2": "legal_entity_address_line2",
            "address_line3": "legal_entity_address_line3",
            "zip4": "legal_entity_zip4",
            "congressional_code": "legal_entity_congressional",
            "zip_last4": "legal_entity_zip_last4",
            "zip5": "legal_entity_zip5",
        }

        for index, row in enumerate(to_insert, 1):
            upper_case_dict_values(row)

            # Create new LegalEntityLocation and LegalEntity from the row data
            legal_entity_location = create_location(
                legal_entity_location_field_map, row, {"recipient_flag": True, "is_fpds": True}
            )
            recipient_name = row["awardee_or_recipient_legal"]
            legal_entity = LegalEntity.objects.create(
                recipient_unique_id=row["awardee_or_recipient_uniqu"],
                recipient_name=recipient_name if recipient_name is not None else "",
            )
            legal_entity_value_map = {
                "location": legal_entity_location,
                "business_categories": get_business_categories(row=row, data_type="fpds"),
                "is_fpds": True,
            }
            set_legal_entity_boolean_fields(row)
            legal_entity = load_data_into_model(legal_entity, row, value_map=legal_entity_value_map, save=True)

            # Create the place of performance location
            pop_location = create_location(place_of_performance_field_map, row, {"place_of_performance_flag": True})

            # Find the toptier awards from the subtier awards
            awarding_agency = Agency.get_by_subtier_only(row["awarding_sub_tier_agency_c"])
            funding_agency = Agency.get_by_subtier_only(row["funding_sub_tier_agency_co"])

            # Generate the unique Award ID
            # "CONT_AW_" + agency_id + referenced_idv_agency_iden + piid + parent_award_id
            generated_unique_id = (
                "CONT_AW_" +
                (row["agency_id"] if row["agency_id"] else "-NONE-") +
                "_" +
                (row["referenced_idv_agency_iden"] if row["referenced_idv_agency_iden"] else "-NONE-") +
                "_" +
                (row["piid"] if row["piid"] else "-NONE-") +
                "_" +
                (row["parent_award_id"] if row["parent_award_id"] else "-NONE-")
            )

            # Create the summary Award
            (created, award) = Award.get_or_create_summary_award(
                generated_unique_award_id=generated_unique_id, piid=row["piid"]
            )
            award.parent_award_piid = row.get("parent_award_id")
            award.save()

            # Append row to list of Awards updated
            AWARD_UPDATE_ID_LIST.append(award.id)

            try:
                last_mod_date = datetime.strptime(str(row["last_modified"]), "%Y-%m-%d %H:%M:%S.%f").date()
            except ValueError:
                last_mod_date = datetime.strptime(str(row["last_modified"]), "%Y-%m-%d %H:%M:%S").date()
            parent_txn_value_map = {
                "award": award,
                "awarding_agency": awarding_agency,
                "funding_agency": funding_agency,
                "recipient": legal_entity,
                "place_of_performance": pop_location,
                "period_of_performance_start_date": format_date(row["period_of_performance_star"]),
                "period_of_performance_current_end_date": format_date(row["period_of_performance_curr"]),
                "action_date": format_date(row["action_date"]),
                "last_modified_date": last_mod_date,
                "transaction_unique_id": row["detached_award_proc_unique"],
                "generated_unique_award_id": generated_unique_id,
                "is_fpds": True,
            }

            contract_field_map = {
                "type": "contract_award_type",
                "type_description": "contract_award_type_desc",
                "description": "award_description",
            }

            transaction_normalized_dict = load_data_into_model(
                TransactionNormalized(),  # thrown away
                row,
                field_map=contract_field_map,
                value_map=parent_txn_value_map,
                as_dict=True,
            )

            contract_instance = load_data_into_model(TransactionFPDS(), row, as_dict=True)  # thrown away

            detached_award_proc_unique = contract_instance["detached_award_proc_unique"]
            unique_fpds = TransactionFPDS.objects.filter(detached_award_proc_unique=detached_award_proc_unique)

            if unique_fpds.first():
                transaction_normalized_dict["update_date"] = datetime.now(timezone.utc)
                transaction_normalized_dict["fiscal_year"] = fy(transaction_normalized_dict["action_date"])

                # update TransactionNormalized
                TransactionNormalized.objects.filter(id=unique_fpds.first().transaction.id).update(
                    **transaction_normalized_dict
                )

                # update TransactionFPDS
                unique_fpds.update(**contract_instance)
            else:
                # create TransactionNormalized
                transaction = TransactionNormalized(**transaction_normalized_dict)
                transaction.save()

                # create TransactionFPDS
                transaction_fpds = TransactionFPDS(transaction=transaction, **contract_instance)
                transaction_fpds.save()

            # Update legal entity to map back to transaction
            legal_entity.transaction_unique_id = detached_award_proc_unique
            legal_entity.save()

    def add_arguments(self, parser):
        parser.add_argument(
            "--date",
            dest="date",
            nargs="+",
            type=str,
            help="(OPTIONAL) Date from which to start the nightly loader. Expected format: YYYY-MM-DD",
        )

    @transaction.atomic
    def handle(self, *args, **options):
        logger.info("==== Starting FPDS nightly data load ====")

        if options.get("date"):
            date = options.get("date")[0]
            date = datetime.strptime(date, "%Y-%m-%d").date()
        else:
            data_load_date_obj = ExternalDataLoadDate.objects.filter(
                external_data_type_id=lookups.EXTERNAL_DATA_TYPE_DICT["fpds"]
            ).first()
            if not data_load_date_obj:
                date = (datetime.utcnow() - timedelta(days=1)).strftime("%Y-%m-%d")
            else:
                date = data_load_date_obj.last_load_date
        start_date = datetime.utcnow().strftime("%Y-%m-%d")

        logger.info("Processing data for FPDS starting from %s" % date)

        with timer("retrieval of deleted FPDS IDs", logger.info):
            ids_to_delete = self.get_deleted_fpds_data_from_s3(date=date)

        if len(ids_to_delete) > 0:
            with timer("deletion of all stale FPDS data", logger.info):
                self.delete_stale_fpds(ids_to_delete=ids_to_delete)
        else:
            logger.info("No FPDS records to delete at this juncture")

        with timer("retrieval of new/modified FPDS data ID list", logger.info):
            total_insert = self.get_fpds_transaction_ids(date=date)

        if len(total_insert) > 0:
            # Add FPDS records
            with timer("insertion of new FPDS data in batches", logger.info):
                self.insert_all_new_fpds(total_insert)

            # Update Awards based on changed FPDS records
            with timer("updating awards to reflect their latest associated transaction info", logger.info):
                update_awards(tuple(AWARD_UPDATE_ID_LIST))

            # Update FPDS-specific Awards based on the info in child transactions
            with timer("updating contract-specific awards to reflect their latest transaction info", logger.info):
                update_contract_awards(tuple(AWARD_UPDATE_ID_LIST))

            # Update AwardCategories based on changed FPDS records
            with timer("updating award category variables", logger.info):
                update_award_categories(tuple(AWARD_UPDATE_ID_LIST))

            # Check the linkages from file C to FPDS records and update any that are missing
            with timer("updating C->D linkages", logger.info):
                update_c_to_d_linkages("contract")
        else:
            logger.info("No FPDS records to insert or modify at this juncture")

        # Update the date for the last time the data load was run
        ExternalDataLoadDate.objects.filter(external_data_type_id=lookups.EXTERNAL_DATA_TYPE_DICT["fpds"]).delete()
        ExternalDataLoadDate(
            last_load_date=start_date, external_data_type_id=lookups.EXTERNAL_DATA_TYPE_DICT["fpds"]
        ).save()

        logger.info("FPDS NIGHTLY UPDATE COMPLETE")<|MERGE_RESOLUTION|>--- conflicted
+++ resolved
@@ -3,15 +3,10 @@
 import logging
 import os
 import re
-<<<<<<< HEAD
-from datetime import datetime, timedelta
-=======
 import time
-import urllib.request
+
 from datetime import datetime, timedelta, timezone
-
 from django.conf import settings
->>>>>>> 762261aa
 from django.core.management.base import BaseCommand
 from django.db import connections, transaction
 from django.db.models import Count
@@ -44,7 +39,7 @@
 
         if settings.IS_LOCAL:
             for file in os.listdir(settings.CSV_LOCAL_PATH):
-                if re.search(regex_str, file) and datetime.strptime(file[: file.find("_")], "%m-%d-%Y").date() >= date:
+                if re.search(regex_str, file) and datetime.strptime(file[:file.find("_")], "%m-%d-%Y").date() >= date:
                     with open(settings.CSV_LOCAL_PATH + file, "r") as current_file:
                         # open file, split string to array, skip the header
                         reader = csv.reader(current_file.read().splitlines())
@@ -54,15 +49,10 @@
                         ids_to_delete += unique_key_list
         else:
             # Connect to AWS
-<<<<<<< HEAD
             aws_region = settings.USASPENDING_AWS_REGION
-            fpds_bucket_name = os.environ.get('FPDS_BUCKET_NAME')
-=======
-            aws_region = os.environ.get("USASPENDING_AWS_REGION")
             fpds_bucket_name = os.environ.get("FPDS_BUCKET_NAME")
->>>>>>> 762261aa
-
-            if not (aws_region or fpds_bucket_name):
+
+            if not (aws_region and fpds_bucket_name):
                 raise Exception("Missing required environment variables: USASPENDING_AWS_REGION, FPDS_BUCKET_NAME")
 
             s3client = boto3.client("s3", region_name=aws_region)
@@ -75,24 +65,14 @@
             # Only use files that match the date we're currently checking
             for item in file_list:
                 # if the date on the file is the same day as we're checking
-<<<<<<< HEAD
-                if re.search('.*_delete_records_(IDV|award).*', item) and '/' not in item and \
-                                datetime.strptime(item[:item.find('_')], '%m-%d-%Y').date() >= date:
-                    s3_item = s3client.get_object(Bucket=fpds_bucket_name, Key=item)
-                    reader = csv.reader(s3_item['Body'].read().decode("utf-8").splitlines())
-=======
                 if (
                     re.search(regex_str, item) and
                     "/" not in item and
-                    datetime.strptime(item[:item.find("_")], "%m-%d-%Y").date() >= date
+                    datetime.strptime(item[: item.find("_")], "%m-%d-%Y").date() >= date
                 ):
-                    # make the url params to pass
-                    url_params = {"Bucket": fpds_bucket_name, "Key": item}
-                    # get the url for the current file
-                    file_path = s3client.generate_presigned_url("get_object", Params=url_params)
-                    current_file = urllib.request.urlopen(file_path)
-                    reader = csv.reader(current_file.read().decode("utf-8").splitlines())
->>>>>>> 762261aa
+                    s3_item = s3client.get_object(Bucket=fpds_bucket_name, Key=item)
+                    reader = csv.reader(s3_item["Body"].read().decode("utf-8").splitlines())
+
                     # skip the header, the reader doesn't ignore it for some reason
                     next(reader)
                     # make an array of all the detached_award_procurement_ids
