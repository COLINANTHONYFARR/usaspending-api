from model_mommy import mommy
import pytest
from datetime import datetime

from django.core.management import call_command

from usaspending_api.awards.models import TransactionNormalized, TransactionFABS, TransactionFPDS
from usaspending_api.awards.models import Award
from usaspending_api.references.models import Agency, SubtierAgency, ToptierAgency

@pytest.fixture()
def transaction_data():
    """Mock data for various transactions"""

    # Contract Transaction - Fiscal Year 2017
    award_fpds_2017 = mommy.make(Award, id=10, awarding_agency=None, funding_agency=None)

    transaction_normalized_fpds_2017 = mommy.make(TransactionNormalized, id=1234, awarding_agency=None,
<<<<<<< HEAD
                                                  funding_agency=None,
                                                  action_date=datetime(2017, 7, 1), award=award_fpds_2017)
=======
                                                  funding_agency=None, action_date=datetime(2017, 6, 1),
                                                  fiscal_year=2017, award=award_fpds_2017)
>>>>>>> 9db930ef

    transaction_fpds_2017 = mommy.make(TransactionFPDS, transaction=transaction_normalized_fpds_2017,
                                       awarding_agency_code='001', awarding_sub_tier_agency_c='011',
                                       funding_agency_code='002', funding_sub_tier_agency_co='022'
                                       )

    # Assistance Transaction - Fiscal Year 20176
    award_fabs_2017 = mommy.make(Award, id=40, awarding_agency=None, funding_agency=None)
    transaction_normalized_fabs_2017 = mommy.make(TransactionNormalized, id=13141516, awarding_agency=None,
<<<<<<< HEAD
                                                  funding_agency=None,
                                                  action_date=datetime(2016, 7, 1), award=award_fabs_2017)
=======
                                                  funding_agency=None, action_date=datetime(2017, 7, 1),
                                                  fiscal_year=2017, award=award_fabs_2017)
>>>>>>> 9db930ef

    transaction_fabs_2017 = mommy.make(TransactionFABS, transaction=transaction_normalized_fabs_2017,
                                       awarding_agency_code='001', awarding_sub_tier_agency_c='011',
                                       funding_agency_code=None, funding_sub_tier_agency_co=None
                                       )

    # Awarding Agency lookup
    subtier_awarding_agency = mommy.make(SubtierAgency, subtier_agency_id=456, subtier_code='011')

    toptier_awarding_agency = mommy.make(ToptierAgency, toptier_agency_id=123, cgac_code='001')
    awarding_agency = mommy.make(Agency, id=123456, toptier_agency=toptier_awarding_agency,
                        subtier_agency=subtier_awarding_agency)

    # Funding Agency lookup
    subtier_funding_agency = mommy.make(SubtierAgency, subtier_agency_id=578, subtier_code='022')
    toptier_funding_agency = mommy.make(ToptierAgency, toptier_agency_id=910, cgac_code='002')
    funding_agency = mommy.make(Agency, id=45678, toptier_agency=toptier_funding_agency,
                                subtier_agency=subtier_funding_agency)


@pytest.mark.django_db
def test_contracts_command(transaction_data):
    """
    :param transaction_data: takes transaction data from above
    :return: tests FPDS data FY 2017 to make sure it correct funding and awarding agency data is added
    """
    call_command('update_awarding_agencies', '--fiscal_year', 2017, '--contracts')

    fpds_transaction_2017 = TransactionNormalized.objects.filter(id=1234).first()
    fpds_award_2017 = Award.objects.filter(id=10).first()
    fabs_transaction_2017 = TransactionNormalized.objects.filter(id=13141516).first()
    fabs_award_2017 = Award.objects.filter(id=40).first()

    awarding_agency = Agency.objects.filter(id=123456).first()
    funding_agency = Agency.objects.filter(id=45678).first()

    assert fpds_transaction_2017.awarding_agency == awarding_agency
    assert fpds_transaction_2017.funding_agency == funding_agency
    assert fpds_award_2017.awarding_agency == awarding_agency
    assert fpds_award_2017.funding_agency == funding_agency

    assert fabs_transaction_2017.awarding_agency is None
    assert fabs_transaction_2017.funding_agency is None
    assert fabs_award_2017.awarding_agency is None
    assert fabs_award_2017.funding_agency is None


@pytest.mark.django_db
def test_assistance_command(transaction_data):
    """
    :param transaction_data: takes transaction data from above
    :return: tests FABS data FY 2017 to make sure it correct funding and awarding agency data is added
    takes into account when funding agency code is missing from transaction data
    """
    call_command('update_awarding_agencies', '--fiscal_year', 2016, '--assistance')

    fpds_transaction_2017 = TransactionNormalized.objects.filter(id=1234).first()
    fpds_award_2017 = Award.objects.filter(id=10).first()
    fabs_transaction_2017 = TransactionNormalized.objects.filter(id=13141516).first()
    fabs_award_2017 = Award.objects.filter(id=40).first()

    awarding_agency = Agency.objects.filter(id=123456).first()

    assert fpds_transaction_2017.awarding_agency is None
    assert fpds_transaction_2017.funding_agency is None
    assert fpds_award_2017.awarding_agency is None
    assert fpds_award_2017.funding_agency is None

    assert fabs_transaction_2017.awarding_agency == awarding_agency
    assert fabs_transaction_2017.funding_agency is None
    assert fabs_award_2017.awarding_agency == awarding_agency
    assert fabs_award_2017.funding_agency is None



<|MERGE_RESOLUTION|>--- conflicted
+++ resolved
@@ -16,13 +16,8 @@
     award_fpds_2017 = mommy.make(Award, id=10, awarding_agency=None, funding_agency=None)
 
     transaction_normalized_fpds_2017 = mommy.make(TransactionNormalized, id=1234, awarding_agency=None,
-<<<<<<< HEAD
                                                   funding_agency=None,
                                                   action_date=datetime(2017, 7, 1), award=award_fpds_2017)
-=======
-                                                  funding_agency=None, action_date=datetime(2017, 6, 1),
-                                                  fiscal_year=2017, award=award_fpds_2017)
->>>>>>> 9db930ef
 
     transaction_fpds_2017 = mommy.make(TransactionFPDS, transaction=transaction_normalized_fpds_2017,
                                        awarding_agency_code='001', awarding_sub_tier_agency_c='011',
@@ -32,13 +27,9 @@
     # Assistance Transaction - Fiscal Year 20176
     award_fabs_2017 = mommy.make(Award, id=40, awarding_agency=None, funding_agency=None)
     transaction_normalized_fabs_2017 = mommy.make(TransactionNormalized, id=13141516, awarding_agency=None,
-<<<<<<< HEAD
                                                   funding_agency=None,
                                                   action_date=datetime(2016, 7, 1), award=award_fabs_2017)
-=======
-                                                  funding_agency=None, action_date=datetime(2017, 7, 1),
-                                                  fiscal_year=2017, award=award_fabs_2017)
->>>>>>> 9db930ef
+
 
     transaction_fabs_2017 = mommy.make(TransactionFABS, transaction=transaction_normalized_fabs_2017,
                                        awarding_agency_code='001', awarding_sub_tier_agency_c='011',
