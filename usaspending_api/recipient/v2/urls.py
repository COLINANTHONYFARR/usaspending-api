--- conflicted
+++ resolved
@@ -8,14 +8,9 @@
     url(r"^$", ListRecipients.as_view()),
     url(r"^duns/$", ListRecipientsByDuns.as_view()),
     url(r"^count/$", RecipientCount.as_view()),
-<<<<<<< HEAD
-    url(r"^duns/(?P<recipient_id>.*)/$", RecipientOverView.as_view()),
     # Regex below accepts 9 numberic char DUNS or 12 alpha-numeric char UEI
     url(r"^children/(?P<duns_or_uei>(?:[0-9]{9}|[0-9a-zA-Z]{12}))/$", ChildRecipients.as_view()),
-=======
     url(r"^duns/(?P<recipient_id>.*)/$", RecipientOverViewDuns.as_view()),
-    url(r"^children/(?P<duns>[0-9]{9})/$", ChildRecipients.as_view()),
->>>>>>> fdbc59c8
     url(r"^state/(?P<fips>[0-9]{,2})/$", StateMetaDataViewSet.as_view()),
     url(r"^state/awards/(?P<fips>[0-9]{,2})/$", StateAwardBreakdownViewSet.as_view()),
     url(r"^state/$", ListStates.as_view()),
