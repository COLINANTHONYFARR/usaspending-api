import logging
import copy

from rest_framework.response import Response
from django.db.models import F, Q

from usaspending_api.common.cache_decorator import cache_response
from usaspending_api.common.helpers.generic_helper import get_pagination_metadata
from usaspending_api.common.views import APIDocumentationView
from usaspending_api.core.validator.pagination import PAGINATION
from usaspending_api.core.validator.tinyshield import TinyShield
from usaspending_api.core.validator.utils import update_model_in_list
from usaspending_api.recipient.models import RecipientProfile
from usaspending_api.recipient.v2.lookups import SPECIAL_CASES

logger = logging.getLogger(__name__)


# based from all_award_types_mappings in usaspending_api.awards.v2.lookups.lookups
AWARD_TYPES = {
    "contracts": {"amount": "last_12_contracts", "filter": "contract"},
    "grants": {"amount": "last_12_grants", "filter": "grant"},
    "direct_payments": {"amount": "last_12_direct_payments", "filter": "direct payment"},
    "loans": {"amount": "last_12_loans", "filter": "loans"},
    "other_financial_assistance": {"amount": "last_12_other", "filter": "other"},
}


def get_recipients(filters={}):
    lower_limit = (filters["page"] - 1) * filters["limit"]
    upper_limit = filters["page"] * filters["limit"]

    qs_filter = Q()
    if "keyword" in filters:
        qs_filter |= Q(recipient_name__contains=filters["keyword"].upper())
        qs_filter |= Q(recipient_unique_id__contains=filters["keyword"])

<<<<<<< HEAD
    amount_column = "last_12_months"
    if filters["award_type"] != "all":
        amount_column = AWARD_TYPES[filters["award_type"]]["amount"]
        qs_filter |= Q(award_types__overlap=[AWARD_TYPES[filters["award_type"]]["filter"]])
=======
    queryset = RecipientProfile.objects \
        .filter(qs_filter) \
        .values('recipient_level', 'recipient_hash', 'recipient_unique_id', 'recipient_name', 'last_12_months') \
        .exclude(recipient_name__in=SPECIAL_CASES)
>>>>>>> 6f287b7b

    queryset = RecipientProfile.objects.filter(qs_filter).values(
        "recipient_level", "recipient_hash", "recipient_unique_id", "recipient_name", amount_column
    )

    API_TO_DB_MAPPER = {"amount": amount_column, "duns": "recipient_unique_id", "name": "recipient_name"}

    if filters["order"] == "desc":
        queryset = queryset.order_by(F(API_TO_DB_MAPPER[filters["sort"]]).desc(nulls_last=True))
    else:
        queryset = queryset.order_by(F(API_TO_DB_MAPPER[filters["sort"]]).asc(nulls_last=True))

    count = queryset.count()
    page_metadata = get_pagination_metadata(count, filters["limit"], filters["page"])

    results = [
        {
            "id": "{}-{}".format(row["recipient_hash"], row["recipient_level"]),
            "duns": row["recipient_unique_id"],
            "name": row["recipient_name"],
            "recipient_level": row["recipient_level"],
            "amount": row[amount_column],
        }
        for row in queryset[lower_limit:upper_limit]
    ]

    return results, page_metadata


class ListRecipients(APIDocumentationView):
    """
    This route takes a single keyword filter (and pagination filters), and returns a list of recipients
    endpoint_doc: /recipient/list_recipients.md
    """

    @cache_response()
    def post(self, request):
        award_types = list(AWARD_TYPES.keys()) + ["all"]
        models = [
            {"name": "keyword", "key": "keyword", "type": "text", "text_type": "search"},
            {"name": "award_type", "key": "award_type", "type": "enum", "enum_values": award_types, "default": "all"},
        ]
        models.extend(copy.deepcopy(PAGINATION))  # page, limit, sort, order

        new_sort = {"type": "enum", "enum_values": ["name", "duns", "amount"], "default": "amount"}
        models = update_model_in_list(models, "sort", new_sort)
        models = update_model_in_list(models, "limit", {"default": 50})
        validated_payload = TinyShield(models).block(request.data)

        results, page_metadata = get_recipients(filters=validated_payload)
        return Response({"page_metadata": page_metadata, "results": results})<|MERGE_RESOLUTION|>--- conflicted
+++ resolved
@@ -35,20 +35,15 @@
         qs_filter |= Q(recipient_name__contains=filters["keyword"].upper())
         qs_filter |= Q(recipient_unique_id__contains=filters["keyword"])
 
-<<<<<<< HEAD
     amount_column = "last_12_months"
     if filters["award_type"] != "all":
         amount_column = AWARD_TYPES[filters["award_type"]]["amount"]
         qs_filter |= Q(award_types__overlap=[AWARD_TYPES[filters["award_type"]]["filter"]])
-=======
-    queryset = RecipientProfile.objects \
-        .filter(qs_filter) \
-        .values('recipient_level', 'recipient_hash', 'recipient_unique_id', 'recipient_name', 'last_12_months') \
+
+    queryset = (
+        RecipientProfile.objects.filter(qs_filter)
+        .values("recipient_level", "recipient_hash", "recipient_unique_id", "recipient_name", amount_column)
         .exclude(recipient_name__in=SPECIAL_CASES)
->>>>>>> 6f287b7b
-
-    queryset = RecipientProfile.objects.filter(qs_filter).values(
-        "recipient_level", "recipient_hash", "recipient_unique_id", "recipient_name", amount_column
     )
 
     API_TO_DB_MAPPER = {"amount": amount_column, "duns": "recipient_unique_id", "name": "recipient_name"}
