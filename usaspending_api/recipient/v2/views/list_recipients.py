import copy
import logging

from django.db.models import F, Q
from rest_framework.response import Response
from rest_framework.views import APIView

from usaspending_api.common.cache_decorator import cache_response
from usaspending_api.common.helpers.generic_helper import get_pagination_metadata
from usaspending_api.common.validator.pagination import PAGINATION
from usaspending_api.common.validator.tinyshield import TinyShield
from usaspending_api.common.validator.utils import update_model_in_list
from usaspending_api.recipient.models import RecipientProfile
from usaspending_api.recipient.v2.lookups import AWARD_TYPES, SPECIAL_CASES
from usaspending_api.common.api_versioning import deprecated
from django.utils.decorators import method_decorator

logger = logging.getLogger(__name__)

award_types = list(AWARD_TYPES.keys()) + ["all"]
RECIPIENT_MODELS = [
    {"name": "keyword", "key": "keyword", "type": "text", "text_type": "search"},
    {"name": "award_type", "key": "award_type", "type": "enum", "enum_values": award_types, "default": "all"},
]


def build_recipient_identifier_base_query(filters):
    qs_filter = Q()
    if "keyword" in filters:
        qs_filter |= Q(recipient_name__contains=filters["keyword"].upper())
        qs_filter |= Q(recipient_unique_id__contains=filters["keyword"]) | Q(uei__contains=filters["keyword"])

    if filters["award_type"] != "all":
        qs_filter &= Q(award_types__overlap=[AWARD_TYPES[filters["award_type"]]["filter"]])

    return qs_filter


def get_recipients(filters={}, count=None):
    lower_limit = (filters["page"] - 1) * filters["limit"]
    upper_limit = filters["page"] * filters["limit"]

    amount_column = "last_12_months"
    if filters["award_type"] != "all":
        amount_column = AWARD_TYPES[filters["award_type"]]["amount"]

    qs_filter = build_recipient_identifier_base_query(filters)

    queryset = (
        RecipientProfile.objects.filter(qs_filter)
        .values("recipient_level", "recipient_hash", "recipient_unique_id", "recipient_name", amount_column, "uei")
        .exclude(recipient_name__in=SPECIAL_CASES)
    )
    api_to_db_mapper = {
        "amount": amount_column,
        "duns": "recipient_unique_id",
        "uei": "uei",
        "name": "recipient_name",
    }

    # Nulls Last isn't enabled for the amount sort because it prevents queries sorted by amount columns DESC
    # from using an index on those columns, even though they cannot contain nulls
    nulls_last = filters["sort"] in ["name", "duns"]

    if filters["order"] == "desc":
        queryset = queryset.order_by(F(api_to_db_mapper[filters["sort"]]).desc(nulls_last=nulls_last))
    else:
        queryset = queryset.order_by(F(api_to_db_mapper[filters["sort"]]).asc(nulls_last=nulls_last))

    if count is None:
        count = get_recipient_count(filters=filters)

    page_metadata = get_pagination_metadata(count, filters["limit"], filters["page"])

    results = [
        {
            "id": "{}-{}".format(row["recipient_hash"], row["recipient_level"]),
            "duns": row["recipient_unique_id"],
            "uei": row["uei"],
            "name": row["recipient_name"],
            "recipient_level": row["recipient_level"],
            "amount": row[amount_column],
        }
        for row in queryset[lower_limit:upper_limit]
    ]

    return results, page_metadata


def get_recipient_count(filters={}):
    qs_filter = build_recipient_identifier_base_query(filters)
    return RecipientProfile.objects.filter(qs_filter).exclude(recipient_name__in=SPECIAL_CASES).count()


class RecipientCount(APIView):
    """
    This route takes a single keyword filter and award_type, and returns a count of matching recipients
    """

    endpoint_doc = "usaspending_api/api_contracts/contracts/v2/recipient/count.md"

    cache_key_whitelist = ["keyword", "award_type"]

    @cache_response()
    def post(self, request):
        validated_payload = TinyShield(RECIPIENT_MODELS).block(request.data)
        return Response({"count": get_recipient_count(validated_payload)})


class ListRecipients(APIView):
    """
    This route takes a single keyword filter (and pagination filters), and returns a list of recipients
    """

    endpoint_doc = "usaspending_api/api_contracts/contracts/v2/recipient.md"

    def request_count(self, filters={}):
        response = RecipientCount.as_view()(request=self.request._request).data
        return response["count"]

    @cache_response()
    def post(self, request):
        models = copy.deepcopy(RECIPIENT_MODELS)
        models.extend(copy.deepcopy(PAGINATION))  # page, limit, sort, order

        # Override pagination default limit of 100
        for model in models:
            if model["name"] == "limit":
                model["max"] = 1000

        new_sort = {"type": "enum", "enum_values": ["name", "duns", "amount"], "default": "amount"}
        models = update_model_in_list(models, "sort", new_sort)
        models = update_model_in_list(models, "limit", {"default": 50})
        validated_payload = TinyShield(models).block(request.data)

        count = self.request_count(validated_payload)

        results, page_metadata = get_recipients(filters=validated_payload, count=count)
        return Response({"page_metadata": page_metadata, "results": results})


@method_decorator(deprecated, name="post")
<<<<<<< HEAD
class ListRecipientsBy(ListRecipients):
    """
    Deprecated: This route takes a single keyword filter (and pagination filters), and returns a list of recipients

    Please use the following endpoint instead: /api/v2/recipient/recipient_hash
    """

    endpoint_doc = "usaspending_api/api_contracts/contracts/v2/recipient/recipient_hash.md"
=======
class ListRecipientsByDuns(ListRecipients):
    """
    Deprecated: This route takes a single keyword filter (and pagination filters), and returns a list of recipients

    Please use the following endpoint instead: /api/v2/recipient/
    """

    endpoint_doc = "usaspending_api/api_contracts/contracts/v2/recipient/duns.md"
>>>>>>> daf001c2

    def __init__(self):
        super().__init__()<|MERGE_RESOLUTION|>--- conflicted
+++ resolved
@@ -140,25 +140,28 @@
 
 
 @method_decorator(deprecated, name="post")
-<<<<<<< HEAD
+
 class ListRecipientsBy(ListRecipients):
     """
     Deprecated: This route takes a single keyword filter (and pagination filters), and returns a list of recipients
 
-    Please use the following endpoint instead: /api/v2/recipient/recipient_hash
+    Please use the following endpoint instead: /api/v2/recipient/recipient_id
     """
 
-    endpoint_doc = "usaspending_api/api_contracts/contracts/v2/recipient/recipient_hash.md"
-=======
+    endpoint_doc = "usaspending_api/api_contracts/contracts/v2/recipient/recipient_id.md"
+
+    def __init__(self):
+        super().__init__()
+
 class ListRecipientsByDuns(ListRecipients):
     """
     Deprecated: This route takes a single keyword filter (and pagination filters), and returns a list of recipients
 
     Please use the following endpoint instead: /api/v2/recipient/
+ 
     """
 
     endpoint_doc = "usaspending_api/api_contracts/contracts/v2/recipient/duns.md"
->>>>>>> daf001c2
 
     def __init__(self):
         super().__init__()