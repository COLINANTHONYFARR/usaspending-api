--- conflicted
+++ resolved
@@ -257,11 +257,8 @@
     Add this fixture to your test if you intend to use the Elasticsearch
     transaction index.  To use, create some mock database data then call
     elasticsearch_transaction_index.update_index to populate Elasticsearch.
-<<<<<<< HEAD
-=======
 
     See test_demo_elasticsearch_tests.py for sample usage.
->>>>>>> b2c87f7a
     """
     elastic_search_index = TestElasticSearchIndex()
     with override_settings(TRANSACTIONS_INDEX_ROOT=elastic_search_index.alias_prefix):
