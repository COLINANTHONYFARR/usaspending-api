import logging
import os

import docker
import pytest
import tempfile

from django.db import connections, DEFAULT_DB_ALIAS
from django.test import override_settings
from django_mock_queries.query import MockSet
from pathlib import Path
from usaspending_api.common.helpers.generic_helper import generate_matviews
from usaspending_api.common.matview_manager import MATERIALIZED_VIEWS
from usaspending_api.conftest_helpers import (
    TestElasticSearchIndex,
    ensure_transaction_delta_view_exists,
    ensure_broker_server_dblink_exists,
)
from usaspending_api.etl.broker_etl_helpers import PhonyCursor


logger = logging.getLogger("console")
VALID_DB_CURSORS = [DEFAULT_DB_ALIAS, "data_broker"]


@pytest.fixture()
def mock_db_cursor(monkeypatch, request):
    db_cursor_dict = request.param

    for cursor in VALID_DB_CURSORS:
        if cursor in db_cursor_dict:
            data_file_key = cursor + "_data_file"

            if data_file_key not in db_cursor_dict:
                # Missing data file for the mocked cursor. Skipping PhonyCursor setup.
                continue

            db_cursor_dict[cursor].cursor.return_value = PhonyCursor(db_cursor_dict[data_file_key])
            del db_cursor_dict[data_file_key]

    monkeypatch.setattr("django.db.connections", db_cursor_dict)


@pytest.fixture()
def mock_psc(monkeypatch):
    """Mocks all agency querysets into a single mock"""
    mock_psc_qs = MockSet()

    monkeypatch.setattr("usaspending_api.references.models.PSC.objects", mock_psc_qs)

    yield mock_psc_qs

    mock_psc_qs.delete()


@pytest.fixture()
def mock_cfda(monkeypatch):
    """Mocks all agency querysets into a single mock"""
    mock_cfda_qs = MockSet()

    monkeypatch.setattr("usaspending_api.references.models.Cfda.objects", mock_cfda_qs)

    yield mock_cfda_qs

    mock_cfda_qs.delete()


@pytest.fixture()
def mock_naics(monkeypatch):
    """Mocks all agency querysets into a single mock"""
    mock_naics_qs = MockSet()
    monkeypatch.setattr("usaspending_api.references.models.NAICS.objects", mock_naics_qs)
    yield mock_naics_qs
    mock_naics_qs.delete()


@pytest.fixture()
def mock_recipients(monkeypatch):
    """Mocks all agency querysets into a single mock"""
    mock_recipient_qs = MockSet()

    monkeypatch.setattr("usaspending_api.references.models.LegalEntity.objects", mock_recipient_qs)

    yield mock_recipient_qs

    mock_recipient_qs.delete()


@pytest.fixture()
def mock_federal_account(monkeypatch):
    """Mocks all agency querysets into a single mock"""
    mock_federal_accounts_qs = MockSet()

    monkeypatch.setattr("usaspending_api.accounts.models.FederalAccount.objects", mock_federal_accounts_qs)

    yield mock_federal_accounts_qs

    mock_federal_accounts_qs.delete()


@pytest.fixture()
def mock_tas(monkeypatch):
    """Mocks all agency querysets into a single mock"""
    mock_tas_qs = MockSet()

    monkeypatch.setattr("usaspending_api.accounts.models.TreasuryAppropriationAccount.objects", mock_tas_qs)

    yield mock_tas_qs

    mock_tas_qs.delete()


@pytest.fixture()
def mock_award(monkeypatch):
    """Mocks all agency querysets into a single mock"""
    mock_award_qs = MockSet()

    monkeypatch.setattr("usaspending_api.awards.models.Award.objects", mock_award_qs)

    yield mock_award_qs

    mock_award_qs.delete()


@pytest.fixture()
def mock_subaward(monkeypatch):
    """Mocks all agency querysets into a single mock"""
    mock_subaward_qs = MockSet()

    monkeypatch.setattr("usaspending_api.awards.models.Subaward.objects", mock_subaward_qs)

    yield mock_subaward_qs

    mock_subaward_qs.delete()


@pytest.fixture()
def mock_financial_account(monkeypatch):
    """Mocks all agency querysets into a single mock"""
    mock_financial_accounts_qs = MockSet()

    monkeypatch.setattr("usaspending_api.awards.models.FinancialAccountsByAwards.objects", mock_financial_accounts_qs)

    yield mock_financial_accounts_qs

    mock_financial_accounts_qs.delete()


@pytest.fixture()
def mock_transaction(monkeypatch):
    """Mocks all agency querysets into a single mock"""
    mock_transaciton_qs = MockSet()

    monkeypatch.setattr("usaspending_api.awards.models.TransactionNormalized.objects", mock_transaciton_qs)

    yield mock_transaciton_qs

    mock_transaciton_qs.delete()


@pytest.fixture()
def mock_agencies(monkeypatch):
    """Mocks all agency querysets into a single mock"""
    mock_agency_qs = MockSet()
    mock_toptier_agency_qs = MockSet()
    mock_subtier_agency_qs = MockSet()

    monkeypatch.setattr("usaspending_api.references.models.Agency.objects", mock_agency_qs)
    monkeypatch.setattr("usaspending_api.references.models.ToptierAgency.objects", mock_toptier_agency_qs)
    monkeypatch.setattr("usaspending_api.references.models.SubtierAgency.objects", mock_subtier_agency_qs)

    mocked_agencies = {
        "agency": mock_agency_qs,
        "toptier_agency": mock_toptier_agency_qs,
        "subtier_agency": mock_subtier_agency_qs,
    }

    yield mocked_agencies

    mock_agency_qs.delete()
    mock_toptier_agency_qs.delete()
    mock_subtier_agency_qs.delete()


@pytest.fixture()
def mock_matviews_qs(monkeypatch):
    """Mocks all matvies to a single mock queryset"""
    mock_qs = MockSet()  # mock queryset
    for k, v in MATERIALIZED_VIEWS.items():
        if k not in ["tas_autocomplete_matview"]:
            monkeypatch.setattr(
                "usaspending_api.awards.models_matviews.{}.objects".format(v["model"].__name__), mock_qs
            )

    yield mock_qs

    mock_qs.delete()


<<<<<<< HEAD
=======
def pytest_configure():
    for connection_name in connections:
        host = connections[connection_name].settings_dict.get("HOST")
        if "amazonaws" in host:
            raise RuntimeError(
                "Connection '{}' appears to be pointing to an AWS database: [{}]".format(connection_name, host)
            )


>>>>>>> 3c7d9a0e
def pytest_addoption(parser):
    parser.addoption("--local", action="store", default="true")


@pytest.fixture(scope="session")
def local(request):
    return request.config.getoption("--local")


@pytest.fixture(scope="session")
def django_db_setup(
    request,
    django_test_environment,
    django_db_blocker,
    django_db_use_migrations,
    django_db_keepdb,
    django_db_createdb,
    django_db_modify_db_settings,
):
    """This is an override of the original implementation in the https://github.com/pytest-dev/pytest-django plugin
    from file /pytest-django/fixtures.py.

    Because this "hides" the original implementation, it may get out-of-date as that plugin is upgraded. This override
    takes the implementation from pytest-django Release 3.5.1, and extends it in order to execute materialized views
    as part of database setup.

    If requirements.txt shows a different version than the one this is based on: compare, update, and test.
    More work could be put into trying to patch, replace, or wrap implementation of
    ``django.test.utils.setup_databases``, which is the actual method that needs to be wrapped and extended.
    """
    from pytest_django.compat import setup_databases, teardown_databases
    from pytest_django.fixtures import _disable_native_migrations

    setup_databases_args = {}

    if not django_db_use_migrations:
        _disable_native_migrations()

    if django_db_keepdb and not django_db_createdb:
        setup_databases_args["keepdb"] = True

    with django_db_blocker.unblock():
        db_cfg = setup_databases(verbosity=request.config.option.verbose, interactive=False, **setup_databases_args)
        # If migrations are skipped, assume matviews and views are not to be (re)created either
        # Other scenarios (such as reuse or keep DB) may still lead to creation of a non-existent DB, so they must be
        # (re)created under those conditions
        if not django_db_use_migrations:
            logger.warning(
                "Skipping generation of materialized views or other views in this test run because migrations are also "
                "being skipped. "
            )
        else:
            generate_matviews()
            ensure_transaction_delta_view_exists()

    def teardown_database():
        with django_db_blocker.unblock():
            try:
                teardown_databases(db_cfg, verbosity=request.config.option.verbose)
            except Exception as exc:
                request.node.warn(pytest.PytestWarning("Error when trying to teardown test databases: %r" % exc))

    if not django_db_keepdb:
        request.addfinalizer(teardown_database)


@pytest.fixture()
def refresh_matviews():
    generate_matviews()


@pytest.fixture
def elasticsearch_transaction_index(db):
    """
    Add this fixture to your test if you intend to use the Elasticsearch
    transaction index.  To use, create some mock database data then call
    elasticsearch_transaction_index.update_index to populate Elasticsearch.

    See test_demo_elasticsearch_tests.py for sample usage.
    """
    elastic_search_index = TestElasticSearchIndex()
    with override_settings(TRANSACTIONS_INDEX_ROOT=elastic_search_index.alias_prefix):
        yield elastic_search_index
        elastic_search_index.delete_index()


@pytest.fixture(scope="session")
def broker_db_setup(django_db_setup):
    """Fixture to use during a pytest session if you will run integration tests that requires an actual broker
    database on the other end.

    This will use the Broker test database that Django sets up for the "data_broker" entry in settings.DATABASES,
    which is likely to be named "test_data_broker" by Django.
    """
    broker_docker_image = "dataact-broker-backend:latest"
    broker_src_dir_path_obj = Path(settings.BASE_DIR).resolve().parent / "data-act-broker-backend"
    broker_docker_volume_target = "/data-act/backend"

    docker_client = docker.from_env()

    # Check Docker is running
    try:
        docker_client.ping()
    except Exception:
        logger.error("Error connecting to the Docker daemon. Is the Docker daemon running?")
        pytest.skip(
            "Docker is not running, so a broker database cannot be setup. "
            "Skipping tests of integration with the Broker DB"
        )
        yield None

    # Check required Broker docker image is available
    found = docker_client.images.list(name=broker_docker_image)
    if not found:
        logger.error("Error finding required docker image in images registry: {}".format(broker_docker_image))
        pytest.skip(
            "Could not find the Docker Image named {} used to setup a broker database. "
            "Skipping tests of integration with the Broker DB".format(broker_docker_image)
        )
        yield None

    # Check that the Broker source code is checked out
    if not Path.exists(broker_src_dir_path_obj):
        logger.error("Error finding required broker source code at path: {}".format(broker_src_dir_path_obj))
        pytest.skip(
            "Could not find the Broker source code checked out next to this repo's source code, at {}. "
            "Skipping tests of integration with the Broker DB".format(broker_src_dir_path_obj)
        )
        yield None

    # Run the DB setup script using the Broker docker image.
    if "data_broker" not in settings.DATABASES:
        logger.error("Did not find 'data_broker' database configured in django settings.DATABASES.")
        raise Exception(
            "'data_broker' database not configured in django settings.DATABASES. "
            "Do you have the environment variable set for this database connection string?"
        )
    broker_test_db_name = settings.DATABASES["data_broker"]["NAME"]
    mounted_src = docker.types.Mount(
        type="bind", source=str(broker_src_dir_path_obj), target=broker_docker_volume_target
    )
    broker_db_setup_command = "python dataactcore/scripts/setup_all_db.py --dbname {}".format(broker_test_db_name)
    logger.info("Running command `{}` in a container of image {}".format(broker_db_setup_command, broker_docker_image))
    logger.info("Container will access Broker scripts from mounted source dir: {}".format(broker_src_dir_path_obj))
    # NOTE: use ofo network_mode="host" applies ONLY when on Linux
    # It allows docker to resolve network addresses (like "localhost") as if running from the docker host
    log_gen = docker_client.containers.run(
        broker_docker_image,
        broker_db_setup_command,
        network_mode="host",
        mounts=[mounted_src],
        stderr=True,
        stream=True,
    )
    [logger.info(str(log)) for log in log_gen]  # log container logs from returned streaming log generator
    logger.info("Command ran to completion in container. Broker DB should be setup for tests.")
    yield


@pytest.fixture(scope="session")
def broker_server_dblink_setup(django_db_blocker, broker_db_setup):
    """Fixture to use during a pytest session if you will run integration tests connecting to the broker DB via dblink.
    """
    with django_db_blocker.unblock():
        ensure_broker_server_dblink_exists()


@pytest.fixture
def temp_file_path():
    """
    If you need a temp file for something... anything... but you don't want
    the file to actually exist and you don't want to deal with managing its
    lifetime, use this fixture.
    """
    # This actually creates the temporary file, but once the context manager
    # exits, it will delete the file leaving the filename free for you to use.
    with tempfile.NamedTemporaryFile() as tf:
        path = tf.name

    yield path

    # For convenience.  Don't care if it fails.
    try:
        os.remove(path)
    except Exception:
        pass<|MERGE_RESOLUTION|>--- conflicted
+++ resolved
@@ -5,6 +5,7 @@
 import pytest
 import tempfile
 
+from django.conf import settings
 from django.db import connections, DEFAULT_DB_ALIAS
 from django.test import override_settings
 from django_mock_queries.query import MockSet
@@ -197,8 +198,6 @@
     mock_qs.delete()
 
 
-<<<<<<< HEAD
-=======
 def pytest_configure():
     for connection_name in connections:
         host = connections[connection_name].settings_dict.get("HOST")
@@ -208,7 +207,6 @@
             )
 
 
->>>>>>> 3c7d9a0e
 def pytest_addoption(parser):
     parser.addoption("--local", action="store", default="true")
 
