--- conflicted
+++ resolved
@@ -36,10 +36,7 @@
             3: "modification_number",
             4: "parent_award_id",
             5: "transaction_number",
-<<<<<<< HEAD
-=======
             6: "contract_transaction_unique_key",
->>>>>>> 42dcdb74
         },
         "correction_delete_ind": "correction_delete_ind",
         "date_filter": "updated_at",
@@ -52,19 +49,12 @@
         "agency_field": "awarding_sub_agency_code",
         "award_types": ["grants", "direct_payments", "loans", "other_financial_assistance"],
         "column_headers": {
-<<<<<<< HEAD
-            0: "modification_number",
-            1: "awarding_sub_agency_code",
-            2: "award_id_fain",
-            3: "award_id_uri",
-=======
             0: "awarding_sub_agency_code",
             1: "award_id_fain",
             2: "award_id_uri",
             3: "cfda_number",
             4: "modification_number",
             5: "assistance_transaction_unique_key",
->>>>>>> 42dcdb74
         },
         "correction_delete_ind": "correction_delete_ind",
         "date_filter": "modified_at",
@@ -77,10 +67,6 @@
 
 
 class Command(BaseCommand):
-<<<<<<< HEAD
-=======
-
->>>>>>> 42dcdb74
     def download(self, award_type, agency="all", generate_since=None):
         """ Create a delta file based on award_type, and agency_code (or all agencies) """
         logger.info(
@@ -127,11 +113,6 @@
             )
 
         transaction_delta_queryset = source.queryset
-<<<<<<< HEAD
-        source.queryset = source.queryset.filter(
-            **{"transaction__{}__{}__gte".format(award_map["model"], award_map["date_filter"]): generate_since}
-        )
-=======
 
         _filter = {"transaction__{}__{}__gte".format(award_map["model"], award_map["date_filter"]): generate_since}
         if self.debugging_end_date:
@@ -140,7 +121,6 @@
             ] = self.debugging_end_date
 
         source.queryset = source.queryset.filter(**_filter)
->>>>>>> 42dcdb74
 
         # UNION the normal results to the transaction_delta results.
         source.queryset = source.queryset.union(
@@ -256,15 +236,9 @@
                 # Split unique identifier into usable columns and add unused columns
                 df = (
                     df[AWARD_MAPPINGS[award_type]["unique_iden"]]
-<<<<<<< HEAD
-                    .apply(lambda x: pd.Series(x.split("_")))
-                    .replace("-none-", "", regex=True)
-                    .replace("-NONE-", "", regex=True)
-=======
                     .apply(self.split_transaction_id)
                     .replace("-none-", "")
                     .replace("-NONE-", "")
->>>>>>> 42dcdb74
                     .rename(columns=AWARD_MAPPINGS[award_type]["column_headers"])
                 )
 
@@ -289,14 +263,7 @@
 
     def organize_deletion_columns(self, source, dataframe, award_type, match_date):
         """ Ensure that the dataframe has all necessary columns in the correct order """
-<<<<<<< HEAD
-        if award_type == "Contracts":
-            ordered_columns = ["correction_delete_ind"] + source.columns(None)
-        else:
-            ordered_columns = source.columns(None)
-=======
         ordered_columns = ["correction_delete_ind"] + source.columns(None)
->>>>>>> 42dcdb74
 
         # Loop through columns and populate rows for each
         unique_values_map = {"correction_delete_ind": "D", "last_modified_date": match_date}
@@ -339,8 +306,6 @@
         ):
             return False
 
-<<<<<<< HEAD
-=======
         if self.debugging_end_date:
             # The logic on this is configured to match the logic in the above
             # statements, specifically the bit concerning "Contract deletion
@@ -351,7 +316,6 @@
             ):
                 return False
 
->>>>>>> 42dcdb74
         return "{}-{}-{}".format(year, month, day)
 
     def apply_annotations_to_sql(self, raw_query, aliases):
@@ -414,16 +378,12 @@
             default=None,
             type=str,
             required=True,
-<<<<<<< HEAD
-            help="Date of last Delta file creation.",
-=======
             help="Date of last Delta file creation. YYYY-MM-DD",
         )
         parser.add_argument(
             "--debugging_end_date",
             help="This was added to help with debugging and should not be used for production runs "
             "as the cutoff logic is imprecise. YYYY-MM-DD",
->>>>>>> 42dcdb74
         )
 
     def handle(self, *args, **options):
@@ -431,10 +391,7 @@
         agencies = options["agencies"]
         award_types = options["award_types"]
         last_date = options["last_date"]
-<<<<<<< HEAD
-=======
         self.debugging_end_date = options["debugging_end_date"]
->>>>>>> 42dcdb74
 
         toptier_agencies = ToptierAgency.objects.filter(cgac_code__in=set(pull_modified_agencies_cgacs()))
         include_all = True
@@ -455,9 +412,5 @@
 
         logger.info(
             "IMPORTANT: Be sure to run synchronize_transaction_delta management command "
-<<<<<<< HEAD
-            "after a successful monthly delta run"
-=======
             "after a successful monthly delta run."
->>>>>>> 42dcdb74
         )