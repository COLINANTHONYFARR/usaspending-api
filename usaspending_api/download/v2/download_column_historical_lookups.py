--- conflicted
+++ resolved
@@ -1633,12 +1633,6 @@
                 ("idv_type_code", "award__latest_transaction__contract_data__idv_type"),
                 ("idv_type", "award__latest_transaction__contract_data__idv_type_description"),
                 ("award_description", "award__description"),
-<<<<<<< HEAD
-                ("awarding_agency_code", "award__awarding_agency__toptier_agency__toptier_code"),
-                ("awarding_agency_name", "award__awarding_agency__toptier_agency__name"),
-                ("awarding_subagency_code", "award__awarding_agency__subtier_agency__subtier_code"),
-                ("awarding_subagency_name", "award__awarding_agency__subtier_agency__name"),
-=======
                 ("awarding_agency_code", "awarding_agency_code"),  # Column is annotated in account_download.py
                 ("awarding_agency_name", "awarding_agency_name"),  # Column is annotated in account_download.py
                 ("awarding_subagency_code", "awarding_subagency_code"),  # Column is annotated in account_download.py
@@ -1661,7 +1655,6 @@
                 ("recipient_city", "award__recipient__location__city_name"),
                 ("recipient_congressional_district", "award__recipient__location__congressional_code"),
                 ("recipient_zip_code", "award__recipient__location__zip4"),
->>>>>>> 1264b904
                 ("primary_place_of_performance_country", "award__place_of_performance__country_name"),
                 ("primary_place_of_performance_state", "award__place_of_performance__state_name"),
                 ("primary_place_of_performance_county", "award__place_of_performance__county_name"),
@@ -1709,12 +1702,6 @@
                 ("idv_type_code", "award__latest_transaction__contract_data__idv_type"),
                 ("idv_type", "award__latest_transaction__contract_data__idv_type_description"),
                 ("award_description", "award__description"),
-<<<<<<< HEAD
-                ("awarding_agency_code", "award__awarding_agency__toptier_agency__toptier_code"),
-                ("awarding_agency_name", "award__awarding_agency__toptier_agency__name"),
-                ("awarding_subagency_code", "award__awarding_agency__subtier_agency__subtier_code"),
-                ("awarding_subagency_name", "award__awarding_agency__subtier_agency__name"),
-=======
                 ("awarding_agency_code", "awarding_agency_code"),  # Column is annotated in account_download.py
                 ("awarding_agency_name", "awarding_agency_name"),  # Column is annotated in account_download.py
                 ("awarding_subagency_code", "awarding_subagency_code"),  # Column is annotated in account_download.py
@@ -1737,7 +1724,6 @@
                 ("recipient_city", "award__recipient__location__city_name"),
                 ("recipient_congressional_district", "award__recipient__location__congressional_code"),
                 ("recipient_zip_code", "award__recipient__location__zip4"),
->>>>>>> 1264b904
                 ("primary_place_of_performance_country", "award__place_of_performance__country_name"),
                 ("primary_place_of_performance_state", "award__place_of_performance__state_name"),
                 ("primary_place_of_performance_county", "award__place_of_performance__county_name"),
