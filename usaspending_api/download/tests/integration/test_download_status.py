import json
import pytest
import random

from model_mommy import mommy
from rest_framework import status
from unittest.mock import Mock

from usaspending_api.awards.models import TransactionNormalized, TransactionFABS, TransactionFPDS
from usaspending_api.awards.v2.lookups.lookups import award_type_mapping
from usaspending_api.common.helpers.generic_helper import generate_test_db_connection_string
from usaspending_api.download.lookups import JOB_STATUS
from usaspending_api.etl.award_helpers import update_awards
from usaspending_api.download.filestreaming import csv_generation
from usaspending_api.download.v2.download_column_historical_lookups import query_paths


@pytest.fixture
def download_test_data(db):
    # Populate job status lookup table
    for js in JOB_STATUS:
        mommy.make("download.JobStatus", job_status_id=js.id, name=js.name, description=js.desc)

    # Create Locations
    mommy.make("references.Location")

    # Create LE
    mommy.make("references.LegalEntity")

    # Create Awarding Top Agency
    ata1 = mommy.make(
        "references.ToptierAgency",
        name="Bureau of Things",
        toptier_code="100",
        website="http://test.com",
        mission="test",
        icon_filename="test",
    )
    ata2 = mommy.make(
        "references.ToptierAgency",
        name="Bureau of Stuff",
        toptier_code="101",
        website="http://test.com",
        mission="test",
        icon_filename="test",
    )

    # Create Awarding subs
    mommy.make("references.SubtierAgency", name="Bureau of Things")

    # Create Awarding Agencies
    aa1 = mommy.make("references.Agency", id=1, toptier_agency=ata1, toptier_flag=False)
    aa2 = mommy.make("references.Agency", id=2, toptier_agency=ata2, toptier_flag=False)

    # Create Funding Top Agency
    mommy.make(
        "references.ToptierAgency",
        name="Bureau of Money",
        toptier_code="102",
        website="http://test.com",
        mission="test",
        icon_filename="test",
    )

    # Create Funding SUB
    mommy.make("references.SubtierAgency", name="Bureau of Things")

    # Create Funding Agency
    mommy.make("references.Agency", id=3, toptier_flag=False)

    # Create Legal Entity
    le1 = mommy.make("references.LegalEntity", legal_entity_id=1001)
    le2 = mommy.make("references.LegalEntity", legal_entity_id=1002)
    le3 = mommy.make("references.LegalEntity", legal_entity_id=1003)

    # Create Awards
    award1 = mommy.make("awards.Award", id=123, recipient=le1, category="idv")
    award2 = mommy.make("awards.Award", id=456, recipient=le2, category="contracts")
    award3 = mommy.make("awards.Award", id=789, recipient=le3, category="assistance")

    # Create Transactions
    trann1 = mommy.make(
        TransactionNormalized,
        id=1,
        award=award1,
        action_date="2018-01-01",
        type=random.choice(list(award_type_mapping)),
        modification_number=1,
        awarding_agency=aa1,
        recipient=le1,
    )
    trann2 = mommy.make(
        TransactionNormalized,
        id=2,
        award=award2,
        action_date="2018-01-01",
        type=random.choice(list(award_type_mapping)),
        modification_number=1,
        awarding_agency=aa2,
        recipient=le2,
    )
    trann3 = mommy.make(
        TransactionNormalized,
        id=3,
        award=award3,
        action_date="2018-01-01",
        type=random.choice(list(award_type_mapping)),
        modification_number=1,
        awarding_agency=aa2,
        recipient=le3,
    )

    # Create TransactionContract
    mommy.make(TransactionFPDS, transaction=trann1, piid="tc1piid")
    mommy.make(TransactionFPDS, transaction=trann2, piid="tc2piid")

    # Create TransactionAssistance
    mommy.make(TransactionFABS, transaction=trann3, fain="ta1fain")

    # Set latest_award for each award
    update_awards()


@pytest.mark.django_db(transaction=True)
def test_download_assistance_status(client, download_test_data, refresh_matviews):
    csv_generation.retrieve_db_string = Mock(return_value=generate_test_db_connection_string())

    # Test without columns specified
    dl_resp = client.post(
        "/api/v2/download/assistance/",
        content_type="application/json",
        data=json.dumps({"award_id": 789, "columns": []}),
    )
    resp = client.get("/api/v2/download/status/?file_name={}".format(dl_resp.json()["file_name"]))

    assert resp.status_code == status.HTTP_200_OK
    assert resp.json()["total_rows"] == 1
    assert resp.json()["total_columns"] == 87

    # Test with columns specified
    dl_resp = client.post(
        "/api/v2/download/assistance/",
        content_type="application/json",
        data=json.dumps(
            {"award_id": 789, "columns": ["prime_award_unique_key", "prime_award_amount", "program_activity_name"]}
        ),
    )
    resp = client.get("/api/v2/download/status/?file_name={}".format(dl_resp.json()["file_name"]))

    assert resp.status_code == status.HTTP_200_OK
    assert resp.json()["total_rows"] == 1
    assert resp.json()["total_columns"] == 2


@pytest.mark.django_db(transaction=True)
def test_download_awards_status(client, download_test_data, refresh_matviews):
    csv_generation.retrieve_db_string = Mock(return_value=generate_test_db_connection_string())

    # Test without columns specified
    dl_resp = client.post(
        "/api/v2/download/awards/",
        content_type="application/json",
        data=json.dumps({"filters": {"award_type_codes": []}, "columns": []}),
    )
    resp = client.get("/api/v2/download/status/?file_name={}".format(dl_resp.json()["file_name"]))

    assert resp.status_code == status.HTTP_200_OK
    assert resp.json()["total_rows"] == 3
<<<<<<< HEAD
    assert resp.json()["total_columns"] == 264
=======
    assert resp.json()["total_columns"] == len(query_paths["award"]["d1"])
>>>>>>> e1330446

    # Test with columns specified
    dl_resp = client.post(
        "/api/v2/download/awards/",
        content_type="application/json",
        data=json.dumps(
            {
                "filters": {"award_type_codes": []},
                "columns": [
                    "total_obligated_amount",
                    "product_or_service_code",
                    "product_or_service_code_description",
                    "naics_code",
                    "naics_description",
                ],
            }
        ),
    )
    resp = client.get("/api/v2/download/status/?file_name={}".format(dl_resp.json()["file_name"]))

    assert resp.status_code == status.HTTP_200_OK
    assert resp.json()["total_rows"] == 3
    assert resp.json()["total_columns"] == 5


@pytest.mark.django_db(transaction=True)
def test_download_contract_status(client, download_test_data, refresh_matviews):
    csv_generation.retrieve_db_string = Mock(return_value=generate_test_db_connection_string())

    # Test without columns specified
    dl_resp = client.post(
        "/api/v2/download/contract/", content_type="application/json", data=json.dumps({"award_id": 456, "columns": []})
    )
    resp = client.get("/api/v2/download/status/?file_name={}".format(dl_resp.json()["file_name"]))

    assert resp.status_code == status.HTTP_200_OK
    assert resp.json()["total_rows"] == 1
    assert resp.json()["total_columns"] == len(query_paths["transaction"]["d1"])

    # Test with columns specified
    dl_resp = client.post(
        "/api/v2/download/contract/",
        content_type="application/json",
        data=json.dumps(
            {
                "award_id": 456,
                "columns": [
                    "prime_award_unique_key",
                    "prime_award_amount",
                    "current_total_value_of_award",
                    "contract_award_unique_key",
                    "program_activity_name",
                ],
            }
        ),
    )
    resp = client.get("/api/v2/download/status/?file_name={}".format(dl_resp.json()["file_name"]))

    assert resp.status_code == status.HTTP_200_OK
    assert resp.json()["total_rows"] == 1
    assert resp.json()["total_columns"] == 2


@pytest.mark.django_db(transaction=True)
def test_download_idv_status(client, download_test_data, refresh_matviews):
    csv_generation.retrieve_db_string = Mock(return_value=generate_test_db_connection_string())

    # Test without columns specified
    dl_resp = client.post(
        "/api/v2/download/idv/", content_type="application/json", data=json.dumps({"award_id": 123, "columns": []})
    )
    resp = client.get("/api/v2/download/status/?file_name={}".format(dl_resp.json()["file_name"]))

    assert resp.status_code == status.HTTP_200_OK
    assert resp.json()["total_rows"] == 1
    assert resp.json()["total_columns"] == len(query_paths["transaction"]["d1"])

    # Test with columns specified
    dl_resp = client.post(
        "/api/v2/download/idv/",
        content_type="application/json",
        data=json.dumps(
            {
                "award_id": 123,
                "columns": ["current_total_value_of_award", "contract_award_unique_key", "program_activity_name"],
            }
        ),
    )
    resp = client.get("/api/v2/download/status/?file_name={}".format(dl_resp.json()["file_name"]))

    assert resp.status_code == status.HTTP_200_OK
    assert resp.json()["total_rows"] == 1
    assert resp.json()["total_columns"] == 2


@pytest.mark.django_db(transaction=True)
def test_download_transactions_status(client, download_test_data, refresh_matviews):
    csv_generation.retrieve_db_string = Mock(return_value=generate_test_db_connection_string())

    # Test without columns specified
    dl_resp = client.post(
        "/api/v2/download/transactions/",
        content_type="application/json",
        data=json.dumps(
            {
                "filters": {"agencies": [{"type": "awarding", "tier": "toptier", "name": "Bureau of Stuff"}]},
                "columns": [],
            }
        ),
    )

    resp = client.get("/api/v2/download/status/?file_name={}".format(dl_resp.json()["file_name"]))

    assert resp.status_code == status.HTTP_200_OK
    assert resp.json()["total_rows"] == 2
    assert resp.json()["total_columns"] == len(query_paths["transaction"]["d1"])

    # Test with columns specified
    dl_resp = client.post(
        "/api/v2/download/transactions/",
        content_type="application/json",
        data=json.dumps(
            {
                "filters": {
                    "agencies": [
                        {"type": "awarding", "tier": "toptier", "name": "Bureau of Stuff"},
                        {"type": "awarding", "tier": "toptier", "name": "Bureau of Things"},
                    ]
                },
                "columns": ["award_id_piid", "modification_number"],
            }
        ),
    )
    resp = client.get("/api/v2/download/status/?file_name={}".format(dl_resp.json()["file_name"]))

    assert resp.status_code == status.HTTP_200_OK
    assert resp.json()["total_rows"] == 3
    assert resp.json()["total_columns"] == 2


@pytest.mark.django_db(transaction=True)
def test_download_transactions_limit(client, download_test_data, refresh_matviews):
    csv_generation.retrieve_db_string = Mock(return_value=generate_test_db_connection_string())

    dl_resp = client.post(
        "/api/v2/download/transactions/",
        content_type="application/json",
        data=json.dumps({"limit": 1, "filters": {"award_type_codes": []}, "columns": []}),
    )
    resp = client.get("/api/v2/download/status/?file_name={}".format(dl_resp.json()["file_name"]))

    assert resp.status_code == status.HTTP_200_OK
    assert resp.json()["total_rows"] == 2
    assert resp.json()["total_columns"] == len(query_paths["transaction"]["d1"])<|MERGE_RESOLUTION|>--- conflicted
+++ resolved
@@ -166,11 +166,7 @@
 
     assert resp.status_code == status.HTTP_200_OK
     assert resp.json()["total_rows"] == 3
-<<<<<<< HEAD
-    assert resp.json()["total_columns"] == 264
-=======
     assert resp.json()["total_columns"] == len(query_paths["award"]["d1"])
->>>>>>> e1330446
 
     # Test with columns specified
     dl_resp = client.post(
