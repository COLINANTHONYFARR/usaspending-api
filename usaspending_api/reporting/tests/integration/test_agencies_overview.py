import pytest

from django.conf import settings
from model_mommy import mommy
from rest_framework import status

from usaspending_api.common.helpers.fiscal_year_helpers import (
    current_fiscal_year,
    calculate_last_completed_fiscal_quarter,
    get_final_period_of_quarter,
)

url = "/api/v2/reporting/agencies/overview/"

CURRENT_FISCAL_YEAR = current_fiscal_year()
CURRENT_LAST_QUARTER = calculate_last_completed_fiscal_quarter(CURRENT_FISCAL_YEAR) or 1
CURRENT_LAST_PERIOD = get_final_period_of_quarter(CURRENT_LAST_QUARTER) or 3

assurance_statement_1 = (
    f"{settings.FILES_SERVER_BASE_URL}/agency_submissions/Raw%20DATA%20Act%20Files/"
    "2019/P06/123%20-%20Test%20Agency%20(ABC)/2019-P06-123_Test%20Agency%20(ABC)-Assurance_Statement.txt"
)
assurance_statement_2 = (
    f"{settings.FILES_SERVER_BASE_URL}/agency_submissions/Raw%20DATA%20Act%20Files/"
    f"{CURRENT_FISCAL_YEAR}/P{CURRENT_LAST_PERIOD:02}/987%20-%20Test%20Agency%202%20(XYZ)/"
    f"{CURRENT_FISCAL_YEAR}-P{CURRENT_LAST_PERIOD:02}-987_Test%20Agency%202%20(XYZ)-Assurance_Statement.txt"
)
assurance_statement_3 = (
    f"{settings.FILES_SERVER_BASE_URL}/agency_submissions/Raw%20DATA%20Act%20Files/"
    f"{CURRENT_FISCAL_YEAR}/Q{CURRENT_LAST_QUARTER}/001%20-%20Test%20Agency%203%20(AAA)/"
    f"{CURRENT_FISCAL_YEAR}-Q{CURRENT_LAST_QUARTER}-001_Test%20Agency%203%20(AAA)-Assurance_Statement.txt"
)


@pytest.fixture
def setup_test_data(db):
    """ Insert data into DB for testing """
    sub = mommy.make(
        "submissions.SubmissionAttributes",
        submission_id=1,
        toptier_code="123",
        quarter_format_flag=False,
        reporting_fiscal_year=2019,
        reporting_fiscal_period=6,
        published_date="2019-07-03",
    )
    sub2 = mommy.make(
        "submissions.SubmissionAttributes",
        submission_id=2,
        toptier_code="987",
        quarter_format_flag=False,
        reporting_fiscal_year=CURRENT_FISCAL_YEAR,
        reporting_fiscal_period=CURRENT_LAST_PERIOD,
        published_date=f"{CURRENT_FISCAL_YEAR}-{CURRENT_LAST_PERIOD+1:02}-07",
    )
    sub3 = mommy.make(
        "submissions.SubmissionAttributes",
        submission_id=3,
        toptier_code="001",
        quarter_format_flag=True,
        reporting_fiscal_year=CURRENT_FISCAL_YEAR,
        reporting_fiscal_period=CURRENT_LAST_PERIOD,
        published_date=f"{CURRENT_FISCAL_YEAR}-{CURRENT_LAST_PERIOD+1:02}-07",
    )
    mommy.make("references.Agency", id=1, toptier_agency_id=1, toptier_flag=True)
    mommy.make("references.Agency", id=2, toptier_agency_id=2, toptier_flag=True)
    mommy.make("references.Agency", id=3, toptier_agency_id=3, toptier_flag=True)
    agencies = [
        mommy.make(
            "references.ToptierAgency", toptier_agency_id=1, toptier_code="123", abbreviation="ABC", name="Test Agency"
        ),
        mommy.make(
            "references.ToptierAgency",
            toptier_agency_id=2,
            toptier_code="987",
            abbreviation="XYZ",
            name="Test Agency 2",
        ),
        mommy.make(
            "references.ToptierAgency",
            toptier_agency_id=3,
            toptier_code="001",
            abbreviation="AAA",
            name="Test Agency 3",
        ),
    ]

    treas_accounts = [
        mommy.make(
            "accounts.TreasuryAppropriationAccount",
            treasury_account_identifier=1,
            funding_toptier_agency_id=agencies[0].toptier_agency_id,
            tas_rendering_label="tas-1-overview",
        ),
        mommy.make(
            "accounts.TreasuryAppropriationAccount",
            treasury_account_identifier=2,
            funding_toptier_agency_id=agencies[2].toptier_agency_id,
            tas_rendering_label="tas-2-overview",
        ),
        mommy.make(
            "accounts.TreasuryAppropriationAccount",
            treasury_account_identifier=3,
            funding_toptier_agency_id=agencies[1].toptier_agency_id,
            tas_rendering_label="tas-3-overview",
        ),
    ]
    approps = [
        {"sub_id": sub.submission_id, "treasury_account": treas_accounts[0], "total_resources": 50},
        {"sub_id": sub3.submission_id, "treasury_account": treas_accounts[1], "total_resources": 12},
        {"sub_id": sub3.submission_id, "treasury_account": treas_accounts[1], "total_resources": 29},
        {"sub_id": sub2.submission_id, "treasury_account": treas_accounts[2], "total_resources": 15.5},
    ]
    for approp in approps:
        mommy.make(
            "accounts.AppropriationAccountBalances",
            submission_id=approp["sub_id"],
            treasury_account_identifier=approp["treasury_account"],
            total_budgetary_resources_amount_cpe=approp["total_resources"],
        )

    reporting_tases = [
        {
            "year": sub.reporting_fiscal_year,
            "period": sub.reporting_fiscal_period,
            "label": treas_accounts[0].tas_rendering_label,
            "toptier_code": agencies[0].toptier_code,
            "diff": 29.5,
        },
        {
            "year": sub2.reporting_fiscal_year,
            "period": sub2.reporting_fiscal_period,
            "label": treas_accounts[1].tas_rendering_label,
            "toptier_code": agencies[2].toptier_code,
            "diff": -1.3,
        },
        {
            "year": sub2.reporting_fiscal_year,
            "period": sub2.reporting_fiscal_period,
            "label": treas_accounts[2].tas_rendering_label,
            "toptier_code": agencies[1].toptier_code,
            "diff": 20.5,
        },
    ]
    for reporting_tas in reporting_tases:
        mommy.make(
            "reporting.ReportingAgencyTas",
            fiscal_year=reporting_tas["year"],
            fiscal_period=reporting_tas["period"],
            tas_rendering_label=reporting_tas["label"],
            toptier_code=reporting_tas["toptier_code"],
            diff_approp_ocpa_obligated_amounts=reporting_tas["diff"],
            appropriation_obligated_amount=100,
        )

    mommy.make(
        "reporting.ReportingAgencyOverview",
        reporting_agency_overview_id=1,
        toptier_code="123",
        fiscal_year=2019,
        fiscal_period=6,
        total_dollars_obligated_gtas=1788370.03,
        total_budgetary_resources=22478810.97,
        total_diff_approp_ocpa_obligated_amounts=84931.95,
        unlinked_procurement_c_awards=1,
        unlinked_assistance_c_awards=2,
        unlinked_procurement_d_awards=3,
        unlinked_assistance_d_awards=4,
    )
    mommy.make(
        "reporting.ReportingAgencyOverview",
        reporting_agency_overview_id=2,
        toptier_code="987",
        fiscal_year=CURRENT_FISCAL_YEAR,
        fiscal_period=CURRENT_LAST_PERIOD,
        total_dollars_obligated_gtas=18.6,
        total_budgetary_resources=100,
        total_diff_approp_ocpa_obligated_amounts=0,
        unlinked_procurement_c_awards=10,
        unlinked_assistance_c_awards=20,
        unlinked_procurement_d_awards=30,
        unlinked_assistance_d_awards=40,
    )
    mommy.make(
        "reporting.ReportingAgencyOverview",
        reporting_agency_overview_id=3,
        toptier_code="001",
        fiscal_year=CURRENT_FISCAL_YEAR,
        fiscal_period=CURRENT_LAST_PERIOD,
        total_dollars_obligated_gtas=20.0,
        total_budgetary_resources=10.0,
        total_diff_approp_ocpa_obligated_amounts=10.0,
        unlinked_procurement_c_awards=100,
        unlinked_assistance_c_awards=200,
        unlinked_procurement_d_awards=300,
        unlinked_assistance_d_awards=400,
    )
    mommy.make(
        "reporting.ReportingAgencyMissingTas",
        toptier_code="123",
        fiscal_year=2019,
        fiscal_period=6,
        tas_rendering_label="TAS 1",
        obligated_amount=10.0,
    )
    mommy.make(
        "reporting.ReportingAgencyMissingTas",
        toptier_code="123",
        fiscal_year=2019,
        fiscal_period=6,
        tas_rendering_label="TAS 2",
        obligated_amount=1.0,
    )
    mommy.make(
        "reporting.ReportingAgencyMissingTas",
        toptier_code="987",
        fiscal_year=CURRENT_FISCAL_YEAR,
        fiscal_period=CURRENT_LAST_PERIOD,
        tas_rendering_label="TAS 2",
        obligated_amount=12.0,
    )
    mommy.make(
        "reporting.ReportingAgencyMissingTas",
        toptier_code="987",
        fiscal_year=current_fiscal_year(),
        fiscal_period=get_final_period_of_quarter(calculate_last_completed_fiscal_quarter(current_fiscal_year())) or 3,
        tas_rendering_label="TAS 3",
        obligated_amount=0,
    )


def test_basic_success(setup_test_data, client):
    resp = client.get(url)
    assert resp.status_code == status.HTTP_200_OK
    response = resp.json()
    assert len(response["results"]) == 3
    expected_results = [
        {
<<<<<<< HEAD
            "agency_name": "Test Agency",
            "abbreviation": "ABC",
            "toptier_code": "123",
            "agency_id": 1,
            "current_total_budget_authority_amount": None,
            "recent_publication_date": None,
            "recent_publication_date_certified": False,
            "tas_account_discrepancies_totals": {
                "gtas_obligation_total": None,
                "tas_accounts_total": None,
                "tas_obligation_not_in_gtas_total": 0.0,
                "missing_tas_accounts_count": 0,
            },
            "obligation_difference": None,
            "unlinked_contract_award_count": None,
            "unlinked_assistance_award_count": None,
            "assurance_statement_url": None,
        },
        {
=======
>>>>>>> d3b736e0
            "agency_name": "Test Agency 2",
            "abbreviation": "XYZ",
            "toptier_code": "987",
            "agency_id": 2,
            "current_total_budget_authority_amount": 100.0,
            "recent_publication_date": f"{CURRENT_FISCAL_YEAR}-{CURRENT_LAST_PERIOD+1:02}-07T00:00:00Z",
            "recent_publication_date_certified": False,
            "tas_account_discrepancies_totals": {
                "gtas_obligation_total": 18.6,
                "tas_accounts_total": 100.00,
                "tas_obligation_not_in_gtas_total": 12.0,
                "missing_tas_accounts_count": 1,
            },
            "obligation_difference": 0.0,
            "unlinked_contract_award_count": 40,
            "unlinked_assistance_award_count": 60,
            "assurance_statement_url": assurance_statement_2,
        },
        {
            "agency_name": "Test Agency 3",
            "abbreviation": "AAA",
            "toptier_code": "001",
            "agency_id": 3,
            "current_total_budget_authority_amount": 10.0,
            "recent_publication_date": f"{CURRENT_FISCAL_YEAR}-{CURRENT_LAST_PERIOD+1:02}-07T00:00:00Z",
            "recent_publication_date_certified": False,
            "tas_account_discrepancies_totals": {
                "gtas_obligation_total": 20.0,
                "tas_accounts_total": 100.00,
                "tas_obligation_not_in_gtas_total": 0.0,
                "missing_tas_accounts_count": 0,
            },
            "obligation_difference": 10.0,
            "unlinked_contract_award_count": 400,
            "unlinked_assistance_award_count": 600,
            "assurance_statement_url": assurance_statement_3,
        },
        {
            "agency_name": "Test Agency",
            "abbreviation": "ABC",
            "toptier_code": "123",
            "agency_id": 1,
            "current_total_budget_authority_amount": None,
            "recent_publication_date": None,
            "recent_publication_date_certified": False,
            "tas_account_discrepancies_totals": {
                "gtas_obligation_total": None,
                "tas_accounts_total": None,
                "tas_obligation_not_in_gtas_total": 0.0,
                "missing_tas_accounts_count": 0,
            },
            "obligation_difference": None,
            "unlinked_contract_award_count": None,
            "unlinked_assistance_award_count": None,
            "assurance_statement_url": assurance_statement_1_2,
        },
    ]
    assert response["results"] == expected_results


def test_filter(setup_test_data, client):
    expected_results = [
        {
            "agency_name": "Test Agency 2",
            "abbreviation": "XYZ",
            "toptier_code": "987",
            "agency_id": 2,
            "current_total_budget_authority_amount": 100.0,
            "recent_publication_date": f"{CURRENT_FISCAL_YEAR}-{CURRENT_LAST_PERIOD+1:02}-07T00:00:00Z",
            "recent_publication_date_certified": False,
            "tas_account_discrepancies_totals": {
                "gtas_obligation_total": 18.6,
                "tas_accounts_total": 100.00,
                "tas_obligation_not_in_gtas_total": 12.0,
                "missing_tas_accounts_count": 1,
            },
            "obligation_difference": 0.0,
            "unlinked_contract_award_count": 40,
            "unlinked_assistance_award_count": 60,
            "assurance_statement_url": assurance_statement_2,
        }
    ]

    resp = client.get(url + "?filter=Test Agency 2")
    assert resp.status_code == status.HTTP_200_OK
    response = resp.json()
    assert len(response["results"]) == 1
    assert response["results"] == expected_results

    resp = client.get(url + "?filter=xYz")
    assert resp.status_code == status.HTTP_200_OK
    response = resp.json()
    assert len(response["results"]) == 1
    assert response["results"] == expected_results


def test_pagination(setup_test_data, client):
    resp = client.get(url + "?limit=1")
    assert resp.status_code == status.HTTP_200_OK
    response = resp.json()
    assert len(response["results"]) == 1
    expected_results = [
        {
<<<<<<< HEAD
            "agency_name": "Test Agency",
            "abbreviation": "ABC",
            "toptier_code": "123",
            "agency_id": 1,
            "current_total_budget_authority_amount": None,
            "recent_publication_date": None,
            "recent_publication_date_certified": False,
            "tas_account_discrepancies_totals": {
                "gtas_obligation_total": None,
                "tas_accounts_total": None,
                "tas_obligation_not_in_gtas_total": 0.0,
                "missing_tas_accounts_count": 0,
            },
            "obligation_difference": None,
            "unlinked_contract_award_count": None,
            "unlinked_assistance_award_count": None,
            "assurance_statement_url": None,
        }
    ]
    assert response["results"] == expected_results

    resp = client.get(url + "?limit=1&page=2")
    assert resp.status_code == status.HTTP_200_OK
    response = resp.json()
    assert len(response["results"]) == 1
    expected_results = [
        {
=======
>>>>>>> d3b736e0
            "agency_name": "Test Agency 2",
            "abbreviation": "XYZ",
            "toptier_code": "987",
            "agency_id": 2,
            "current_total_budget_authority_amount": 100.0,
            "recent_publication_date": f"{CURRENT_FISCAL_YEAR}-{CURRENT_LAST_PERIOD+1:02}-07T00:00:00Z",
            "recent_publication_date_certified": False,
            "tas_account_discrepancies_totals": {
                "gtas_obligation_total": 18.6,
                "tas_accounts_total": 100.00,
                "tas_obligation_not_in_gtas_total": 12.0,
                "missing_tas_accounts_count": 1,
            },
            "obligation_difference": 0.0,
            "unlinked_contract_award_count": 40,
            "unlinked_assistance_award_count": 60,
            "assurance_statement_url": assurance_statement_2,
        }
    ]
    assert response["results"] == expected_results

    resp = client.get(url + "?limit=1&page=2")
    assert resp.status_code == status.HTTP_200_OK
    response = resp.json()
    assert len(response["results"]) == 1
    expected_results = [
        {
            "agency_name": "Test Agency 3",
            "abbreviation": "AAA",
            "toptier_code": "001",
            "agency_id": 3,
            "current_total_budget_authority_amount": 10.0,
            "recent_publication_date": None,
            "recent_publication_date_certified": False,
            "tas_account_discrepancies_totals": {
                "gtas_obligation_total": 20.0,
                "tas_accounts_total": 100.00,
                "tas_obligation_not_in_gtas_total": 0.0,
                "missing_tas_accounts_count": 0,
            },
<<<<<<< HEAD
            "obligation_difference": None,
            "unlinked_contract_award_count": None,
            "unlinked_assistance_award_count": None,
            "assurance_statement_url": None,
=======
            "obligation_difference": 10.0,
            "unlinked_contract_award_count": 400,
            "unlinked_assistance_award_count": 600,
            "assurance_statement_url": assurance_statement_3,
>>>>>>> d3b736e0
        },
    ]
    assert response["results"] == expected_results

    resp = client.get(url + "?sort=obligation_difference&order=desc")
    assert resp.status_code == status.HTTP_200_OK
    response = resp.json()
    assert len(response["results"]) == 3
    expected_results = [
        {
            "agency_name": "Test Agency 3",
            "abbreviation": "AAA",
            "toptier_code": "001",
            "agency_id": 3,
            "current_total_budget_authority_amount": 10.0,
            "recent_publication_date": f"{CURRENT_FISCAL_YEAR}-{CURRENT_LAST_PERIOD+1:02}-07T00:00:00Z",
            "recent_publication_date_certified": False,
            "tas_account_discrepancies_totals": {
                "gtas_obligation_total": 20.0,
                "tas_accounts_total": 100.00,
                "tas_obligation_not_in_gtas_total": 0.0,
                "missing_tas_accounts_count": 0,
            },
            "obligation_difference": 10.0,
            "unlinked_contract_award_count": 400,
            "unlinked_assistance_award_count": 600,
            "assurance_statement_url": assurance_statement_3,
        },
        {
            "agency_name": "Test Agency 2",
            "abbreviation": "XYZ",
            "toptier_code": "987",
            "agency_id": 2,
            "current_total_budget_authority_amount": 100.0,
            "recent_publication_date": f"{CURRENT_FISCAL_YEAR}-{CURRENT_LAST_PERIOD+1:02}-07T00:00:00Z",
            "recent_publication_date_certified": False,
            "tas_account_discrepancies_totals": {
                "gtas_obligation_total": 18.6,
                "tas_accounts_total": 100.00,
                "tas_obligation_not_in_gtas_total": 12.0,
                "missing_tas_accounts_count": 1,
            },
            "obligation_difference": 0.0,
            "unlinked_contract_award_count": 40,
            "unlinked_assistance_award_count": 60,
            "assurance_statement_url": assurance_statement_2,
        },
        {
            "agency_name": "Test Agency",
            "abbreviation": "ABC",
            "toptier_code": "123",
            "agency_id": 1,
            "current_total_budget_authority_amount": None,
            "recent_publication_date": None,
            "recent_publication_date_certified": False,
            "tas_account_discrepancies_totals": {
                "gtas_obligation_total": None,
                "tas_accounts_total": None,
                "tas_obligation_not_in_gtas_total": 0.0,
                "missing_tas_accounts_count": 0,
            },
            "obligation_difference": None,
            "unlinked_contract_award_count": None,
            "unlinked_assistance_award_count": None,
            "assurance_statement_url": assurance_statement_1_2,
        },
    ]
    assert response["results"] == expected_results

    resp = client.get(url + "?sort=unlinked_assistance_award_count&order=asc")
    assert resp.status_code == status.HTTP_200_OK
    response = resp.json()
    assert len(response["results"]) == 3
    expected_results = [
        {
            "agency_name": "Test Agency 2",
            "abbreviation": "XYZ",
            "toptier_code": "987",
            "agency_id": 2,
            "current_total_budget_authority_amount": 100.0,
            "recent_publication_date": f"{CURRENT_FISCAL_YEAR}-{CURRENT_LAST_PERIOD+1:02}-07T00:00:00Z",
            "recent_publication_date_certified": False,
            "tas_account_discrepancies_totals": {
                "gtas_obligation_total": 18.6,
                "tas_accounts_total": 100.00,
                "tas_obligation_not_in_gtas_total": 12.0,
                "missing_tas_accounts_count": 1,
            },
            "obligation_difference": 0.0,
            "unlinked_contract_award_count": 40,
            "unlinked_assistance_award_count": 60,
            "assurance_statement_url": assurance_statement_2,
        },
        {
            "agency_name": "Test Agency 3",
            "abbreviation": "AAA",
            "toptier_code": "001",
            "agency_id": 3,
            "current_total_budget_authority_amount": 10.0,
            "recent_publication_date": f"{CURRENT_FISCAL_YEAR}-{CURRENT_LAST_PERIOD+1:02}-07T00:00:00Z",
            "recent_publication_date_certified": False,
            "tas_account_discrepancies_totals": {
                "gtas_obligation_total": 20.0,
                "tas_accounts_total": 100.00,
                "tas_obligation_not_in_gtas_total": 0.0,
                "missing_tas_accounts_count": 0,
            },
            "obligation_difference": 10.0,
            "unlinked_contract_award_count": 400,
            "unlinked_assistance_award_count": 600,
            "assurance_statement_url": assurance_statement_3,
        },
        {
            "agency_name": "Test Agency",
            "abbreviation": "ABC",
            "toptier_code": "123",
            "agency_id": 1,
            "current_total_budget_authority_amount": None,
            "recent_publication_date": None,
            "recent_publication_date_certified": False,
            "tas_account_discrepancies_totals": {
                "gtas_obligation_total": None,
                "tas_accounts_total": None,
                "tas_obligation_not_in_gtas_total": 0.0,
                "missing_tas_accounts_count": 0,
            },
            "obligation_difference": None,
            "unlinked_contract_award_count": None,
            "unlinked_assistance_award_count": None,
            "assurance_statement_url": None,
        },
    ]
    assert response["results"] == expected_results


def test_fiscal_year_period_selection(setup_test_data, client):
    resp = client.get(url + "?fiscal_year=2019&fiscal_period=6")
    assert resp.status_code == status.HTTP_200_OK
    response = resp.json()
    assert len(response["results"]) == 3

    expected_results = [
        {
            "agency_name": "Test Agency",
            "abbreviation": "ABC",
            "toptier_code": "123",
            "agency_id": 1,
            "current_total_budget_authority_amount": 22478810.97,
            "recent_publication_date": None,
            "recent_publication_date_certified": False,
            "tas_account_discrepancies_totals": {
                "gtas_obligation_total": 1788370.03,
                "tas_accounts_total": 100.00,
                "tas_obligation_not_in_gtas_total": 11.0,
                "missing_tas_accounts_count": 2,
            },
            "obligation_difference": 84931.95,
            "unlinked_contract_award_count": 4,
            "unlinked_assistance_award_count": 6,
            "assurance_statement_url": assurance_statement_1,
        },
        {
            "agency_name": "Test Agency 2",
            "abbreviation": "XYZ",
            "toptier_code": "987",
            "agency_id": 2,
            "current_total_budget_authority_amount": None,
            "recent_publication_date": None,
            "recent_publication_date_certified": False,
            "tas_account_discrepancies_totals": {
                "gtas_obligation_total": None,
                "tas_accounts_total": None,
                "tas_obligation_not_in_gtas_total": 0.0,
                "missing_tas_accounts_count": 0,
            },
            "obligation_difference": None,
            "unlinked_contract_award_count": None,
            "unlinked_assistance_award_count": None,
            "assurance_statement_url": None,
        },
        {
            "agency_name": "Test Agency 3",
            "abbreviation": "AAA",
            "toptier_code": "001",
            "agency_id": 3,
            "current_total_budget_authority_amount": None,
            "recent_publication_date": None,
            "recent_publication_date_certified": False,
            "tas_account_discrepancies_totals": {
                "gtas_obligation_total": None,
                "tas_accounts_total": None,
                "tas_obligation_not_in_gtas_total": 0.0,
                "missing_tas_accounts_count": 0,
            },
            "obligation_difference": None,
            "unlinked_contract_award_count": None,
            "unlinked_assistance_award_count": None,
            "assurance_statement_url": None,
        },
<<<<<<< HEAD
        {
            "agency_name": "Test Agency",
            "abbreviation": "ABC",
            "toptier_code": "123",
            "agency_id": 1,
            "current_total_budget_authority_amount": 22478810.97,
            "recent_publication_date": "2019-07-03T00:00:00Z",
            "recent_publication_date_certified": False,
            "tas_account_discrepancies_totals": {
                "gtas_obligation_total": 1788370.03,
                "tas_accounts_total": 100.00,
                "tas_obligation_not_in_gtas_total": 11.0,
                "missing_tas_accounts_count": 2,
            },
            "obligation_difference": 84931.95,
            "unlinked_contract_award_count": 4,
            "unlinked_assistance_award_count": 6,
            "assurance_statement_url": assurance_statement_1,
        },
=======
>>>>>>> d3b736e0
    ]
    assert response["results"] == expected_results<|MERGE_RESOLUTION|>--- conflicted
+++ resolved
@@ -236,7 +236,44 @@
     assert len(response["results"]) == 3
     expected_results = [
         {
-<<<<<<< HEAD
+            "agency_name": "Test Agency 2",
+            "abbreviation": "XYZ",
+            "toptier_code": "987",
+            "agency_id": 2,
+            "current_total_budget_authority_amount": 100.0,
+            "recent_publication_date": f"{CURRENT_FISCAL_YEAR}-{CURRENT_LAST_PERIOD+1:02}-07T00:00:00Z",
+            "recent_publication_date_certified": False,
+            "tas_account_discrepancies_totals": {
+                "gtas_obligation_total": 18.6,
+                "tas_accounts_total": 100.00,
+                "tas_obligation_not_in_gtas_total": 12.0,
+                "missing_tas_accounts_count": 1,
+            },
+            "obligation_difference": 0.0,
+            "unlinked_contract_award_count": 40,
+            "unlinked_assistance_award_count": 60,
+            "assurance_statement_url": assurance_statement_2,
+        },
+        {
+            "agency_name": "Test Agency 3",
+            "abbreviation": "AAA",
+            "toptier_code": "001",
+            "agency_id": 3,
+            "current_total_budget_authority_amount": 10.0,
+            "recent_publication_date": f"{CURRENT_FISCAL_YEAR}-{CURRENT_LAST_PERIOD+1:02}-07T00:00:00Z",
+            "recent_publication_date_certified": False,
+            "tas_account_discrepancies_totals": {
+                "gtas_obligation_total": 20.0,
+                "tas_accounts_total": 100.00,
+                "tas_obligation_not_in_gtas_total": 0.0,
+                "missing_tas_accounts_count": 0,
+            },
+            "obligation_difference": 10.0,
+            "unlinked_contract_award_count": 400,
+            "unlinked_assistance_award_count": 600,
+            "assurance_statement_url": assurance_statement_3,
+        },
+        {
             "agency_name": "Test Agency",
             "abbreviation": "ABC",
             "toptier_code": "123",
@@ -255,9 +292,13 @@
             "unlinked_assistance_award_count": None,
             "assurance_statement_url": None,
         },
-        {
-=======
->>>>>>> d3b736e0
+    ]
+    assert response["results"] == expected_results
+
+
+def test_filter(setup_test_data, client):
+    expected_results = [
+        {
             "agency_name": "Test Agency 2",
             "abbreviation": "XYZ",
             "toptier_code": "987",
@@ -275,14 +316,62 @@
             "unlinked_contract_award_count": 40,
             "unlinked_assistance_award_count": 60,
             "assurance_statement_url": assurance_statement_2,
-        },
+        }
+    ]
+
+    resp = client.get(url + "?filter=Test Agency 2")
+    assert resp.status_code == status.HTTP_200_OK
+    response = resp.json()
+    assert len(response["results"]) == 1
+    assert response["results"] == expected_results
+
+    resp = client.get(url + "?filter=xYz")
+    assert resp.status_code == status.HTTP_200_OK
+    response = resp.json()
+    assert len(response["results"]) == 1
+    assert response["results"] == expected_results
+
+
+def test_pagination(setup_test_data, client):
+    resp = client.get(url + "?limit=1")
+    assert resp.status_code == status.HTTP_200_OK
+    response = resp.json()
+    assert len(response["results"]) == 1
+    expected_results = [
+        {
+            "agency_name": "Test Agency 2",
+            "abbreviation": "XYZ",
+            "toptier_code": "987",
+            "agency_id": 2,
+            "current_total_budget_authority_amount": 100.0,
+            "recent_publication_date": f"{CURRENT_FISCAL_YEAR}-{CURRENT_LAST_PERIOD+1:02}-07T00:00:00Z",
+            "recent_publication_date_certified": False,
+            "tas_account_discrepancies_totals": {
+                "gtas_obligation_total": 18.6,
+                "tas_accounts_total": 100.00,
+                "tas_obligation_not_in_gtas_total": 12.0,
+                "missing_tas_accounts_count": 1,
+            },
+            "obligation_difference": 0.0,
+            "unlinked_contract_award_count": 40,
+            "unlinked_assistance_award_count": 60,
+            "assurance_statement_url": assurance_statement_2,
+        }
+    ]
+    assert response["results"] == expected_results
+
+    resp = client.get(url + "?limit=1&page=2")
+    assert resp.status_code == status.HTTP_200_OK
+    response = resp.json()
+    assert len(response["results"]) == 1
+    expected_results = [
         {
             "agency_name": "Test Agency 3",
             "abbreviation": "AAA",
             "toptier_code": "001",
             "agency_id": 3,
             "current_total_budget_authority_amount": 10.0,
-            "recent_publication_date": f"{CURRENT_FISCAL_YEAR}-{CURRENT_LAST_PERIOD+1:02}-07T00:00:00Z",
+            "recent_publication_date": None,
             "recent_publication_date_certified": False,
             "tas_account_discrepancies_totals": {
                 "gtas_obligation_total": 20.0,
@@ -294,6 +383,52 @@
             "unlinked_contract_award_count": 400,
             "unlinked_assistance_award_count": 600,
             "assurance_statement_url": assurance_statement_3,
+        },
+    ]
+    assert response["results"] == expected_results
+
+    resp = client.get(url + "?sort=obligation_difference&order=desc")
+    assert resp.status_code == status.HTTP_200_OK
+    response = resp.json()
+    assert len(response["results"]) == 3
+    expected_results = [
+        {
+            "agency_name": "Test Agency 3",
+            "abbreviation": "AAA",
+            "toptier_code": "001",
+            "agency_id": 3,
+            "current_total_budget_authority_amount": 10.0,
+            "recent_publication_date": f"{CURRENT_FISCAL_YEAR}-{CURRENT_LAST_PERIOD+1:02}-07T00:00:00Z",
+            "recent_publication_date_certified": False,
+            "tas_account_discrepancies_totals": {
+                "gtas_obligation_total": 20.0,
+                "tas_accounts_total": 100.00,
+                "tas_obligation_not_in_gtas_total": 0.0,
+                "missing_tas_accounts_count": 0,
+            },
+            "obligation_difference": 10.0,
+            "unlinked_contract_award_count": 400,
+            "unlinked_assistance_award_count": 600,
+            "assurance_statement_url": assurance_statement_3,
+        },
+        {
+            "agency_name": "Test Agency 2",
+            "abbreviation": "XYZ",
+            "toptier_code": "987",
+            "agency_id": 2,
+            "current_total_budget_authority_amount": 100.0,
+            "recent_publication_date": f"{CURRENT_FISCAL_YEAR}-{CURRENT_LAST_PERIOD+1:02}-07T00:00:00Z",
+            "recent_publication_date_certified": False,
+            "tas_account_discrepancies_totals": {
+                "gtas_obligation_total": 18.6,
+                "tas_accounts_total": 100.00,
+                "tas_obligation_not_in_gtas_total": 12.0,
+                "missing_tas_accounts_count": 1,
+            },
+            "obligation_difference": 0.0,
+            "unlinked_contract_award_count": 40,
+            "unlinked_assistance_award_count": 60,
+            "assurance_statement_url": assurance_statement_2,
         },
         {
             "agency_name": "Test Agency",
@@ -312,13 +447,15 @@
             "obligation_difference": None,
             "unlinked_contract_award_count": None,
             "unlinked_assistance_award_count": None,
-            "assurance_statement_url": assurance_statement_1_2,
-        },
-    ]
-    assert response["results"] == expected_results
-
-
-def test_filter(setup_test_data, client):
+            "assurance_statement_url": None,
+        },
+    ]
+    assert response["results"] == expected_results
+
+    resp = client.get(url + "?sort=unlinked_assistance_award_count&order=asc")
+    assert resp.status_code == status.HTTP_200_OK
+    response = resp.json()
+    assert len(response["results"]) == 3
     expected_results = [
         {
             "agency_name": "Test Agency 2",
@@ -338,30 +475,27 @@
             "unlinked_contract_award_count": 40,
             "unlinked_assistance_award_count": 60,
             "assurance_statement_url": assurance_statement_2,
-        }
-    ]
-
-    resp = client.get(url + "?filter=Test Agency 2")
-    assert resp.status_code == status.HTTP_200_OK
-    response = resp.json()
-    assert len(response["results"]) == 1
-    assert response["results"] == expected_results
-
-    resp = client.get(url + "?filter=xYz")
-    assert resp.status_code == status.HTTP_200_OK
-    response = resp.json()
-    assert len(response["results"]) == 1
-    assert response["results"] == expected_results
-
-
-def test_pagination(setup_test_data, client):
-    resp = client.get(url + "?limit=1")
-    assert resp.status_code == status.HTTP_200_OK
-    response = resp.json()
-    assert len(response["results"]) == 1
-    expected_results = [
-        {
-<<<<<<< HEAD
+        },
+        {
+            "agency_name": "Test Agency 3",
+            "abbreviation": "AAA",
+            "toptier_code": "001",
+            "agency_id": 3,
+            "current_total_budget_authority_amount": 10.0,
+            "recent_publication_date": f"{CURRENT_FISCAL_YEAR}-{CURRENT_LAST_PERIOD+1:02}-07T00:00:00Z",
+            "recent_publication_date_certified": False,
+            "tas_account_discrepancies_totals": {
+                "gtas_obligation_total": 20.0,
+                "tas_accounts_total": 100.00,
+                "tas_obligation_not_in_gtas_total": 0.0,
+                "missing_tas_accounts_count": 0,
+            },
+            "obligation_difference": 10.0,
+            "unlinked_contract_award_count": 400,
+            "unlinked_assistance_award_count": 600,
+            "assurance_statement_url": assurance_statement_3,
+        },
+        {
             "agency_name": "Test Agency",
             "abbreviation": "ABC",
             "toptier_code": "123",
@@ -379,199 +513,6 @@
             "unlinked_contract_award_count": None,
             "unlinked_assistance_award_count": None,
             "assurance_statement_url": None,
-        }
-    ]
-    assert response["results"] == expected_results
-
-    resp = client.get(url + "?limit=1&page=2")
-    assert resp.status_code == status.HTTP_200_OK
-    response = resp.json()
-    assert len(response["results"]) == 1
-    expected_results = [
-        {
-=======
->>>>>>> d3b736e0
-            "agency_name": "Test Agency 2",
-            "abbreviation": "XYZ",
-            "toptier_code": "987",
-            "agency_id": 2,
-            "current_total_budget_authority_amount": 100.0,
-            "recent_publication_date": f"{CURRENT_FISCAL_YEAR}-{CURRENT_LAST_PERIOD+1:02}-07T00:00:00Z",
-            "recent_publication_date_certified": False,
-            "tas_account_discrepancies_totals": {
-                "gtas_obligation_total": 18.6,
-                "tas_accounts_total": 100.00,
-                "tas_obligation_not_in_gtas_total": 12.0,
-                "missing_tas_accounts_count": 1,
-            },
-            "obligation_difference": 0.0,
-            "unlinked_contract_award_count": 40,
-            "unlinked_assistance_award_count": 60,
-            "assurance_statement_url": assurance_statement_2,
-        }
-    ]
-    assert response["results"] == expected_results
-
-    resp = client.get(url + "?limit=1&page=2")
-    assert resp.status_code == status.HTTP_200_OK
-    response = resp.json()
-    assert len(response["results"]) == 1
-    expected_results = [
-        {
-            "agency_name": "Test Agency 3",
-            "abbreviation": "AAA",
-            "toptier_code": "001",
-            "agency_id": 3,
-            "current_total_budget_authority_amount": 10.0,
-            "recent_publication_date": None,
-            "recent_publication_date_certified": False,
-            "tas_account_discrepancies_totals": {
-                "gtas_obligation_total": 20.0,
-                "tas_accounts_total": 100.00,
-                "tas_obligation_not_in_gtas_total": 0.0,
-                "missing_tas_accounts_count": 0,
-            },
-<<<<<<< HEAD
-            "obligation_difference": None,
-            "unlinked_contract_award_count": None,
-            "unlinked_assistance_award_count": None,
-            "assurance_statement_url": None,
-=======
-            "obligation_difference": 10.0,
-            "unlinked_contract_award_count": 400,
-            "unlinked_assistance_award_count": 600,
-            "assurance_statement_url": assurance_statement_3,
->>>>>>> d3b736e0
-        },
-    ]
-    assert response["results"] == expected_results
-
-    resp = client.get(url + "?sort=obligation_difference&order=desc")
-    assert resp.status_code == status.HTTP_200_OK
-    response = resp.json()
-    assert len(response["results"]) == 3
-    expected_results = [
-        {
-            "agency_name": "Test Agency 3",
-            "abbreviation": "AAA",
-            "toptier_code": "001",
-            "agency_id": 3,
-            "current_total_budget_authority_amount": 10.0,
-            "recent_publication_date": f"{CURRENT_FISCAL_YEAR}-{CURRENT_LAST_PERIOD+1:02}-07T00:00:00Z",
-            "recent_publication_date_certified": False,
-            "tas_account_discrepancies_totals": {
-                "gtas_obligation_total": 20.0,
-                "tas_accounts_total": 100.00,
-                "tas_obligation_not_in_gtas_total": 0.0,
-                "missing_tas_accounts_count": 0,
-            },
-            "obligation_difference": 10.0,
-            "unlinked_contract_award_count": 400,
-            "unlinked_assistance_award_count": 600,
-            "assurance_statement_url": assurance_statement_3,
-        },
-        {
-            "agency_name": "Test Agency 2",
-            "abbreviation": "XYZ",
-            "toptier_code": "987",
-            "agency_id": 2,
-            "current_total_budget_authority_amount": 100.0,
-            "recent_publication_date": f"{CURRENT_FISCAL_YEAR}-{CURRENT_LAST_PERIOD+1:02}-07T00:00:00Z",
-            "recent_publication_date_certified": False,
-            "tas_account_discrepancies_totals": {
-                "gtas_obligation_total": 18.6,
-                "tas_accounts_total": 100.00,
-                "tas_obligation_not_in_gtas_total": 12.0,
-                "missing_tas_accounts_count": 1,
-            },
-            "obligation_difference": 0.0,
-            "unlinked_contract_award_count": 40,
-            "unlinked_assistance_award_count": 60,
-            "assurance_statement_url": assurance_statement_2,
-        },
-        {
-            "agency_name": "Test Agency",
-            "abbreviation": "ABC",
-            "toptier_code": "123",
-            "agency_id": 1,
-            "current_total_budget_authority_amount": None,
-            "recent_publication_date": None,
-            "recent_publication_date_certified": False,
-            "tas_account_discrepancies_totals": {
-                "gtas_obligation_total": None,
-                "tas_accounts_total": None,
-                "tas_obligation_not_in_gtas_total": 0.0,
-                "missing_tas_accounts_count": 0,
-            },
-            "obligation_difference": None,
-            "unlinked_contract_award_count": None,
-            "unlinked_assistance_award_count": None,
-            "assurance_statement_url": assurance_statement_1_2,
-        },
-    ]
-    assert response["results"] == expected_results
-
-    resp = client.get(url + "?sort=unlinked_assistance_award_count&order=asc")
-    assert resp.status_code == status.HTTP_200_OK
-    response = resp.json()
-    assert len(response["results"]) == 3
-    expected_results = [
-        {
-            "agency_name": "Test Agency 2",
-            "abbreviation": "XYZ",
-            "toptier_code": "987",
-            "agency_id": 2,
-            "current_total_budget_authority_amount": 100.0,
-            "recent_publication_date": f"{CURRENT_FISCAL_YEAR}-{CURRENT_LAST_PERIOD+1:02}-07T00:00:00Z",
-            "recent_publication_date_certified": False,
-            "tas_account_discrepancies_totals": {
-                "gtas_obligation_total": 18.6,
-                "tas_accounts_total": 100.00,
-                "tas_obligation_not_in_gtas_total": 12.0,
-                "missing_tas_accounts_count": 1,
-            },
-            "obligation_difference": 0.0,
-            "unlinked_contract_award_count": 40,
-            "unlinked_assistance_award_count": 60,
-            "assurance_statement_url": assurance_statement_2,
-        },
-        {
-            "agency_name": "Test Agency 3",
-            "abbreviation": "AAA",
-            "toptier_code": "001",
-            "agency_id": 3,
-            "current_total_budget_authority_amount": 10.0,
-            "recent_publication_date": f"{CURRENT_FISCAL_YEAR}-{CURRENT_LAST_PERIOD+1:02}-07T00:00:00Z",
-            "recent_publication_date_certified": False,
-            "tas_account_discrepancies_totals": {
-                "gtas_obligation_total": 20.0,
-                "tas_accounts_total": 100.00,
-                "tas_obligation_not_in_gtas_total": 0.0,
-                "missing_tas_accounts_count": 0,
-            },
-            "obligation_difference": 10.0,
-            "unlinked_contract_award_count": 400,
-            "unlinked_assistance_award_count": 600,
-            "assurance_statement_url": assurance_statement_3,
-        },
-        {
-            "agency_name": "Test Agency",
-            "abbreviation": "ABC",
-            "toptier_code": "123",
-            "agency_id": 1,
-            "current_total_budget_authority_amount": None,
-            "recent_publication_date": None,
-            "recent_publication_date_certified": False,
-            "tas_account_discrepancies_totals": {
-                "gtas_obligation_total": None,
-                "tas_accounts_total": None,
-                "tas_obligation_not_in_gtas_total": 0.0,
-                "missing_tas_accounts_count": 0,
-            },
-            "obligation_difference": None,
-            "unlinked_contract_award_count": None,
-            "unlinked_assistance_award_count": None,
-            "assurance_statement_url": None,
         },
     ]
     assert response["results"] == expected_results
@@ -641,27 +582,5 @@
             "unlinked_assistance_award_count": None,
             "assurance_statement_url": None,
         },
-<<<<<<< HEAD
-        {
-            "agency_name": "Test Agency",
-            "abbreviation": "ABC",
-            "toptier_code": "123",
-            "agency_id": 1,
-            "current_total_budget_authority_amount": 22478810.97,
-            "recent_publication_date": "2019-07-03T00:00:00Z",
-            "recent_publication_date_certified": False,
-            "tas_account_discrepancies_totals": {
-                "gtas_obligation_total": 1788370.03,
-                "tas_accounts_total": 100.00,
-                "tas_obligation_not_in_gtas_total": 11.0,
-                "missing_tas_accounts_count": 2,
-            },
-            "obligation_difference": 84931.95,
-            "unlinked_contract_award_count": 4,
-            "unlinked_assistance_award_count": 6,
-            "assurance_statement_url": assurance_statement_1,
-        },
-=======
->>>>>>> d3b736e0
     ]
     assert response["results"] == expected_results