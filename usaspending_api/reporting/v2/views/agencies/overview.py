--- conflicted
+++ resolved
@@ -51,12 +51,7 @@
             Q(fiscal_period=self.fiscal_period),
         ]
         result_list = (
-<<<<<<< HEAD
             ToptierAgencyPublishedDABSView.objects.filter(*agency_filters)
-=======
-            ToptierAgency.objects.account_agencies("awarding")
-            .filter(*agency_filters)
->>>>>>> c103c94e
             .annotate(
                 agency_name=F("name"),
                 fiscal_year=Value(self.fiscal_year, output_field=IntegerField()),
