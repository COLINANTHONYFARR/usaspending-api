--- conflicted
+++ resolved
@@ -114,16 +114,13 @@
                 "recent_publication_date_certified",
                 "tas_obligations",
                 "tas_obligation_not_in_gtas_total",
-<<<<<<< HEAD
                 "missing_tas_accounts_count",
                 "fiscal_year",
                 "fiscal_period",
-=======
                 "missing_tas_accounts",
                 "fiscal_year",
                 "fiscal_period",
-                "submission_is_quarter",
->>>>>>> ba0a6b12
+                "submission_is_quarter"
             )
             .order_by(
                 f"{'-' if self.pagination.sort_order == 'desc' else ''}{self.pagination.sort_key if self.pagination.sort_key not in ['unlinked_contract_award_count','unlinked_assistance_award_count'] else self.default_sort_column}"
