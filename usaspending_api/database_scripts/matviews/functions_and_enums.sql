--- conflicted
+++ resolved
@@ -8,11 +8,7 @@
 CREATE TYPE public.total_obligation_bins AS ENUM ('<1M', '1M..25M', '25M..100M', '100M..500M', '>500M');
 
 
-<<<<<<< HEAD
-CREATE OR REPLACE FUNCTION obligation_to_enum(award NUMERIC)
-=======
 CREATE OR REPLACE FUNCTION public.obligation_to_enum(award NUMERIC)
->>>>>>> 22384bd1
 RETURNS public.total_obligation_bins
 IMMUTABLE PARALLEL SAFE
 AS $$
@@ -30,23 +26,15 @@
 $$ LANGUAGE plpgsql;
 
 
-<<<<<<< HEAD
-CREATE OR REPLACE FUNCTION recipient_normalization_pair(original_name TEXT, search_duns TEXT)
-=======
 CREATE OR REPLACE FUNCTION public.recipient_normalization_pair(original_name TEXT, search_duns TEXT)
->>>>>>> 22384bd1
 RETURNS RECORD
 STABLE
 AS $$
   DECLARE
     DECLARE result text;
   BEGIN
-    IF original_name ILIKE 'multiple recipients' THEN result = ARRAY['MULTIPLE RECIPIENTS', '-1'];
-    ELSIF original_name ILIKE 'redacted due to pii' THEN result = ARRAY['REDACTED DUE TO PII', '-2'];
-    ELSIF original_name ILIKE 'multiple foreign recipients' THEN result = ARRAY['MULTIPLE FOREIGN RECIPIENTS', '-3'];
-    ELSIF original_name ILIKE 'private individual' THEN result = ARRAY['PRIVATE INDIVIDUAL', '-4'];
-    ELSIF original_name ILIKE 'individual recipient' THEN result = ARRAY['INDIVIDUAL RECIPIENT', '-5'];
-    ELSE result = ARRAY[(SELECT legal_business_name FROM public.duns WHERE awardee_or_recipient_uniqu = search_duns), search_duns];
+    IF search_duns IS NULL THEN result = original_name;
+    ELSE result = (SELECT legal_business_name FROM recipient_lookup_view WHERE duns = search_duns);
     END IF;
   RETURN (result, search_duns)::RECORD;
   END;
