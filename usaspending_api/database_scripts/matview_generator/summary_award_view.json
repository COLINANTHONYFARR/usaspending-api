--- conflicted
+++ resolved
@@ -73,12 +73,6 @@
       "where": "\"pulled_from\" IS NOT NULL",
       "columns": [{"name": "\"pulled_from\""}]
     }, {
-<<<<<<< HEAD
-      "name": "tuned_type_and_idv",
-      "where": "\"award_type\" IS NULL AND \"pulled_from\" IS NOT NULL",
-      "columns": [{"name": "\"award_type\""}, {"name": "\"pulled_from\""}]
-     }
-=======
       "name": "awarding_agency_id",
       "where": "\"awarding_agency_id\" IS NOT NULL",
       "columns": [{"name": "\"awarding_agency_id\"", "order": "ASC NULLS LAST"}]
@@ -102,7 +96,10 @@
       "name": "funding_subtier_agency_name",
       "where": "\"funding_subtier_agency_name\" IS NOT NULL",
       "columns": [{"name": "\"funding_subtier_agency_name\""}]
+    }, {
+      "name": "tuned_type_and_idv",
+      "where": "\"award_type\" IS NULL AND \"pulled_from\" IS NOT NULL",
+      "columns": [{"name": "\"award_type\""}, {"name": "\"pulled_from\""}]
     }
->>>>>>> 57bfd707
   ]
 }