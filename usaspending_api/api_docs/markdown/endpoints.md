--- conflicted
+++ resolved
@@ -79,10 +79,7 @@
 | [/api/v1/references/recipients/:id](/api/v1/references/recipients/) | GET, POST | Returns a specific, detailed recipient record |
 | [/api/v1/references/recipients/autocomplete/](/api/v1/references/recipients/autocomplete/) | POST | Supports autocomplete on recipient records |
 | [/api/v1/submissions/](/api/v1/submissions/) | GET, POST | Returns a list of submissions |
-<<<<<<< HEAD
 | [/api/v2/financial_spending/object_class/](/api/v2/financial_spending/object_class/) | GET | Returns a list of an agencies financial obligations distinguished by major object class|
-=======
 | [/api/v1/filter/](/api/v1/filter/) | POST | Returns a hash of the json body |
 | [/api/v1/hash/](/api/v1/hash/) | POST | Returns a previously input json body |
-| [/api/v2/financial_spending/object_class/](financial_spending/object_class/) | GET | takes fiscal year and funding agency id as input, and returns that agencies obligated amounts to specific major object classes  |
->>>>>>> 727f7a89
+| [/api/v2/financial_spending/object_class/](financial_spending/object_class/) | GET | takes fiscal year and funding agency id as input, and returns that agencies obligated amounts to specific major object classes  |