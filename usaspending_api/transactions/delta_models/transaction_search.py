--- conflicted
+++ resolved
@@ -1,10 +1,6 @@
 # The order of these fields should always match the order of the
 # SELECT statement in "transaction_search_load_sql_string"
-<<<<<<< HEAD
-_transaction_search_types = {
-=======
 TRANSACTION_SEARCH_COLUMNS = {
->>>>>>> a227c59b
     "transaction_id": "LONG NOT NULL",
     "award_id": "LONG NOT NULL",
     "modification_number": "STRING",
@@ -107,26 +103,16 @@
 
 transaction_search_create_sql_string = fr"""
     CREATE OR REPLACE TABLE {{DESTINATION_TABLE}} (
-<<<<<<< HEAD
-        {", ".join([f'{key} {val}' for key, val in _transaction_search_types.items()])}
-=======
         {", ".join([f'{key} {val}' for key, val in TRANSACTION_SEARCH_COLUMNS.items()])}
->>>>>>> a227c59b
     )
     USING DELTA
     LOCATION 's3a://{{SPARK_S3_BUCKET}}/{{DELTA_LAKE_S3_PATH}}/{{DESTINATION_DATABASE}}/{{DESTINATION_TABLE}}'
 """
 
 transaction_search_load_sql_string = fr"""
-<<<<<<< HEAD
-    INSERT OVERWRITE rpt.transaction_search
-    (
-        {",".join([col for col in _transaction_search_types])}
-=======
     INSERT OVERWRITE {{DESTINATION_DATABASE}}.{{DESTINATION_TABLE}}
     (
         {",".join([col for col in TRANSACTION_SEARCH_COLUMNS])}
->>>>>>> a227c59b
     )
     SELECT
         transaction_normalized.id AS transaction_id,
@@ -337,11 +323,7 @@
     LEFT OUTER JOIN (
         SELECT
             faba.award_id,
-<<<<<<< HEAD
-            COLLECT_SET(taa.treasury_account_identifier) treasury_account_identifiers
-=======
             SORT_ARRAY(COLLECT_SET(taa.treasury_account_identifier), TRUE) treasury_account_identifiers
->>>>>>> a227c59b
         FROM
             global_temp.treasury_appropriation_account taa
         INNER JOIN raw.financial_accounts_by_awards faba ON taa.treasury_account_identifier = faba.treasury_account_id
@@ -387,11 +369,7 @@
             )))
         )
     LEFT OUTER JOIN (
-<<<<<<< HEAD
-        SELECT recipient_hash, uei, COLLECT_SET(recipient_level) AS recipient_levels
-=======
         SELECT recipient_hash, uei, SORT_ARRAY(COLLECT_SET(recipient_level), TRUE) AS recipient_levels
->>>>>>> a227c59b
         FROM raw.recipient_profile
         GROUP BY recipient_hash, uei
     ) RECIPIENT_HASH_AND_LEVELS ON (
@@ -453,32 +431,6 @@
     LEFT JOIN (
         SELECT
             faba.award_id,
-<<<<<<< HEAD
-            COLLECT_SET(
-                CONCAT(
-                    'agency=', agency.toptier_code,
-                    'faaid=', fa.agency_identifier,
-                    'famain=', fa.main_account_code,
-                    'aid=', taa.agency_id,
-                    'main=', taa.main_account_code,
-                    'ata=', taa.allocation_transfer_agency_id,
-                    'sub=', taa.sub_account_code,
-                    'bpoa=', taa.beginning_period_of_availability,
-                    'epoa=', taa.ending_period_of_availability,
-                    'a=', taa.availability_type_code
-                )
-            ) tas_paths,
-            COLLECT_SET(
-                CONCAT(
-                    'aid=', taa.agency_id,
-                    'main=', taa.main_account_code,
-                    'ata=', taa.allocation_transfer_agency_id,
-                    'sub=', taa.sub_account_code,
-                    'bpoa=', taa.beginning_period_of_availability,
-                    'epoa=', taa.ending_period_of_availability,
-                    'a=', taa.availability_type_code
-                )
-=======
             SORT_ARRAY(
                 COLLECT_SET(
                     CONCAT(
@@ -508,7 +460,6 @@
                     )
                 ),
                 TRUE
->>>>>>> a227c59b
             ) tas_components
         FROM global_temp.treasury_appropriation_account taa
         INNER JOIN raw.financial_accounts_by_awards faba ON (taa.treasury_account_identifier = faba.treasury_account_id)
@@ -521,17 +472,6 @@
         SELECT
             faba.award_id,
             TO_JSON(
-<<<<<<< HEAD
-                COLLECT_SET(
-                    NAMED_STRUCT(
-                        'id', fa.id,
-                        'account_title', fa.account_title,
-                        'federal_account_code', fa.federal_account_code
-                    )
-                )
-            ) federal_accounts,
-            COLLECT_SET(disaster_emergency_fund_code) FILTER (WHERE disaster_emergency_fund_code IS NOT NULL) defc
-=======
                 SORT_ARRAY(
                     COLLECT_SET(
                         NAMED_STRUCT(
@@ -546,7 +486,6 @@
                 COLLECT_SET(disaster_emergency_fund_code) FILTER (WHERE disaster_emergency_fund_code IS NOT NULL),
                 TRUE
             ) defc
->>>>>>> a227c59b
         FROM global_temp.federal_account fa
         INNER JOIN global_temp.treasury_appropriation_account taa ON fa.id = taa.federal_account_id
         INNER JOIN raw.financial_accounts_by_awards faba ON taa.treasury_account_identifier = faba.treasury_account_id
