--- conflicted
+++ resolved
@@ -1,39 +1,3 @@
-<<<<<<< HEAD
-transaction_normalized_sql_string = r"""
-    CREATE OR REPLACE TABLE {DESTINATION_TABLE} (
-        id LONG NOT NULL,
-        award_id LONG NOT NULL,
-        is_fpds BOOLEAN NOT NULL,
-        transaction_unique_id STRING NOT NULL,
-        usaspending_unique_transaction_id STRING,
-        type STRING,
-        type_description STRING,
-        period_of_performance_start_date DATE,
-        period_of_performance_current_end_date DATE,
-        action_date DATE NOT NULL,
-        action_type STRING,
-        action_type_description STRING,
-        federal_action_obligation NUMERIC(23,2),
-        modification_number STRING,
-        description STRING,
-        drv_award_transaction_usaspend NUMERIC(23,2),
-        drv_current_total_award_value_amount_adjustment NUMERIC(23,2),
-        drv_potential_total_award_value_amount_adjustment NUMERIC(23,2),
-        last_modified_date DATE,
-        certified_date DATE,
-        create_date TIMESTAMP,
-        update_date TIMESTAMP,
-        fiscal_year INTEGER,
-        awarding_agency_id INTEGER,
-        funding_agency_id INTEGER,
-        original_loan_subsidy_cost NUMERIC(23,2),
-        face_value_loan_guarantee NUMERIC(23,2),
-        indirect_federal_sharing NUMERIC(23,2),
-        funding_amount NUMERIC(23,2),
-        non_federal_funding_amount NUMERIC(23,2),
-        unique_award_key STRING,
-        business_categories ARRAY<STRING> NOT NULL
-=======
 TRANSACTION_NORMALIZED_COLUMNS = {
     "id": "LONG NOT NULL",
     "award_id": "LONG NOT NULL",
@@ -62,6 +26,7 @@
     "funding_agency_id": "INTEGER",
     "original_loan_subsidy_cost": "NUMERIC(23,2)",
     "face_value_loan_guarantee": "NUMERIC(23,2)",
+    "indirect_federal_sharing": "NUMERIC(23,2)",
     "funding_amount": "NUMERIC(23,2)",
     "non_federal_funding_amount": "NUMERIC(23,2)",
     "unique_award_key": "STRING",
@@ -71,7 +36,6 @@
 transaction_normalized_sql_string = rf"""
     CREATE OR REPLACE TABLE {{DESTINATION_TABLE}} (
         {", ".join([f'{key} {val}' for key, val in TRANSACTION_NORMALIZED_COLUMNS.items()])}
->>>>>>> 51c16918
     )
     USING DELTA
     LOCATION 's3a://{{SPARK_S3_BUCKET}}/{{DELTA_LAKE_S3_PATH}}/{{DESTINATION_DATABASE}}/{{DESTINATION_TABLE}}'
