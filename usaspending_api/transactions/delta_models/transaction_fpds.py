--- conflicted
+++ resolved
@@ -310,9 +310,8 @@
     TransactionColumn("women_owned_small_business", "women_owned_small_business", "BOOLEAN"),
 ]
 
-<<<<<<< HEAD
 TRANSACTION_FPDS_COLUMNS = [col.dest_name for col in TRANSACTION_FPDS_COLUMN_INFO]
-=======
+
 delta_columns_not_in_view = [
     "annual_revenue",
     "award_or_idv_flag",
@@ -335,10 +334,10 @@
     "created_at",
     "updated_at",
 ]
-TRANSACTION_FPDS_COLUMNS = [
-    col.silver_name for col in TRANSACTION_FPDS_COLUMN_INFO if col.silver_name not in delta_columns_not_in_view
+
+TRANSACTION_FPDS_VIEW_COLUMNS = [
+    col.dest_name for col in TRANSACTION_FPDS_COLUMN_INFO if col.dest_name not in delta_columns_not_in_view
 ]
->>>>>>> 7e666207
 
 transaction_fpds_sql_string = rf"""
     CREATE OR REPLACE TABLE {{DESTINATION_TABLE}} (
