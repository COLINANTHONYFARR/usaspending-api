--- conflicted
+++ resolved
@@ -59,10 +59,6 @@
     from
         parent_award pap
         inner join parent_award pac on pac.parent_award_id = pap.award_id
-<<<<<<< HEAD
-        inner join awards ac on ac.id = pac.award_id
-=======
->>>>>>> 5a2ebc84
         inner join vw_awards ac on ac.id = pac.award_id
         inner join vw_transaction_fpds tf on tf.transaction_id = ac.latest_transaction_id
         left outer join agency a on a.id = ac.funding_agency_id
