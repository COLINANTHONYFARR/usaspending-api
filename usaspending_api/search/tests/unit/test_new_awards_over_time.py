import json
import pytest

from datetime import datetime
from model_bakery import baker

from usaspending_api.common.exceptions import InvalidParameterException
from usaspending_api.common.exceptions import UnprocessableEntityException
from usaspending_api.common.helpers.generic_helper import get_time_period_message
from usaspending_api.search.tests.data.utilities import setup_elasticsearch_test
from usaspending_api.search.v2.views.new_awards_over_time import NewAwardsOverTimeVisualizationViewSet


def get_new_awards_over_time_url():
    return "/api/v2/search/new_awards_over_time/"


def catch_filter_errors(viewset, filters, expected_exception):
    try:
        viewset.validate_api_request(filters)
    except UnprocessableEntityException:
        if expected_exception == "UnprocessableEntityException":
            assert True
        else:
            assert False, "UnprocessableEntityException error unexpected"
    except InvalidParameterException:
        if expected_exception == "InvalidParameterException":
            assert True
        else:
            assert False, "InvalidParameterException error unexpected"
    except Exception as e:
        print(e)
        assert False, "Incorrect Exception raised"
    else:
        assert False, "Filters should have produced an exception and didn't"


@pytest.fixture
def add_award_recipients(db):
    current_id = 1
    new_award_count = 12
    mommy.make(
        "recipient.RecipientLookup",
        uei="HX3VU12NNWN9",
        legal_business_name="Sample Recipient",
        recipient_hash="63248e89-7fb7-2d51-4085-8163798379d9",
    )

    mommy.make(
        "recipient.RecipientProfile",
        uei="HX3VU12NNWN9",
        recipient_level="R",
        recipient_hash="63248e89-7fb7-2d51-4085-8163798379d9",
        recipient_name="Sample Recipient",
    )
    mommy.make(
        "recipient.RecipientLookup",
        uei="K87WE4KQLBG4",
        legal_business_name="Sample Recipient",
        recipient_hash="6a1765a8-6948-6ae8-ee2a-1cfc72de739d",
    )

    mommy.make(
        "recipient.RecipientProfile",
        uei="K87WE4KQLBG4",
        recipient_level="R",
        recipient_hash="6a1765a8-6948-6ae8-ee2a-1cfc72de739d",
        recipient_name="Sample Recipient",
    )
    for i in range(current_id, current_id + new_award_count):
<<<<<<< HEAD
        baker.make("awards.Award", id=i)
        baker.make(
            "recipient.SummaryAwardRecipient",
=======
        mommy.make(
            "awards.Award",
            id=i,
            date_signed=datetime(2009, 5, 30),
            latest_transaction_id=i,
            earliest_transaction_id=i,
            type="A",
        )
        mommy.make(
            "awards.TransactionNormalized",
            id=i,
>>>>>>> bc3ccde8
            award_id=i,
            is_fpds=True,
            action_date=datetime(2009, 5, 30),
        )
        mommy.make(
            "awards.TransactionFPDS",
            awardee_or_recipient_uei="HX3VU12NNWN9",
            ultimate_parent_uei=None,
            transaction_id=i,
            action_date=datetime(2009, 5, 30),
        )
    current_id += new_award_count
    new_award_count = 3
    for i in range(current_id, current_id + new_award_count):
<<<<<<< HEAD
        baker.make("awards.Award", id=i)
        baker.make(
            "recipient.SummaryAwardRecipient",
=======
        mommy.make(
            "awards.Award",
            id=i,
            date_signed=datetime(2009, 5, 1),
            latest_transaction_id=i,
            earliest_transaction_id=i,
            type="A",
        )
        mommy.make(
            "awards.TransactionNormalized",
            id=i,
>>>>>>> bc3ccde8
            award_id=i,
            is_fpds=True,
            action_date=datetime(2009, 5, 1),
        )
        mommy.make(
            "awards.TransactionFPDS",
            awardee_or_recipient_uei="HX3VU12NNWN9",
            ultimate_parent_uei=None,
            transaction_id=i,
            action_date=datetime(2009, 5, 1),
        )
    current_id += new_award_count
    new_award_count = 1
    for i in range(current_id, current_id + new_award_count):
<<<<<<< HEAD
        baker.make("awards.Award", id=i)
        baker.make(
            "recipient.SummaryAwardRecipient",
=======
        mommy.make(
            "awards.Award",
            id=i,
            date_signed=datetime(2009, 7, 2),
            latest_transaction_id=i,
            earliest_transaction_id=i,
            type="A",
        )
        mommy.make(
            "awards.TransactionNormalized",
            id=i,
>>>>>>> bc3ccde8
            award_id=i,
            is_fpds=True,
            action_date=datetime(2009, 7, 2),
        )
        mommy.make(
            "awards.TransactionFPDS",
            awardee_or_recipient_uei="HX3VU12NNWN9",
            ultimate_parent_uei=None,
            transaction_id=i,
            action_date=datetime(2009, 7, 2),
        )
    current_id += new_award_count
    new_award_count = 2
    for i in range(current_id, current_id + new_award_count):
<<<<<<< HEAD
        baker.make("awards.Award", id=i)
        baker.make(
            "recipient.SummaryAwardRecipient",
=======
        mommy.make(
            "awards.Award",
            id=i,
            date_signed=datetime(2008, 1, 10),
            latest_transaction_id=i,
            earliest_transaction_id=i,
            type="A",
        )
        mommy.make(
            "awards.TransactionNormalized",
            id=i,
>>>>>>> bc3ccde8
            award_id=i,
            is_fpds=True,
            action_date=datetime(2008, 1, 10),
        )
        mommy.make(
            "awards.TransactionFPDS",
            awardee_or_recipient_uei="HX3VU12NNWN9",
            ultimate_parent_uei=None,
            transaction_id=i,
            action_date=datetime(2008, 1, 10),
        )
    current_id += new_award_count
    new_award_count = 6
    for i in range(current_id, current_id + new_award_count):
<<<<<<< HEAD
        baker.make("awards.Award", id=i)
        baker.make(
            "recipient.SummaryAwardRecipient",
=======
        mommy.make(
            "awards.Award",
            id=i,
            date_signed=datetime(2009, 7, 30),
            latest_transaction_id=i,
            earliest_transaction_id=i,
            type="A",
        )
        mommy.make(
            "awards.TransactionNormalized",
            id=i,
>>>>>>> bc3ccde8
            award_id=i,
            is_fpds=True,
            action_date=datetime(2009, 7, 30),
        )
        mommy.make(
            "awards.TransactionFPDS",
            awardee_or_recipient_uei="K87WE4KQLBG4",
            ultimate_parent_uei=None,
            transaction_id=i,
            action_date=datetime(2009, 7, 30),
        )


def test_new_awards_month(client, monkeypatch, add_award_recipients, elasticsearch_award_index):
    setup_elasticsearch_test(monkeypatch, elasticsearch_award_index)

    test_payload = {
        "group": "month",
        "filters": {
            "time_period": [{"start_date": "2008-10-01", "end_date": "2010-09-30"}],
            "recipient_id": "63248e89-7fb7-2d51-4085-8163798379d9-R",
        },
    }
    expected_results = []
    # 2009
    for i in range(1, 13):
        new_award_count = 0
        if i == 8:
            new_award_count = 15
        elif i == 10:
            new_award_count = 1
        expected_results.append(
            {"time_period": {"fiscal_year": "2009", "month": str(i)}, "new_award_count_in_period": new_award_count}
        )
    # 2010
    for i in range(1, 13):
        new_award_count = 0
        expected_results.append(
            {"time_period": {"fiscal_year": "2010", "month": str(i)}, "new_award_count_in_period": new_award_count}
        )
    expected_response = {"group": "month", "results": expected_results, "messages": [get_time_period_message()]}

    resp = client.post(get_new_awards_over_time_url(), content_type="application/json", data=json.dumps(test_payload))
    assert resp.status_code == 200
    assert resp.data["group"] == "month"
    assert expected_response == resp.data

    test_payload["filters"]["time_period"] = [{"start_date": "2007-10-01", "end_date": "2010-09-30"}]
    expected_results = []
    # 2008
    for i in range(1, 13):
        new_award_count = 0
        if i == 4:
            new_award_count = 2
        expected_results.append(
            {"time_period": {"fiscal_year": "2008", "month": str(i)}, "new_award_count_in_period": new_award_count}
        )
    # 2009
    for i in range(1, 13):
        new_award_count = 0
        if i == 8:
            new_award_count = 15
        elif i == 10:
            new_award_count = 1
        expected_results.append(
            {"time_period": {"fiscal_year": "2009", "month": str(i)}, "new_award_count_in_period": new_award_count}
        )
    # 2010
    for i in range(1, 13):
        new_award_count = 0
        expected_results.append(
            {"time_period": {"fiscal_year": "2010", "month": str(i)}, "new_award_count_in_period": new_award_count}
        )
    expected_response = {"group": "month", "results": expected_results, "messages": [get_time_period_message()]}
    resp = client.post(get_new_awards_over_time_url(), content_type="application/json", data=json.dumps(test_payload))
    assert resp.status_code == 200
    assert resp.data["group"] == "month"
    assert expected_response == resp.data


def test_new_awards_quarter(client, monkeypatch, add_award_recipients, elasticsearch_award_index):
    setup_elasticsearch_test(monkeypatch, elasticsearch_award_index)
    test_payload = {
        "group": "quarter",
        "filters": {
            "time_period": [{"start_date": "2008-10-01", "end_date": "2010-09-30"}],
            "recipient_id": "63248e89-7fb7-2d51-4085-8163798379d9-R",
        },
    }
    resp = client.post(get_new_awards_over_time_url(), content_type="application/json", data=json.dumps(test_payload))
    assert resp.status_code == 200

    expected_results = []
    # 2009
    for i in range(1, 5):
        new_award_count = 0
        if i == 3:
            new_award_count = 15
        elif i == 4:
            new_award_count = 1
        expected_results.append(
            {"time_period": {"fiscal_year": "2009", "quarter": str(i)}, "new_award_count_in_period": new_award_count}
        )
    # 2010
    for i in range(1, 5):
        new_award_count = 0
        expected_results.append(
            {"time_period": {"fiscal_year": "2010", "quarter": str(i)}, "new_award_count_in_period": new_award_count}
        )
    expected_response = {"group": "quarter", "results": expected_results, "messages": [get_time_period_message()]}
    assert resp.data["group"] == "quarter"
    assert expected_response == resp.data

    expected_results = []
    # 2008
    for i in range(1, 5):
        new_award_count = 0
        if i == 2:
            new_award_count = 2
        expected_results.append(
            {"time_period": {"fiscal_year": "2008", "quarter": str(i)}, "new_award_count_in_period": new_award_count}
        )
    # 2009
    for i in range(1, 5):
        new_award_count = 0
        if i == 3:
            new_award_count = 15
        elif i == 4:
            new_award_count = 1
        expected_results.append(
            {"time_period": {"fiscal_year": "2009", "quarter": str(i)}, "new_award_count_in_period": new_award_count}
        )
    # 2010
    for i in range(1, 5):
        new_award_count = 0
        expected_results.append(
            {"time_period": {"fiscal_year": "2010", "quarter": str(i)}, "new_award_count_in_period": new_award_count}
        )

    expected_response = {"group": "quarter", "results": expected_results, "messages": [get_time_period_message()]}

    test_payload["filters"]["time_period"] = [{"start_date": "2007-10-01", "end_date": "2010-09-30"}]
    resp = client.post(get_new_awards_over_time_url(), content_type="application/json", data=json.dumps(test_payload))
    assert resp.status_code == 200
    assert expected_response == resp.data


def test_new_awards_fiscal_year(client, monkeypatch, add_award_recipients, elasticsearch_award_index):
    setup_elasticsearch_test(monkeypatch, elasticsearch_award_index)
    test_payload = {
        "group": "fiscal_year",
        "filters": {
            "time_period": [{"start_date": "2008-10-01", "end_date": "2010-09-30"}],
            "recipient_id": "63248e89-7fb7-2d51-4085-8163798379d9-R",
        },
    }
    expected_response = {
        "group": "fiscal_year",
        "results": [
            {"time_period": {"fiscal_year": "2009"}, "new_award_count_in_period": 16},
            {"time_period": {"fiscal_year": "2010"}, "new_award_count_in_period": 0},
        ],
        "messages": [get_time_period_message()],
    }

    resp = client.post(get_new_awards_over_time_url(), content_type="application/json", data=json.dumps(test_payload))
    assert resp.status_code == 200
    assert resp.data["group"] == "fiscal_year"
    assert expected_response == resp.data

    test_payload["filters"]["time_period"] = [{"start_date": "2007-10-01", "end_date": "2010-09-30"}]

    expected_response = {
        "group": "fiscal_year",
        "results": [
            {"time_period": {"fiscal_year": "2008"}, "new_award_count_in_period": 2},
            {"time_period": {"fiscal_year": "2009"}, "new_award_count_in_period": 16},
            {"time_period": {"fiscal_year": "2010"}, "new_award_count_in_period": 0},
        ],
        "messages": [get_time_period_message()],
    }
    resp = client.post(get_new_awards_over_time_url(), content_type="application/json", data=json.dumps(test_payload))
    assert resp.status_code == 200
    assert resp.data["group"] == "fiscal_year"
    assert expected_response == resp.data


def test_new_awards_failures(client, monkeypatch, add_award_recipients, elasticsearch_award_index):
    setup_elasticsearch_test(monkeypatch, elasticsearch_award_index)
    test_payload = {
        "group": "quarter",
        "filters": {
            "time_period": [{"start_date": "2008-10-01", "end_date": "2010-09-30"}],
            "recipient_id": "63248e89-7fb7-2d51-4085-8163798379d9-P",
        },
    }
    resp = client.post(get_new_awards_over_time_url(), content_type="application/json", data=json.dumps(test_payload))
    assert resp.status_code == 400  # No parent records found, return 400

    test_payload["filters"]["recipient_hash"] = "enriwerniewrn"
    resp = client.post(get_new_awards_over_time_url(), content_type="application/json", data=json.dumps(test_payload))
    assert resp.status_code == 400  # might reject text as non UUID in future?


def test_new_awards_filter_errors():
    new_awards_viewset = NewAwardsOverTimeVisualizationViewSet()
    filters = {"group": "baseball"}
    catch_filter_errors(new_awards_viewset, filters, "UnprocessableEntityException")
    filters = {"group": "baseball", "filters": {"recipient_id": "", "time_period": []}}
    catch_filter_errors(new_awards_viewset, filters, "InvalidParameterException")
    filters = {"group": "month", "filters": {"recipient_id": "", "time_period": []}}
    catch_filter_errors(new_awards_viewset, filters, "UnprocessableEntityException")
    filters = {"group": "month", "filters": {"recipient_id": "", "time_period": [{"start_date": ""}]}}
    catch_filter_errors(new_awards_viewset, filters, "UnprocessableEntityException")<|MERGE_RESOLUTION|>--- conflicted
+++ resolved
@@ -39,28 +39,28 @@
 def add_award_recipients(db):
     current_id = 1
     new_award_count = 12
-    mommy.make(
+    baker.make(
         "recipient.RecipientLookup",
         uei="HX3VU12NNWN9",
         legal_business_name="Sample Recipient",
         recipient_hash="63248e89-7fb7-2d51-4085-8163798379d9",
     )
 
-    mommy.make(
+    baker.make(
         "recipient.RecipientProfile",
         uei="HX3VU12NNWN9",
         recipient_level="R",
         recipient_hash="63248e89-7fb7-2d51-4085-8163798379d9",
         recipient_name="Sample Recipient",
     )
-    mommy.make(
+    baker.make(
         "recipient.RecipientLookup",
         uei="K87WE4KQLBG4",
         legal_business_name="Sample Recipient",
         recipient_hash="6a1765a8-6948-6ae8-ee2a-1cfc72de739d",
     )
 
-    mommy.make(
+    baker.make(
         "recipient.RecipientProfile",
         uei="K87WE4KQLBG4",
         recipient_level="R",
@@ -68,12 +68,7 @@
         recipient_name="Sample Recipient",
     )
     for i in range(current_id, current_id + new_award_count):
-<<<<<<< HEAD
-        baker.make("awards.Award", id=i)
-        baker.make(
-            "recipient.SummaryAwardRecipient",
-=======
-        mommy.make(
+        baker.make(
             "awards.Award",
             id=i,
             date_signed=datetime(2009, 5, 30),
@@ -81,15 +76,14 @@
             earliest_transaction_id=i,
             type="A",
         )
-        mommy.make(
-            "awards.TransactionNormalized",
-            id=i,
->>>>>>> bc3ccde8
+        baker.make(
+            "awards.TransactionNormalized",
+            id=i,
             award_id=i,
             is_fpds=True,
             action_date=datetime(2009, 5, 30),
         )
-        mommy.make(
+        baker.make(
             "awards.TransactionFPDS",
             awardee_or_recipient_uei="HX3VU12NNWN9",
             ultimate_parent_uei=None,
@@ -99,12 +93,7 @@
     current_id += new_award_count
     new_award_count = 3
     for i in range(current_id, current_id + new_award_count):
-<<<<<<< HEAD
-        baker.make("awards.Award", id=i)
-        baker.make(
-            "recipient.SummaryAwardRecipient",
-=======
-        mommy.make(
+        baker.make(
             "awards.Award",
             id=i,
             date_signed=datetime(2009, 5, 1),
@@ -112,15 +101,14 @@
             earliest_transaction_id=i,
             type="A",
         )
-        mommy.make(
-            "awards.TransactionNormalized",
-            id=i,
->>>>>>> bc3ccde8
+        baker.make(
+            "awards.TransactionNormalized",
+            id=i,
             award_id=i,
             is_fpds=True,
             action_date=datetime(2009, 5, 1),
         )
-        mommy.make(
+        baker.make(
             "awards.TransactionFPDS",
             awardee_or_recipient_uei="HX3VU12NNWN9",
             ultimate_parent_uei=None,
@@ -130,12 +118,7 @@
     current_id += new_award_count
     new_award_count = 1
     for i in range(current_id, current_id + new_award_count):
-<<<<<<< HEAD
-        baker.make("awards.Award", id=i)
-        baker.make(
-            "recipient.SummaryAwardRecipient",
-=======
-        mommy.make(
+        baker.make(
             "awards.Award",
             id=i,
             date_signed=datetime(2009, 7, 2),
@@ -143,15 +126,14 @@
             earliest_transaction_id=i,
             type="A",
         )
-        mommy.make(
-            "awards.TransactionNormalized",
-            id=i,
->>>>>>> bc3ccde8
+        baker.make(
+            "awards.TransactionNormalized",
+            id=i,
             award_id=i,
             is_fpds=True,
             action_date=datetime(2009, 7, 2),
         )
-        mommy.make(
+        baker.make(
             "awards.TransactionFPDS",
             awardee_or_recipient_uei="HX3VU12NNWN9",
             ultimate_parent_uei=None,
@@ -161,12 +143,7 @@
     current_id += new_award_count
     new_award_count = 2
     for i in range(current_id, current_id + new_award_count):
-<<<<<<< HEAD
-        baker.make("awards.Award", id=i)
-        baker.make(
-            "recipient.SummaryAwardRecipient",
-=======
-        mommy.make(
+        baker.make(
             "awards.Award",
             id=i,
             date_signed=datetime(2008, 1, 10),
@@ -174,15 +151,14 @@
             earliest_transaction_id=i,
             type="A",
         )
-        mommy.make(
-            "awards.TransactionNormalized",
-            id=i,
->>>>>>> bc3ccde8
+        baker.make(
+            "awards.TransactionNormalized",
+            id=i,
             award_id=i,
             is_fpds=True,
             action_date=datetime(2008, 1, 10),
         )
-        mommy.make(
+        baker.make(
             "awards.TransactionFPDS",
             awardee_or_recipient_uei="HX3VU12NNWN9",
             ultimate_parent_uei=None,
@@ -192,12 +168,7 @@
     current_id += new_award_count
     new_award_count = 6
     for i in range(current_id, current_id + new_award_count):
-<<<<<<< HEAD
-        baker.make("awards.Award", id=i)
-        baker.make(
-            "recipient.SummaryAwardRecipient",
-=======
-        mommy.make(
+        baker.make(
             "awards.Award",
             id=i,
             date_signed=datetime(2009, 7, 30),
@@ -205,15 +176,14 @@
             earliest_transaction_id=i,
             type="A",
         )
-        mommy.make(
-            "awards.TransactionNormalized",
-            id=i,
->>>>>>> bc3ccde8
+        baker.make(
+            "awards.TransactionNormalized",
+            id=i,
             award_id=i,
             is_fpds=True,
             action_date=datetime(2009, 7, 30),
         )
-        mommy.make(
+        baker.make(
             "awards.TransactionFPDS",
             awardee_or_recipient_uei="K87WE4KQLBG4",
             ultimate_parent_uei=None,
