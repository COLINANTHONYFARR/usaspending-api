from model_bakery import baker
import pytest


@pytest.fixture
def basic_agencies(db):
    _setup_agency(1, [], "Awarding")

    _setup_agency(4, [], "Funding")


@pytest.fixture
def basic_award(db, basic_agencies):
    baker.make("awards.Award", id=1, latest_transaction_id=1)
    baker.make(
        "awards.TransactionNormalized",
        id=1,
        award_id=1,
        awarding_agency_id=1001,
        funding_agency_id=1004,
        federal_action_obligation=5,
        action_date="2020-01-01",
        is_fpds=False,
    )
    baker.make(
        "awards.TransactionFABS",
        transaction_id=1,
        awarding_agency_code="001",
        awarding_agency_name="Awarding Toptier Agency 1",
        funding_agency_code="004",
        funding_agency_name="Funding Toptier Agency 4",
        awarding_sub_tier_agency_c="1001",
        awarding_sub_tier_agency_n="Awarding Subtier Agency 1",
        funding_sub_tier_agency_co="1004",
        funding_sub_tier_agency_na="Funding Subtier Agency 4",
        federal_action_obligation=5,
        action_date="2020-01-01",
    )


@pytest.fixture
def agencies_with_subagencies(db):
    """Create some agencies with more than one subtier to toptier"""
    _setup_agency(3, [5], "Awarding")

    _setup_agency(2, [6], "Funding")


@pytest.fixture
def subagency_award(db, agencies_with_subagencies):
    baker.make("awards.Award", id=2, latest_transaction_id=2)

    baker.make(
        "awards.TransactionNormalized",
        id=2,
        award_id=2,
        awarding_agency_id=1005,
        funding_agency_id=1006,
        federal_action_obligation=10,
        action_date="2020-01-02",
        is_fpds=False,
    )
    baker.make(
        "awards.TransactionFABS",
        transaction_id=2,
        awarding_agency_code="003",
        awarding_agency_name="Awarding Toptier Agency 3",
        funding_agency_code="002",
        funding_agency_name="Funding Toptier Agency 2",
<<<<<<< HEAD
        awarding_sub_tier_agency_c="0005",
        awarding_sub_tier_agency_n="Awarding Subtier Agency 5",
        funding_sub_tier_agency_co="0006",
=======
        awarding_sub_tier_agency_c="1005",
        awarding_sub_tier_agency_n="Awarding Subtier Agency 5",
        funding_sub_tier_agency_co="1006",
>>>>>>> 638f6b16
        funding_sub_tier_agency_na="Funding Subtier Agency 6",
        federal_action_obligation=10,
        action_date="2020-01-02",
    )


def _setup_agency(id, subtiers, special_name):
    baker.make(
        "references.ToptierAgency",
        toptier_agency_id=id + 2000,
        name=f"{special_name} Toptier Agency {id}",
        abbreviation=f"TA{id}",
        toptier_code=f"00{id}",
    )
    baker.make(
        "references.SubtierAgency",
        subtier_agency_id=id + 3000,
        name=f"{special_name} Subtier Agency {id}",
        abbreviation=f"SA{id}",
        subtier_code=f"100{id}",
    )
    baker.make(
        "references.Agency", id=id + 1000, toptier_agency_id=id + 2000, subtier_agency_id=id + 3000, toptier_flag=True
    )

    for sub_id in subtiers:
        baker.make(
            "references.SubtierAgency",
            subtier_agency_id=sub_id + 3000,
            name=f"{special_name} Subtier Agency {sub_id}",
            abbreviation=f"SA{sub_id}",
            subtier_code=f"100{sub_id}",
        )
        baker.make(
            "references.Agency",
            id=sub_id + 1000,
            toptier_agency_id=id + 2000,
            subtier_agency_id=sub_id + 3000,
            toptier_flag=False,
        )


@pytest.fixture
def awards_and_transactions(db):
    # Awards
    baker.make("awards.Award", id=1, latest_transaction_id=10)
    baker.make("awards.Award", id=2, latest_transaction_id=20)
    baker.make("awards.Award", id=3, latest_transaction_id=30)
    baker.make("awards.Award", id=4, latest_transaction_id=40)
    baker.make("awards.Award", id=5, latest_transaction_id=50)
    baker.make("awards.Award", id=6, latest_transaction_id=60)
    baker.make("awards.Award", id=7, latest_transaction_id=70)

    baker.make("awards.FinancialAccountsByAwards", pk=1, award_id=1, treasury_account_id=1)
    baker.make("accounts.TreasuryAppropriationAccount", pk=1, federal_account_id=1)
    baker.make(
        "accounts.FederalAccount",
        pk=1,
        agency_identifier="012",
        main_account_code="1106",
        account_title="FA 1",
        federal_account_code="012-1106",
    )

    baker.make("awards.FinancialAccountsByAwards", pk=2, award_id=2, treasury_account_id=2)
    baker.make("accounts.TreasuryAppropriationAccount", pk=2, federal_account_id=2)
    baker.make(
        "accounts.FederalAccount",
        pk=2,
        agency_identifier="014",
        main_account_code="5110",
        account_title="FA 2",
        federal_account_code="014-5110",
    )

    baker.make("awards.FinancialAccountsByAwards", pk=3, award_id=2, treasury_account_id=3)
    baker.make("accounts.TreasuryAppropriationAccount", pk=3, federal_account_id=3)
    baker.make(
        "accounts.FederalAccount",
        pk=3,
        agency_identifier="014",
        main_account_code="1036",
        account_title="FA 3",
        federal_account_code="014-1036",
    )

    # Transaction Normalized
    baker.make(
        "awards.TransactionNormalized",
        id=10,
        award_id=1,
        federal_action_obligation=5,
        action_date="2020-01-01",
        is_fpds=False,
    )
    baker.make(
        "awards.TransactionNormalized",
        id=20,
        award_id=2,
        federal_action_obligation=50,
        action_date="2020-01-02",
        is_fpds=False,
    )
    baker.make(
        "awards.TransactionNormalized",
        id=30,
        award_id=3,
        federal_action_obligation=500,
        action_date="2020-01-03",
        is_fpds=False,
    )
    baker.make(
        "awards.TransactionNormalized",
        id=40,
        award_id=4,
        federal_action_obligation=5000,
        action_date="2020-01-04",
        is_fpds=True,
    )
    baker.make(
        "awards.TransactionNormalized",
        id=50,
        award_id=5,
        federal_action_obligation=50000,
        action_date="2020-01-05",
        is_fpds=True,
    )
    baker.make(
        "awards.TransactionNormalized",
        id=60,
        award_id=6,
        federal_action_obligation=500000,
        action_date="2020-01-06",
        is_fpds=True,
    )
    baker.make(
        "awards.TransactionNormalized",
        id=70,
        award_id=7,
        federal_action_obligation=5000000,
        action_date="2020-01-07",
        is_fpds=True,
    )

    # Transaction FABS
    baker.make(
        "awards.TransactionFABS",
        transaction_id=10,
        cfda_number="10.100",
        place_of_perform_country_c="USA",
        place_of_perform_country_n="UNITED STATES",
        place_of_perfor_state_code="SC",
        place_of_perform_state_nam="SOUTH CAROLINA",
        place_of_perform_county_co="001",
        place_of_perform_county_na="CHARLESTON",
        place_of_performance_congr="10",
        legal_entity_country_code="CAN",
        legal_entity_country_name="CANADA",
        legal_entity_state_code=None,
        legal_entity_state_name=None,
        legal_entity_county_code=None,
        legal_entity_county_name=None,
        legal_entity_congressional=None,
        awardee_or_recipient_legal="RECIPIENT 1",
        awardee_or_recipient_uniqu=None,
        uei=None,
    )
    baker.make(
        "awards.TransactionFABS",
        transaction_id=20,
        cfda_number="20.200",
        place_of_perform_country_c="USA",
        place_of_perform_country_n="UNITED STATES",
        place_of_perfor_state_code="SC",
        place_of_perform_state_nam="SOUTH CAROLINA",
        place_of_perform_county_co="005",
        place_of_perform_county_na="TEST NAME",
        place_of_performance_congr="50",
        legal_entity_country_code="USA",
        legal_entity_country_name="UNITED STATES",
        legal_entity_state_code="SC",
        legal_entity_state_name="SOUTH CAROLINA",
        legal_entity_county_code="001",
        legal_entity_county_name="CHARLESTON",
        legal_entity_congressional="90",
        awardee_or_recipient_legal="RECIPIENT 2",
        awardee_or_recipient_uniqu="456789123",
        uei="UEIAAABBBCCC",
    )
    baker.make(
        "awards.TransactionFABS",
        transaction_id=30,
        cfda_number="20.200",
        place_of_perform_country_c="USA",
        place_of_perform_country_n="UNITED STATES",
        place_of_perfor_state_code="WA",
        place_of_perform_state_nam="WASHINGTON",
        place_of_perform_county_co="005",
        place_of_perform_county_na="TEST NAME",
        place_of_performance_congr="50",
        legal_entity_country_code="USA",
        legal_entity_country_name="UNITED STATES",
        legal_entity_state_code="SC",
        legal_entity_state_name="SOUTH CAROLINA",
        legal_entity_county_code="001",
        legal_entity_county_name="CHARLESTON",
        legal_entity_congressional="50",
        awardee_or_recipient_legal="RECIPIENT 3",
        awardee_or_recipient_uniqu="987654321",
        uei="987654321AAA",
    )

    # Transaction FPDS
    baker.make(
        "awards.TransactionFPDS",
        transaction_id=40,
        place_of_perform_country_c="USA",
        place_of_perf_country_desc="UNITED STATES",
        place_of_performance_state="WA",
        place_of_perfor_state_desc="WASHINGTON",
        place_of_perform_county_co="005",
        place_of_perform_county_na="TEST NAME",
        place_of_performance_congr="50",
        legal_entity_country_code="USA",
        legal_entity_country_name="UNITED STATES",
        legal_entity_state_code="WA",
        legal_entity_state_descrip="WASHINGTON",
        legal_entity_county_code="005",
        legal_entity_county_name="TEST NAME",
        legal_entity_congressional="50",
        awardee_or_recipient_legal="MULTIPLE RECIPIENTS",
        awardee_or_recipient_uniqu="096354360",
        awardee_or_recipient_uei="096354360AAA",
        ultimate_parent_uei="096354360AAA",
        product_or_service_code="1005",
        product_or_service_co_desc="PSC 1",
    )
    baker.make(
        "awards.TransactionFPDS",
        transaction_id=50,
        place_of_perform_country_c="USA",
        place_of_perf_country_desc="UNITED STATES",
        place_of_performance_state="SC",
        place_of_perfor_state_desc="SOUTH CAROLINA",
        place_of_perform_county_co="001",
        place_of_perform_county_na="CHARLESTON",
        place_of_performance_congr="10",
        legal_entity_country_code="USA",
        legal_entity_country_name="UNITED STATES",
        legal_entity_state_code="WA",
        legal_entity_state_descrip="WASHINGTON",
        legal_entity_county_code="005",
        legal_entity_county_name="TEST NAME",
        legal_entity_congressional="50",
        awardee_or_recipient_legal=None,
        awardee_or_recipient_uniqu="123456789",
        awardee_or_recipient_uei="123456789AAA",
        ultimate_parent_uei="123456789AAA",
        product_or_service_code="M123",
        product_or_service_co_desc="PSC 2",
        naics="111110",
        naics_description="NAICS 1",
    )
    baker.make(
        "awards.TransactionFPDS",
        transaction_id=60,
        place_of_perform_country_c="USA",
        place_of_perf_country_desc="UNITED STATES",
        place_of_performance_state="SC",
        place_of_perfor_state_desc="SOUTH CAROLINA",
        place_of_perform_county_co="001",
        place_of_perform_county_na="CHARLESTON",
        place_of_performance_congr="90",
        legal_entity_country_code="USA",
        legal_entity_country_name="UNITED STATES",
        legal_entity_state_code="SC",
        legal_entity_state_descrip="SOUTH CAROLINA",
        legal_entity_county_code="005",
        legal_entity_county_name="TEST NAME",
        legal_entity_congressional="50",
        awardee_or_recipient_legal=None,
        awardee_or_recipient_uniqu="123456789",
        awardee_or_recipient_uei="123456789AAA",
        ultimate_parent_uei="123456789AAA",
        naics="222220",
        naics_description="NAICS 2",
    )
    baker.make(
        "awards.TransactionFPDS",
        transaction_id=70,
        place_of_perform_country_c="CAN",
        place_of_perf_country_desc="CANADA",
        place_of_performance_state=None,
        place_of_perfor_state_desc=None,
        place_of_perform_county_co=None,
        place_of_perform_county_na=None,
        place_of_performance_congr=None,
        legal_entity_country_code="USA",
        legal_entity_country_name="UNITED STATES",
        legal_entity_state_code="SC",
        legal_entity_state_descrip="SOUTH CAROLINA",
        legal_entity_county_code="01",
        legal_entity_county_name="CHARLESTON",
        legal_entity_congressional="10",
        awardee_or_recipient_legal="MULTIPLE RECIPIENTS",
        awardee_or_recipient_uniqu=None,
        awardee_or_recipient_uei=None,
        ultimate_parent_uei=None,
    )

    # References State Data
    baker.make("recipient.StateData", id="45-2020", fips="45", code="SC", name="South Carolina")
    baker.make("recipient.StateData", id="53-2020", fips="53", code="WA", name="Washington")

    # References Country
    baker.make("references.RefCountryCode", country_code="CAN", country_name="CANADA")
    baker.make("references.RefCountryCode", country_code="USA", country_name="UNITED STATES")

    # References Population County
    baker.make(
        "references.PopCounty",
        id=1,
        state_code="45",
        state_name="South Carolina",
        county_number="001",
        county_name="Charleston",
        latest_population=1,
    )
    baker.make(
        "references.PopCounty",
        id=2,
        state_code="45",
        state_name="South Carolina",
        county_number="005",
        county_name="Test Name",
        latest_population=10,
    )
    baker.make(
        "references.PopCounty",
        id=3,
        state_code="53",
        state_name="Washington",
        county_number="005",
        county_name="Test Name",
        latest_population=100,
    )
    baker.make(
        "references.PopCounty",
        id=4,
        state_code="45",
        state_name="South Carolina",
        county_number="000",
        county_name="South Carolina",
        latest_population=1000,
    )
    baker.make(
        "references.PopCounty",
        id=5,
        state_code="53",
        state_name="Washington",
        county_number="000",
        county_name="Washington",
        latest_population=10000,
    )
    # References Population Congressional District
    baker.make(
        "references.PopCongressionalDistrict",
        id=1,
        state_code="45",
        state_name="South Carolina",
        state_abbreviation="SC",
        congressional_district="90",
        latest_population=1,
    )
    baker.make(
        "references.PopCongressionalDistrict",
        id=2,
        state_code="45",
        state_name="South Carolina",
        state_abbreviation="SC",
        congressional_district="10",
        latest_population=10,
    )
    baker.make(
        "references.PopCongressionalDistrict",
        id=3,
        state_code="45",
        state_name="South Carolina",
        state_abbreviation="SC",
        congressional_district="50",
        latest_population=100,
    )
    baker.make(
        "references.PopCongressionalDistrict",
        id=4,
        state_code="53",
        state_name="Washington",
        state_abbreviation="WA",
        congressional_district="50",
        latest_population=1000,
    )

    # References CFDA
    baker.make("references.Cfda", id=100, program_number="10.100", program_title="CFDA 1")
    baker.make("references.Cfda", id=200, program_number="20.200", program_title="CFDA 2")

    # Recipient Profile
    baker.make(
        "recipient.RecipientProfile",
        recipient_name="RECIPIENT 1",
        recipient_level="R",
        recipient_hash="5f572ec9-8b49-e5eb-22c7-f6ef316f7689",
        recipient_unique_id=None,
    )
    baker.make(
        "recipient.RecipientProfile",
        recipient_name="RECIPIENT 2",
        recipient_level="R",
        recipient_unique_id="456789123",
        recipient_hash="7976667a-dd95-2b65-5f4e-e340c686a346",
        uei="UEIAAABBBCCC",
    )
    baker.make(
        "recipient.RecipientProfile",
        recipient_name="RECIPIENT 3",
        recipient_level="P",
        recipient_hash="3523fd0b-c1f0-ddac-e217-7b7b25fad06f",
        recipient_unique_id="987654321",
        uei="987654321AAA",
    )
    baker.make(
        "recipient.RecipientProfile",
        recipient_name="RECIPIENT 3",
        recipient_level="C",
        recipient_hash="3523fd0b-c1f0-ddac-e217-7b7b25fad06f",
        recipient_unique_id="987654321",
        uei="987654321AAA",
    )
    baker.make(
        "recipient.RecipientProfile",
        recipient_name="MULTIPLE RECIPIENTS",
        recipient_level="R",
        recipient_hash="b1bcf17e-d0dc-d9ad-866c-ca262cb05029",
        recipient_unique_id="096354360",
        uei="096354360AAA",
    )
    baker.make(
        "recipient.RecipientProfile",
        recipient_name=None,
        recipient_level="R",
        recipient_hash="25f9e794-323b-4538-85f5-181f1b624d0b",
        recipient_unique_id="123456789",
        uei="123456789AAA",
    )

    # Recipient Lookup
    baker.make(
        "recipient.RecipientLookup",
        legal_business_name="RECIPIENT 1",
        recipient_hash="5f572ec9-8b49-e5eb-22c7-f6ef316f7689",
        duns=None,
        uei=None,
    )
    baker.make(
        "recipient.RecipientLookup",
        legal_business_name="RECIPIENT 2",
        recipient_hash="7976667a-dd95-2b65-5f4e-e340c686a346",
        duns="456789123",
        uei="UEIAAABBBCCC",
    )
    baker.make(
        "recipient.RecipientLookup",
        legal_business_name="RECIPIENT 3",
        recipient_hash="3523fd0b-c1f0-ddac-e217-7b7b25fad06f",
        duns="987654321",
        uei="987654321AAA",
    )
    baker.make(
        "recipient.RecipientLookup",
        legal_business_name="MULTIPLE RECIPIENTS",
        recipient_hash="b1bcf17e-d0dc-d9ad-866c-ca262cb05029",
        duns="096354360",
        uei="096354360AAA",
    )
    baker.make(
        "recipient.RecipientLookup",
        legal_business_name="MULTIPLE RECIPIENTS",
        recipient_hash="64af1cb7-993c-b64b-1c58-f5289af014c0",
        duns=None,
        uei=None,
    )
    baker.make(
        "recipient.RecipientLookup",
        legal_business_name=None,
        recipient_hash="f1400310-181e-9a06-ac94-0d80a819bb5e",
        duns="123456789",
        uei="123456789AAA",
    )

    # PSC
    baker.make("references.PSC", code="1005", description="PSC 1")
    baker.make("references.PSC", code="M123", description="PSC 2")

    # NAICS
    baker.make("references.NAICS", code="111110", description="NAICS 1")
    baker.make("references.NAICS", code="222220", description="NAICS 2")

    # Ref Country Code
    baker.make("references.RefCountryCode", country_code="USA", country_name="UNITED STATES")
    baker.make("references.RefCountryCode", country_code="CAN", country_name="CANADA")<|MERGE_RESOLUTION|>--- conflicted
+++ resolved
@@ -67,15 +67,9 @@
         awarding_agency_name="Awarding Toptier Agency 3",
         funding_agency_code="002",
         funding_agency_name="Funding Toptier Agency 2",
-<<<<<<< HEAD
-        awarding_sub_tier_agency_c="0005",
-        awarding_sub_tier_agency_n="Awarding Subtier Agency 5",
-        funding_sub_tier_agency_co="0006",
-=======
         awarding_sub_tier_agency_c="1005",
         awarding_sub_tier_agency_n="Awarding Subtier Agency 5",
         funding_sub_tier_agency_co="1006",
->>>>>>> 638f6b16
         funding_sub_tier_agency_na="Funding Subtier Agency 6",
         federal_action_obligation=10,
         action_date="2020-01-02",
