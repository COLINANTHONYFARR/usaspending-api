--- conflicted
+++ resolved
@@ -38,14 +38,6 @@
     # Agencies
     awarding_agency_code = models.TextField(null=True)
     awarding_toptier_agency_name = models.TextField(null=True)
-<<<<<<< HEAD
-    funding_agency_code = models.TextField(null=True)
-    funding_toptier_agency_name = models.TextField(null=True)
-    awarding_sub_tier_agency_c = models.TextField(null=True)
-    awarding_subtier_agency_name = models.TextField(null=True)
-    funding_sub_tier_agency_co = models.TextField(null=True)
-    funding_subtier_agency_name = models.TextField(null=True)
-=======
     awarding_toptier_agency_name_raw = models.TextField(null=True)
     funding_agency_code = models.TextField(null=True)
     funding_toptier_agency_name = models.TextField(null=True)
@@ -56,7 +48,6 @@
     funding_sub_tier_agency_co = models.TextField(null=True)
     funding_subtier_agency_name = models.TextField(null=True)
     funding_subtier_agency_name_raw = models.TextField(null=True)
->>>>>>> 638f6b16
     awarding_toptier_agency_id = models.IntegerField(null=True)
     funding_toptier_agency_id = models.IntegerField(null=True)
     awarding_agency_id = models.IntegerField(null=True)
