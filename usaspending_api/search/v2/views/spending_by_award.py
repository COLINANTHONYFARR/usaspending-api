import copy


from datetime import datetime
from sys import maxsize
from django.conf import settings
from django.db.models import F
from rest_framework.response import Response
from rest_framework.views import APIView

import logging
from usaspending_api.awards.models import Award
from usaspending_api.awards.v2.filters.filter_helpers import add_date_range_comparison_types
from usaspending_api.awards.v2.filters.matview_filters import matview_search_filter_determine_award_matview_model
from usaspending_api.awards.v2.filters.sub_award import subaward_filter
from usaspending_api.awards.v2.lookups.lookups import (
    assistance_type_mapping,
    contract_subaward_mapping,
    contract_type_mapping,
    grant_subaward_mapping,
    idv_type_mapping,
    loan_type_mapping,
    non_loan_assistance_type_mapping,
    procurement_type_mapping,
)
from usaspending_api.awards.v2.lookups.matview_lookups import (
    award_contracts_mapping,
    award_idv_mapping,
    loan_award_mapping,
    non_loan_assistance_award_mapping,
)
from usaspending_api.awards.v2.lookups.elasticsearch_lookups import (
    contracts_mapping,
    idv_mapping,
    loan_mapping,
    non_loan_assist_mapping,
    CONTRACT_SOURCE_LOOKUP,
    IDV_SOURCE_LOOKUP,
    NON_LOAN_ASST_SOURCE_LOOKUP,
    LOAN_SOURCE_LOOKUP,
)
from usaspending_api.common.elasticsearch.search_wrappers import AwardSearch
from usaspending_api.recipient.v2.lookups import SPECIAL_CASES


from usaspending_api.common.api_versioning import api_transformations, API_TRANSFORM_FUNCTIONS
from usaspending_api.common.cache_decorator import cache_response
from usaspending_api.common.experimental_api_flags import is_experimental_elasticsearch_api
from usaspending_api.common.helpers.api_helper import raise_if_award_types_not_valid_subset, raise_if_sort_key_not_valid
from usaspending_api.common.helpers.sql_helpers import execute_sql_to_ordered_dictionary
from usaspending_api.common.query_with_filters import QueryWithFilters
from usaspending_api.common.helpers.generic_helper import get_time_period_message
from usaspending_api.common.validator.award_filter import AWARD_FILTER
from usaspending_api.common.validator.pagination import PAGINATION
from usaspending_api.common.validator.tinyshield import TinyShield
from usaspending_api.common.recipient_lookups import annotate_recipient_id, annotate_prime_award_recipient_id

logger = logging.getLogger("console")

GLOBAL_MAP = {
    "award": {
        "minimum_db_fields": {"award_id", "piid", "fain", "uri", "type"},
        "api_to_db_mapping_list": [
            award_contracts_mapping,
            award_idv_mapping,
            loan_award_mapping,
            non_loan_assistance_award_mapping,
        ],
        "award_semaphore": "type",
        "award_id_fields": ["piid", "fain", "uri"],
        "internal_id_fields": {"internal_id": "award_id"},
        "generated_award_field": ("generated_internal_id", "internal_id"),
        "type_code_to_field_map": {
            **{award_type: award_contracts_mapping for award_type in contract_type_mapping},
            **{award_type: award_idv_mapping for award_type in idv_type_mapping},
            **{award_type: loan_award_mapping for award_type in loan_type_mapping},
            **{award_type: non_loan_assistance_award_mapping for award_type in non_loan_assistance_type_mapping},
        },
        "elasticsearch_type_code_to_field_map": {
            **{award_type: CONTRACT_SOURCE_LOOKUP for award_type in contract_type_mapping},
            **{award_type: IDV_SOURCE_LOOKUP for award_type in idv_type_mapping},
            **{award_type: LOAN_SOURCE_LOOKUP for award_type in loan_type_mapping},
            **{award_type: NON_LOAN_ASST_SOURCE_LOOKUP for award_type in non_loan_assistance_type_mapping},
        },
        "annotations": {"_recipient_id": annotate_recipient_id},
        "filter_queryset_func": matview_search_filter_determine_award_matview_model,
    },
    "subaward": {
        "minimum_db_fields": {"subaward_number", "piid", "fain", "award_type", "award_id"},
        "api_to_db_mapping_list": [contract_subaward_mapping, grant_subaward_mapping],
        "award_semaphore": "award_type",
        "award_id_fields": ["award__piid", "award__fain"],
        "internal_id_fields": {"internal_id": "subaward_number", "prime_award_internal_id": "award_id"},
        "generated_award_field": ("prime_award_generated_internal_id", "prime_award_internal_id"),
        "type_code_to_field_map": {"procurement": contract_subaward_mapping, "grant": grant_subaward_mapping},
        "annotations": {"_prime_award_recipient_id": annotate_prime_award_recipient_id},
        "filter_queryset_func": subaward_filter,
    },
}


@api_transformations(api_version=settings.API_VERSION, function_list=API_TRANSFORM_FUNCTIONS)
class SpendingByAwardVisualizationViewSet(APIView):
    """
    This route takes award filters and fields, and returns the fields of the filtered awards.
    """

    endpoint_doc = "usaspending_api/api_contracts/contracts/v2/search/spending_by_award.md"

    @cache_response()
    def post(self, request):
        """Return all awards matching the provided filters and limits"""
        json_request = self.validate_request_data(request.data)
        self.is_subaward = json_request["subawards"]
        self.constants = GLOBAL_MAP["subaward"] if self.is_subaward else GLOBAL_MAP["award"]
        self.filters = add_date_range_comparison_types(
            json_request.get("filters"), self.is_subaward, gte_date_type="action_date", lte_date_type="date_signed"
        )
        self.fields = json_request["fields"]
        self.pagination = {
            "limit": json_request["limit"],
            "lower_bound": (json_request["page"] - 1) * json_request["limit"],
            "page": json_request["page"],
            "sort_key": json_request.get("sort") or self.fields[0],
            "sort_order": json_request["order"],
            "upper_bound": json_request["page"] * json_request["limit"] + 1,
        }
        self.elasticsearch = is_experimental_elasticsearch_api(request)

        if self.if_no_intersection():  # Like an exception, but API response is a HTTP 200 with a JSON payload
            return Response(self.populate_response(results=[], has_next=False))
        raise_if_award_types_not_valid_subset(self.filters["award_type_codes"], self.is_subaward)
        raise_if_sort_key_not_valid(self.pagination["sort_key"], self.fields, self.is_subaward)

        if self.elasticsearch and not self.is_subaward:
            self.last_record_unique_id = json_request.get("last_record_unique_id")
            self.last_record_sort_value = json_request.get("last_record_sort_value")
            logger.info("Using experimental Elasticsearch functionality for 'spending_by_award'")
            return Response(self.construct_es_response(self.query_elasticsearch()))
        return Response(self.create_response(self.construct_queryset()))

    @staticmethod
    def validate_request_data(request_data):
        models = [
            {"name": "fields", "key": "fields", "type": "array", "array_type": "text", "text_type": "search", "min": 1},
            {"name": "subawards", "key": "subawards", "type": "boolean", "default": False},
            {
                "name": "object_class",
                "key": "filter|object_class",
                "type": "array",
                "array_type": "text",
                "text_type": "search",
            },
            {
                "name": "program_activity",
                "key": "filter|program_activity",
                "type": "array",
                "array_type": "integer",
                "array_max": maxsize,
            },
            {
                "name": "last_record_unique_id",
                "key": "last_record_unique_id",
                "type": "integer",
                "required": False,
                "allow_nulls": True,
            },
            {
                "name": "last_record_sort_value",
                "key": "last_record_sort_value",
                "type": "text",
                "text_type": "search",
                "required": False,
                "allow_nulls": True,
            },
        ]
        models.extend(copy.deepcopy(AWARD_FILTER))
        models.extend(copy.deepcopy(PAGINATION))
        for m in models:
            if m["name"] in ("award_type_codes", "fields"):
                m["optional"] = False

        return TinyShield(models).block(request_data)

    def if_no_intersection(self):
        # "Special case" behavior: there will never be results when the website provides this value
        return "no intersection" in self.filters["award_type_codes"]

    def construct_queryset(self):
        sort_by_fields = self.get_sort_by_fields()
        database_fields = self.get_database_fields()
        base_queryset = self.constants["filter_queryset_func"](self.filters)
        queryset = self.annotate_queryset(base_queryset)
        queryset = self.custom_queryset_order_by(queryset, sort_by_fields, self.pagination["sort_order"])
        return queryset.values(*list(database_fields))[self.pagination["lower_bound"] : self.pagination["upper_bound"]]

    def create_response(self, queryset):
        results = []
        for record in queryset[: self.pagination["limit"]]:
            row = {k: record[v] for k, v in self.constants["internal_id_fields"].items()}

            for field in self.fields:
                row[field] = record.get(
                    self.constants["type_code_to_field_map"][record[self.constants["award_semaphore"]]].get(field)
                )

            if "Award ID" in self.fields:
                for id_type in self.constants["award_id_fields"]:
                    if record[id_type]:
                        row["Award ID"] = record[id_type]
                        break
            results.append(row)

        results = self.add_award_generated_id_field(results)

        return self.populate_response(results=results, has_next=len(queryset) > self.pagination["limit"])

    def add_award_generated_id_field(self, records):
        """Obtain the generated_unique_award_id and add to response"""
        dest, source = self.constants["generated_award_field"]
        internal_ids = [record[source] for record in records]
        award_ids = Award.objects.filter(id__in=internal_ids).values_list("id", "generated_unique_award_id")
        award_ids = {internal_id: guai for internal_id, guai in award_ids}
        for record in records:
            record[dest] = award_ids.get(record[source])  # defensive, in case there is a discrepancy
        return records

    def get_sort_by_fields(self):
        if self.pagination["sort_key"] == "Award ID":
            sort_by_fields = self.constants["award_id_fields"]
        elif self.is_subaward:
            if set(self.filters["award_type_codes"]) <= set(procurement_type_mapping):
                sort_by_fields = [contract_subaward_mapping[self.pagination["sort_key"]]]
            elif set(self.filters["award_type_codes"]) <= set(assistance_type_mapping):
                sort_by_fields = [grant_subaward_mapping[self.pagination["sort_key"]]]
        else:
            if set(self.filters["award_type_codes"]) <= set(contract_type_mapping):
                sort_by_fields = [award_contracts_mapping[self.pagination["sort_key"]]]
            elif set(self.filters["award_type_codes"]) <= set(loan_type_mapping):
                sort_by_fields = [loan_award_mapping[self.pagination["sort_key"]]]
            elif set(self.filters["award_type_codes"]) <= set(idv_type_mapping):
                sort_by_fields = [award_idv_mapping[self.pagination["sort_key"]]]
            elif set(self.filters["award_type_codes"]) <= set(non_loan_assistance_type_mapping):
                sort_by_fields = [non_loan_assistance_award_mapping[self.pagination["sort_key"]]]

        return sort_by_fields

    def get_elastic_sort_by_fields(self):
        if self.pagination["sort_key"] == "Award ID":
            sort_by_fields = ["display_award_id"]
        else:
            if set(self.filters["award_type_codes"]) <= set(contract_type_mapping):
                sort_by_fields = [contracts_mapping[self.pagination["sort_key"]]]
            elif set(self.filters["award_type_codes"]) <= set(loan_type_mapping):
                sort_by_fields = [loan_mapping[self.pagination["sort_key"]]]
            elif set(self.filters["award_type_codes"]) <= set(idv_type_mapping):
                sort_by_fields = [idv_mapping[self.pagination["sort_key"]]]
            elif set(self.filters["award_type_codes"]) <= set(non_loan_assistance_type_mapping):
                sort_by_fields = [non_loan_assist_mapping[self.pagination["sort_key"]]]

        sort_by_fields.append("award_id")

        return sort_by_fields

    def get_database_fields(self):
        values = copy.copy(self.constants["minimum_db_fields"])
        for field in self.fields:
            for mapping in self.constants["api_to_db_mapping_list"]:
                if mapping.get(field):
                    values.add(mapping.get(field))
        return values

    def annotate_queryset(self, queryset):
        for field, function in self.constants["annotations"].items():
            queryset = function(field, queryset)
        return queryset

    def custom_queryset_order_by(self, queryset, sort_field_names, order):
        """ Explicitly set NULLS LAST in the ordering to encourage the usage of the indexes."""
        if order == "desc":
            order_by_list = [F(field).desc(nulls_last=True) for field in sort_field_names]
        else:
            order_by_list = [F(field).asc(nulls_last=True) for field in sort_field_names]

        return queryset.order_by(*order_by_list)

    def populate_response(self, results: list, has_next: bool) -> dict:
        return {
            "limit": self.pagination["limit"],
            "results": results,
            "page_metadata": {"page": self.pagination["page"], "hasNext": has_next},
            "messages": [get_time_period_message()],
        }

    def date_to_epoch_millis(self, date):
        if "DATE" in self.pagination["sort_key"].upper():
            if date is not None and type(date) != "str":
                date = date.strftime("%Y-%m-%d")
            d = datetime.strptime(date, "%Y-%m-%d")
            date = int(d.timestamp() * 1000)
        return date

    def query_elasticsearch(self) -> list:
        filter_query = QueryWithFilters.generate_awards_elasticsearch_query(self.filters)
        sort_field = self.get_elastic_sort_by_fields()
        sorts = [{field: self.pagination["sort_order"]} for field in sort_field]
        record_num = (self.pagination["page"] - 1) * self.pagination["limit"]

        if (self.last_record_sort_value is None and self.last_record_unique_id is not None) or (
            self.last_record_sort_value is not None and self.last_record_unique_id is None
        ):
            # malformed request
            raise Exception(
                "Using search_after functionality in Elasticsearch requires both last_record_sort_value and last_record_unique_id."
            )

        # API request is asking to jump to a random, non-sequential page of results
        if record_num >= settings.ES_AWARDS_MAX_RESULT_WINDOW and (
            self.last_record_unique_id is None and self.last_record_sort_value is None
        ):
            logger.warning(
                "WARNING: Jumping to page {page} with page size {limit}. First record number: {record}. Retrieving records past {es_limit} records will have a performance hit when using Elasticsearch".format(
                    page=self.pagination["page"],
                    limit=self.pagination["limit"],
                    record=self.pagination["lower_bound"],
                    es_limit=settings.ES_AWARDS_MAX_RESULT_WINDOW,
                )
            )
            sort_by_fields = self.get_sort_by_fields()
            sort_by_fields.append("award_id")
            database_fields = self.get_database_fields()
            base_queryset = self.constants["filter_queryset_func"](self.filters)
            queryset = self.annotate_queryset(base_queryset)
            queryset = self.custom_queryset_order_by(queryset, sort_by_fields, self.pagination["sort_order"])
            queryset = queryset.values(*list(database_fields))[record_num - 1 : record_num]

            if len(queryset) != 1:
                return {}
            results = [
                self.date_to_epoch_millis(queryset[0].get(self.get_sort_by_fields()[0])),
                queryset[0].get("award_id"),
            ]
            search = (
                AwardSearch()
                .filter(filter_query)
                .sort(*sorts)
                .extra(search_after=[*results])[: self.pagination["limit"] + 1]
            )
            response = search.handle_execute()
            return response

        # Search_after values are provided in the API request - use search after
        if self.last_record_sort_value is not None and self.last_record_unique_id is not None:
            search = (
                AwardSearch()
                .filter(filter_query)
                .sort(*sorts)
                .extra(search_after=[self.last_record_sort_value, self.last_record_unique_id])[
                    : self.pagination["limit"] + 1
                ]  # add extra result to check for next page
            )
        # no values, within result window, use regular elasticsearch
        else:
            search = AwardSearch().filter(filter_query).sort(*sorts)[record_num : record_num + self.pagination["limit"]]

        response = search.handle_execute()

        return response

    def construct_es_response(self, response) -> dict:
        results = []
        for res in response:
            hit = res.to_dict()
            row = {k: hit[v] for k, v in self.constants["internal_id_fields"].items()}

            # Parsing API response values from ES query result JSON
            # We parse the `hit` (result from elasticsearch) to get the award type, use the type to determine
            # which lookup dict to use, and then use that lookup to retrieve the correct value requested from `fields`
            for field in self.fields:
                row[field] = hit.get(
                    self.constants["elasticsearch_type_code_to_field_map"][hit[self.constants["award_semaphore"]]].get(
                        field
                    )
                )

            row["internal_id"] = int(row["internal_id"])
            if row.get("Loan Value"):
                row["Loan Value"] = float(row["Loan Value"])
            if row.get("Subsidy Cost"):
                row["Subsidy Cost"] = float(row["Subsidy Cost"])
            if row.get("Award Amount"):
                row["Award Amount"] = float(row["Award Amount"])
            row["generated_internal_id"] = hit["generated_unique_award_id"]
            row["recipient_id"] = hit.get("recipient_unique_id")
            row["parent_recipient_unique_id"] = hit.get("parent_recipient_unique_id")

            if "Award ID" in self.fields:
                row["Award ID"] = hit["display_award_id"]
            row = self.append_recipient_hash_level(row)
            row.pop("parent_recipient_unique_id")
            results.append(row)

        last_record_unique_id = None
        last_record_sort_value = None
        offset = 1
        if self.last_record_unique_id is not None:
            has_next = len(results) > self.pagination["limit"]
            offset = 2
        else:
            has_next = (
                response.hits.total - (self.pagination["page"] - 1) * self.pagination["limit"]
                > self.pagination["limit"]
            )

        if len(response) > 0 and has_next:
            last_record_unique_id = response[len(response) - offset].meta.sort[1]
            last_record_sort_value = response[len(response) - offset].meta.sort[0]

        return {
            "limit": self.pagination["limit"],
            "results": results[: self.pagination["limit"]],
            "page_metadata": {
                "page": self.pagination["page"],
<<<<<<< HEAD
                "hasNext": response["hits"]["total"]["value"] - (self.pagination["page"] - 1) * self.pagination["limit"]
                > self.pagination["limit"],
                "last_id": last_id,
                "last_value": last_value,
=======
                "hasNext": has_next,
                "last_record_unique_id": last_record_unique_id,
                "last_record_sort_value": str(last_record_sort_value),
>>>>>>> e74539cc
            },
            "messages": [get_time_period_message()],
        }

    def append_recipient_hash_level(self, result) -> dict:
        if "recipient_id" not in self.fields:
            result.pop("recipient_id")
            return result

        id = result.get("recipient_id")
        parent_id = result.get("parent_recipient_unique_id")
        if id:
            sql = """(
                    select
                        rp.recipient_hash || '-' ||  rp.recipient_level as hash
                    from
                        recipient_profile rp
                        inner join recipient_lookup rl on rl.recipient_hash = rp.recipient_hash
                    where
                        rl.duns = {recipient_id} and
                        rp.recipient_level = case
                            when {parent_recipient_unique_id} is null then 'R'
                            else 'C'
                        end and
                    rp.recipient_name not in {special_cases}
            )"""

            special_cases = ["'" + case + "'" for case in SPECIAL_CASES]
            SQL = sql.format(
                recipient_id="'" + id + "'",
                parent_recipient_unique_id=parent_id if parent_id else "null",
                special_cases="(" + ", ".join(special_cases) + ")",
            )
            row = execute_sql_to_ordered_dictionary(SQL)
            if len(row) > 0:
                result["recipient_id"] = row[0].get("hash")
            else:
                result["recipient_id"] = None
        return result<|MERGE_RESOLUTION|>--- conflicted
+++ resolved
@@ -421,16 +421,9 @@
             "results": results[: self.pagination["limit"]],
             "page_metadata": {
                 "page": self.pagination["page"],
-<<<<<<< HEAD
-                "hasNext": response["hits"]["total"]["value"] - (self.pagination["page"] - 1) * self.pagination["limit"]
-                > self.pagination["limit"],
-                "last_id": last_id,
-                "last_value": last_value,
-=======
                 "hasNext": has_next,
                 "last_record_unique_id": last_record_unique_id,
                 "last_record_sort_value": str(last_record_sort_value),
->>>>>>> e74539cc
             },
             "messages": [get_time_period_message()],
         }
