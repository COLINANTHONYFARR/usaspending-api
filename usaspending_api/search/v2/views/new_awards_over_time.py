import copy
import logging

from django.conf import settings
<<<<<<< HEAD
from django.db.models import Func, IntegerField, Count
=======
from django.db.models import Sum
>>>>>>> d6dd31e7
from rest_framework.response import Response
from rest_framework.views import APIView

from usaspending_api.awards.models_matviews import SummaryAwardRecipientView
from usaspending_api.awards.v2.filters.filter_helpers import combine_date_range_queryset
from usaspending_api.common.cache_decorator import cache_response
from usaspending_api.common.exceptions import InvalidParameterException
from usaspending_api.common.helpers.generic_helper import (
    generate_date_ranges_in_time_period, generate_date_from_string, hash_date_range)
from usaspending_api.core.validator.award_filter import AWARD_FILTER
from usaspending_api.core.validator.tinyshield import TinyShield
from usaspending_api.recipient.models import RecipientProfile
from usaspending_api.settings import API_MAX_DATE, API_SEARCH_MIN_DATE
from usaspending_api.common.helpers.sql_helpers import FiscalMonth, FiscalQuarter, FiscalYear

logger = logging.getLogger(__name__)

API_VERSION = settings.API_VERSION


<<<<<<< HEAD
class FiscalMonth(Func):
    function = 'EXTRACT'
    template = '%(function)s(MONTH from (%(expressions)s) + INTERVAL \'3 months\')'
    output_field = IntegerField()


class FiscalQuarter(Func):
    function = 'EXTRACT'
    template = '%(function)s(QUARTER from (%(expressions)s) + INTERVAL \'3 months\')'
    output_field = IntegerField()


class FiscalYear(Func):
    function = 'EXTRACT'
    template = '%(function)s(YEAR from (%(expressions)s) + INTERVAL \'3 months\')'
    output_field = IntegerField()


=======
>>>>>>> d6dd31e7
class NewAwardsOverTimeVisualizationViewSet(APIView):
    """
    endpoint_doc: /advanced_award_search/new_awards_over_time.md
    """

    def validate_api_request(self, json_payload):
        self.groupings = {
            'quarter': 'quarter',
            'q': 'quarter',
            'fiscal_year': 'fiscal_year',
            'fy': 'fiscal_year',
            'month': 'month',
            'm': 'month',
        }
        models = [
            {
                'name': 'group',
                'key': 'group',
                'type': 'enum',
                'enum_values': list(self.groupings.keys()),
                'default': 'fy',
            }
        ]
        advanced_search_filters = [
            model for model in copy.deepcopy(AWARD_FILTER) if model['name'] in ('time_period', 'recipient_id')
        ]

        for model in advanced_search_filters:
            if model['name'] in ('time_period', 'recipient_id'):
                model['optional'] = False
        models.extend(advanced_search_filters)
        return TinyShield(models).block(json_payload)

    def database_data_layer(self):
        recipient_hash = self.filters['recipient_id'][:-2]
        time_ranges = []
        for t in self.filters['time_period']:
            t['date_type'] = 'action_date'
            time_ranges.append(t)
        queryset = SummaryAwardRecipientView.objects.filter()
        queryset &= combine_date_range_queryset(
            time_ranges, SummaryAwardRecipientView, API_SEARCH_MIN_DATE, API_MAX_DATE
        )

        if self.filters['recipient_id'][-1] == 'P':
            # there *should* only one record with that hash and recipient_level = 'P'
            parent_duns_rows = RecipientProfile.objects.filter(
                recipient_hash=recipient_hash, recipient_level='P'
            ).values('recipient_unique_id')
            if len(parent_duns_rows) != 1:
                raise InvalidParameterException('Provided recipient_id has no parent records')
            parent_duns = parent_duns_rows[0]['recipient_unique_id']
            queryset = queryset.filter(parent_recipient_unique_id=parent_duns)
        elif self.filters['recipient_id'][-1] == 'R':
            queryset = queryset.filter(recipient_hash=recipient_hash, parent_recipient_unique_id__isnull=True)
        else:
            queryset = queryset.filter(recipient_hash=recipient_hash, parent_recipient_unique_id__isnull=False)

        values = ['fiscal_year']
        if self.groupings[self.json_request['group']] == 'month':
            queryset = queryset.annotate(month=FiscalMonth('action_date'), fiscal_year=FiscalYear('action_date'))
            values.append('month')

        elif self.groupings[self.json_request['group']] == 'quarter':
            queryset = queryset.annotate(quarter=FiscalQuarter('action_date'), fiscal_year=FiscalYear('action_date'))
            values.append('quarter')

        elif self.groupings[self.json_request['group']] == 'fiscal_year':
            queryset = queryset.annotate(fiscal_year=FiscalYear('action_date'))

        queryset = queryset.values(*values).annotate(count=Count('award_id'))
        return queryset, values

    @cache_response()
    def post(self, request):
        self.json_request = self.validate_api_request(request.data)
        self.filters = self.json_request.get('filters', None)

        if self.filters is None:
            raise InvalidParameterException('Missing request parameters: filters')

        queryset, values = self.database_data_layer()

        # Populate all possible periods with no new awards for now
        hashed_results = {}
        for time_period in self.filters['time_period']:
            start_date = generate_date_from_string(time_period['start_date'])
            end_date = generate_date_from_string(time_period['end_date'])
            for date_range in generate_date_ranges_in_time_period(start_date, end_date, range_type=values[-1]):
                # front-end wants a string for fiscal_year
                date_range['fiscal_year'] = str(date_range['fiscal_year'])
                date_range_hash = hash_date_range(date_range)
                hashed_results[date_range_hash] = {'time_period': date_range, 'new_award_count_in_period': 0}

        # populate periods with new awards
        for row in queryset:
<<<<<<< HEAD
            row_hash = hash_date_range(row)
            hashed_results[row_hash]['new_award_count_in_period'] = row['count']
=======
            result = {"time_period": {}}
            for period in values:
                result["time_period"][self.groupings[period]] = str(row[period])
            result["new_award_count_in_period"] = row["count"]
>>>>>>> d6dd31e7

        # sort the list chronologically
        results = sorted(list(hashed_results.values()), key=lambda k: hash_date_range(k['time_period']))

        response_dict = {'group': self.groupings[self.json_request['group']], 'results': results}

        return Response(response_dict)<|MERGE_RESOLUTION|>--- conflicted
+++ resolved
@@ -2,11 +2,7 @@
 import logging
 
 from django.conf import settings
-<<<<<<< HEAD
-from django.db.models import Func, IntegerField, Count
-=======
-from django.db.models import Sum
->>>>>>> d6dd31e7
+from django.db.models import Count
 from rest_framework.response import Response
 from rest_framework.views import APIView
 
@@ -27,27 +23,6 @@
 API_VERSION = settings.API_VERSION
 
 
-<<<<<<< HEAD
-class FiscalMonth(Func):
-    function = 'EXTRACT'
-    template = '%(function)s(MONTH from (%(expressions)s) + INTERVAL \'3 months\')'
-    output_field = IntegerField()
-
-
-class FiscalQuarter(Func):
-    function = 'EXTRACT'
-    template = '%(function)s(QUARTER from (%(expressions)s) + INTERVAL \'3 months\')'
-    output_field = IntegerField()
-
-
-class FiscalYear(Func):
-    function = 'EXTRACT'
-    template = '%(function)s(YEAR from (%(expressions)s) + INTERVAL \'3 months\')'
-    output_field = IntegerField()
-
-
-=======
->>>>>>> d6dd31e7
 class NewAwardsOverTimeVisualizationViewSet(APIView):
     """
     endpoint_doc: /advanced_award_search/new_awards_over_time.md
@@ -144,15 +119,8 @@
 
         # populate periods with new awards
         for row in queryset:
-<<<<<<< HEAD
             row_hash = hash_date_range(row)
             hashed_results[row_hash]['new_award_count_in_period'] = row['count']
-=======
-            result = {"time_period": {}}
-            for period in values:
-                result["time_period"][self.groupings[period]] = str(row[period])
-            result["new_award_count_in_period"] = row["count"]
->>>>>>> d6dd31e7
 
         # sort the list chronologically
         results = sorted(list(hashed_results.values()), key=lambda k: hash_date_range(k['time_period']))
