--- conflicted
+++ resolved
@@ -32,17 +32,13 @@
     PSCViewSet,
     NAICSViewSet,
 )
-<<<<<<< HEAD
-from usaspending_api.search.v2.views.spending_by_category_views.spending_by_locations import CountyViewSet
 from usaspending_api.search.v2.views.spending_by_category_views.spending_by_federal_account import FederalAccountViewSet
-=======
 from usaspending_api.search.v2.views.spending_by_category_views.spending_by_locations import (
     CountyViewSet,
     CountryViewSet,
     DistrictViewSet,
     StateTerritoryViewSet,
 )
->>>>>>> 1147046d
 from usaspending_api.search.v2.views.spending_by_category_views.spending_by_recipient_duns import RecipientDunsViewSet
 
 logger = logging.getLogger(__name__)
@@ -104,28 +100,6 @@
             mirror_request_to_elasticsearch(request)
 
         # Execute the business logic for the endpoint and return a python dict to be converted to a Django response
-<<<<<<< HEAD
-        if validated_payload["category"] == "awarding_agency":
-            response = AwardingAgencyViewSet().perform_search(validated_payload, original_filters)
-        elif validated_payload["category"] == "awarding_subagency":
-            response = AwardingSubagencyViewSet().perform_search(validated_payload, original_filters)
-        elif validated_payload["category"] == "cfda":
-            response = CfdaViewSet().perform_search(validated_payload, original_filters)
-        elif validated_payload["category"] == "county":
-            response = CountyViewSet().perform_search(validated_payload, original_filters)
-        elif validated_payload["category"] == "federal_account":
-            response = FederalAccountViewSet().perform_search(validated_payload, original_filters)
-        elif validated_payload["category"] == "funding_agency":
-            response = FundingAgencyViewSet().perform_search(validated_payload, original_filters)
-        elif validated_payload["category"] == "funding_subagency":
-            response = FundingSubagencyViewSet().perform_search(validated_payload, original_filters)
-        elif validated_payload["category"] == "naics":
-            response = NAICSViewSet().perform_search(validated_payload, original_filters)
-        elif validated_payload["category"] == "psc":
-            response = PSCViewSet().perform_search(validated_payload, original_filters)
-        elif validated_payload["category"] == "recipient_duns":
-            response = RecipientDunsViewSet().perform_search(validated_payload, original_filters)
-=======
         business_logic_lookup = {
             "awarding_agency": AwardingAgencyViewSet().perform_search,
             "awarding_subagency": AwardingSubagencyViewSet().perform_search,
@@ -133,6 +107,7 @@
             "country": CountryViewSet().perform_search,
             "county": CountyViewSet().perform_search,
             "district": DistrictViewSet().perform_search,
+            "federal_account": FederalAccountViewSet().perform_search,
             "funding_agency": FundingAgencyViewSet().perform_search,
             "funding_subagency": FundingSubagencyViewSet().perform_search,
             "naics": NAICSViewSet().perform_search,
@@ -143,7 +118,6 @@
         business_logic_func = business_logic_lookup.get(validated_payload["category"])
         if business_logic_func:
             response = business_logic_func(validated_payload, original_filters)
->>>>>>> 1147046d
         else:
             response = BusinessLogic(validated_payload, original_filters).results()
 
