--- conflicted
+++ resolved
@@ -61,26 +61,6 @@
         for submission_id in options['submission_id']:  # TODO: multiple submission IDs
             awards_cache.clear()
 
-<<<<<<< HEAD
-        awards_cache.clear()
-
-        # Grab the data broker database connections
-        if not options['test']:
-            try:
-                db_conn = connections['data_broker']
-                db_cursor = db_conn.cursor()
-            except Exception as err:
-                logger.critical('Could not connect to database. Is DATA_BROKER_DATABASE_URL set?')
-                logger.critical(print(err))
-                return
-        else:
-            db_cursor = PhonyCursor()
-
-        self.handle_loading(db_cursor=db_cursor, *args, **options)
-
-        if not hasattr(self, 'exit_code'):
-            self.post_load_cleanup()
-=======
             # Grab the data broker database connections
             if not options['test']:
                 try:
@@ -95,7 +75,6 @@
 
             self.handle_loading(db_cursor=db_cursor, *args, **options)
         self.post_load_cleanup()
->>>>>>> 43d4294b
 
     def post_load_cleanup(self):
         """Global cleanup/post-load tasks not specific to a submission"""
