--- conflicted
+++ resolved
@@ -94,11 +94,8 @@
         "source_schema": RECIPIENT_PROFILE_POSTGRES_COLUMNS,
         "custom_schema": "recipient_hash STRING",
         "column_names": [x for x in list(RECIPIENT_PROFILE_DELTA_COLUMNS) if x != "id"],
-<<<<<<< HEAD
         "postgres_seq_name": "recipient_profile_id_seq",
-=======
-        "tsvectors": None,
->>>>>>> dce29167
+        "tsvectors": None,
     },
     "transaction_search": {
         "model": TransactionSearch,
