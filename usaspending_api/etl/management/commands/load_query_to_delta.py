--- conflicted
+++ resolved
@@ -52,27 +52,7 @@
         " tas_components ARRAY<STRING>",
         "column_names": list(AWARD_SEARCH_COLUMNS),
     },
-<<<<<<< HEAD
-    "recipient_profile": {
-        "model": RecipientProfile,
-        "source_query": recipient_profile_load_sql_strings,
-        "source_database": None,
-        "source_table": None,
-        "destination_database": "rpt",
-        "swap_table": "recipient_profile",
-        "swap_schema": "rpt",
-        "partition_column": "recipient_hash",  # This isn't used for anything
-        "partition_column_type": "string",
-        "is_partition_column_unique": False,
-        "delta_table_create_sql": recipient_profile_create_sql_string,
-        "source_schema": RECIPIENT_PROFILE_POSTGRES_COLUMNS,
-        "custom_schema": "recipient_hash STRING",
-        "column_names": list(RECIPIENT_PROFILE_DELTA_COLUMNS),
-    },
-    "rpt.recipient_lookup": {
-=======
     "recipient_lookup": {
->>>>>>> caa92855
         "model": RecipientLookup,
         "is_from_broker": False,
         "source_query": recipient_lookup_load_sql_string_list,
@@ -89,7 +69,7 @@
         "custom_schema": "recipient_hash STRING",
         "column_names": list(RECIPIENT_LOOKUP_DELTA_COLUMNS),
     },
-    "rpt.recipient_profile": {
+    "recipient_profile": {
         "model": RecipientProfile,
         "source_query": recipient_profile_load_sql_strings,
         "source_database": None,
@@ -103,6 +83,7 @@
         "delta_table_create_sql": recipient_profile_create_sql_string,
         "source_schema": RECIPIENT_PROFILE_POSTGRES_COLUMNS,
         "custom_schema": "recipient_hash STRING",
+        "column_names": list(RECIPIENT_PROFILE_DELTA_COLUMNS),
     },
     "transaction_search": {
         "model": TransactionSearch,
