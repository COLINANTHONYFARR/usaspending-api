--- conflicted
+++ resolved
@@ -90,12 +90,8 @@
     },
     "summary_state_view": {
         "model": SummaryStateView,
-<<<<<<< HEAD
+        "is_from_broker": False,
         "source_query": summary_state_view_load_sql_string,
-=======
-        "is_from_broker": False,
-        "source_query": None,
->>>>>>> 48267d7c
         "source_database": None,
         "source_table": None,
         "destination_database": "rpt",
