--- conflicted
+++ resolved
@@ -29,23 +29,6 @@
 )
 
 TABLE_SPEC = {
-<<<<<<< HEAD
-=======
-    "transaction_search": {
-        "model": TransactionSearch,
-        "is_from_broker": False,
-        "source_query": transaction_search_load_sql_string,
-        "source_database": None,
-        "source_table": None,
-        "destination_database": "rpt",
-        "swap_table": "transaction_search",
-        "swap_schema": "rpt",
-        "partition_column": "transaction_id",
-        "delta_table_create_sql": transaction_search_create_sql_string,
-        "source_schema": TRANSACTION_SEARCH_POSTGRES_COLUMNS,
-        "custom_schema": "recipient_hash STRING, federal_accounts STRING",
-    },
->>>>>>> 366471a3
     "award_search": {
         "model": AwardSearch,
         "is_from_broker": False,
@@ -64,6 +47,7 @@
     },
     "recipient_lookup": {
         "model": RecipientLookup,
+        "is_from_broker": False,
         "source_query": recipient_lookup_load_sql_string,
         "source_database": None,
         "source_table": None,
@@ -79,6 +63,7 @@
     },
     "transaction_search": {
         "model": TransactionSearch,
+        "is_from_broker": False,
         "source_query": transaction_search_load_sql_string,
         "source_database": None,
         "source_table": None,
