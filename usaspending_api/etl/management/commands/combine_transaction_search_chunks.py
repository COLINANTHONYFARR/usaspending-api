--- conflicted
+++ resolved
@@ -86,37 +86,6 @@
 
         return "\n".join(warnings)
 
-<<<<<<< HEAD
-    def read_constraint_definitions(self):
-        indexes_sql = (self.matview_dir / "componentized" / f"{TABLE_NAME}__constraints.sql").read_text()
-
-        with connection.cursor() as cursor:
-            cursor.execute(indexes_sql)
-            rows = cursor.fetchall()
-
-        create_temp_constraints = []
-        rename_constraints_temp = []
-        delete_contraints_old = []
-        for row in rows:
-            constraint_name = row[0]
-            constraint_name_temp = constraint_name + "_temp"
-
-            create_temp_constraints.append(
-                f"ALTER TABLE {TABLE_SCHEMA_NAME}.{TABLE_NAME}_temp ADD CONSTRAINT {constraint_name_temp} {row[1]};"
-            )
-            rename_constraints_temp.append(
-                f"ALTER TABLE {TABLE_SCHEMA_NAME}.{TABLE_NAME} RENAME CONSTRAINT {constraint_name_temp} TO {constraint_name};"
-            )
-            delete_contraints_old.append(
-                f"ALTER TABLE {TABLE_SCHEMA_NAME}.{TABLE_NAME}_old DROP CONSTRAINT {constraint_name};"
-            )
-
-            self.constraint_names.append(constraint_name)
-
-        return create_temp_constraints, rename_constraints_temp, delete_contraints_old
-
-=======
->>>>>>> 4be9fb1d
     def read_index_definitions(self):
         indexes_sql = (self.matview_dir / "componentized" / f"{TABLE_NAME}__indexes.sql").read_text()
 
