--- conflicted
+++ resolved
@@ -83,26 +83,6 @@
         "column_names": list(FINANCIAL_ACCOUNTS_BY_AWARDS_COLUMNS),
         "tsvectors": None,
     },
-<<<<<<< HEAD
-=======
-    "sam_recipient": {
-        "model": DUNS,
-        "is_from_broker": False,
-        "source_table": "duns",
-        "source_database": "raw",
-        "destination_database": "raw",
-        "swap_table": None,
-        "swap_schema": None,
-        "partition_column": None,
-        "partition_column_type": None,
-        "is_partition_column_unique": False,
-        "delta_table_create_sql": sam_recipient_sql_string,
-        "source_schema": None,
-        "custom_schema": "broker_duns_id INT, business_types_codes ARRAY<STRING>",
-        "column_names": list(SAM_RECIPIENT_COLUMNS),
-        "tsvectors": None,
-    },
->>>>>>> dce29167
     "transaction_fabs": {
         "model": TransactionFABS,
         "is_from_broker": False,
