from django.core.management import BaseCommand
from pyspark.sql import SparkSession

from usaspending_api.awards.delta_models import (
    AWARDS_COLUMNS,
    awards_sql_string,
    FINANCIAL_ACCOUNTS_BY_AWARDS_COLUMNS,
    financial_accounts_by_awards_sql_string,
    BROKER_SUBAWARDS_COLUMNS,
    broker_subawards_sql_string,
)
from usaspending_api.common.etl.spark import extract_db_data_frame, get_partition_bounds_sql, load_delta_table
from usaspending_api.common.helpers.spark_helpers import (
    configure_spark_session,
    get_active_spark_session,
    get_jdbc_connection_properties,
    get_usas_jdbc_url,
    get_broker_jdbc_url,
    get_jvm_logger,
)
from usaspending_api.config import CONFIG
from usaspending_api.recipient.delta_models import (
    RECIPIENT_LOOKUP_COLUMNS,
    recipient_lookup_create_sql_string,
    recipient_profile_create_sql_string,
    RECIPIENT_PROFILE_DELTA_COLUMNS,
    SAM_RECIPIENT_COLUMNS,
    sam_recipient_sql_string,
)
from usaspending_api.search.models import TransactionSearch, AwardSearch
from usaspending_api.transactions.delta_models import (
    TRANSACTION_FABS_COLUMNS,
    transaction_fabs_sql_string,
    TRANSACTION_FPDS_COLUMNS,
    transaction_fpds_sql_string,
    TRANSACTION_NORMALIZED_COLUMNS,
    transaction_normalized_sql_string,
    TRANSACTION_SEARCH_COLUMNS,
    transaction_search_create_sql_string,
)
from usaspending_api.search.delta_models.award_search import award_search_create_sql_string, AWARD_SEARCH_COLUMNS

from usaspending_api.recipient.models import DUNS, RecipientLookup, RecipientProfile
from usaspending_api.awards.models import (
    Award,
    FinancialAccountsByAwards,
    TransactionFABS,
    TransactionFPDS,
    TransactionNormalized,
)


TABLE_SPEC = {
    "awards": {
        "model": Award,
        "is_from_broker": False,
        "source_table": "awards",
        "source_database": "rpt",
        "destination_database": "raw",
        "swap_table": None,
        "swap_schema": None,
        "partition_column": "id",
        "partition_column_type": "numeric",
        "is_partition_column_unique": True,
        "delta_table_create_sql": awards_sql_string,
        "source_schema": None,
        "custom_schema": "",
        "column_names": list(AWARDS_COLUMNS),
        "tsvectors": None,
    },
    "financial_accounts_by_awards": {
        "model": FinancialAccountsByAwards,
        "is_from_broker": False,
        "source_table": "financial_accounts_by_awards",
        "source_database": "public",
        "destination_database": "raw",
        "swap_table": None,
        "swap_schema": None,
        "partition_column": "financial_accounts_by_awards_id",
        "partition_column_type": "numeric",
        "is_partition_column_unique": True,
        "delta_table_create_sql": financial_accounts_by_awards_sql_string,
        "source_schema": None,
        "custom_schema": "award_id LONG",
        "column_names": list(FINANCIAL_ACCOUNTS_BY_AWARDS_COLUMNS),
        "tsvectors": None,
    },
<<<<<<< HEAD
    "recipient_lookup": {
        "model": RecipientLookup,
        "is_from_broker": False,
        "source_table": "recipient_lookup",
        "source_database": "rpt",
        "destination_database": "raw",
        "swap_table": None,
        "swap_schema": None,
        "partition_column": "id",
        "partition_column_type": "numeric",
        "delta_table_create_sql": recipient_lookup_sql_string,
        "source_schema": None,
        "custom_schema": "recipient_hash STRING",
        "column_names": list(RECIPIENT_LOOKUP_COLUMNS),
        "tsvectors": None,
    },
    "recipient_profile": {
        "model": RecipientProfile,
        "is_from_broker": False,
        "source_table": "recipient_profile",
        "source_database": "rpt",
        "destination_database": "raw",
        "swap_table": None,
        "swap_schema": None,
        "partition_column": "id",
        "partition_column_type": "numeric",
        "delta_table_create_sql": recipient_profile_sql_string,
        "source_schema": None,
        "custom_schema": "recipient_hash STRING",
        "column_names": list(RECIPIENT_PROFILE_COLUMNS),
        "tsvectors": None,
    },
=======
>>>>>>> 98ca6411
    "sam_recipient": {
        "model": DUNS,
        "is_from_broker": False,
        "source_table": "duns",
        "source_database": "raw",
        "destination_database": "raw",
        "swap_table": None,
        "swap_schema": None,
        "partition_column": None,
        "partition_column_type": None,
        "is_partition_column_unique": False,
        "delta_table_create_sql": sam_recipient_sql_string,
        "source_schema": None,
        "custom_schema": "broker_duns_id INT, business_types_codes ARRAY<STRING>",
        "column_names": list(SAM_RECIPIENT_COLUMNS),
        "tsvectors": None,
    },
    "transaction_fabs": {
        "model": TransactionFABS,
        "is_from_broker": False,
        "source_table": "transaction_fabs",
        "source_database": "int",
        "destination_database": "raw",
        "swap_table": None,
        "swap_schema": None,
        "partition_column": "transaction_id",
        "partition_column_type": "numeric",
        "is_partition_column_unique": True,
        "delta_table_create_sql": transaction_fabs_sql_string,
        "source_schema": None,
        "custom_schema": "",
        "column_names": list(TRANSACTION_FABS_COLUMNS),
        "tsvectors": None,
    },
    "transaction_fpds": {
        "model": TransactionFPDS,
        "is_from_broker": False,
        "source_table": "transaction_fpds",
        "source_database": "int",
        "destination_database": "raw",
        "swap_table": None,
        "swap_schema": None,
        "partition_column": "transaction_id",
        "partition_column_type": "numeric",
        "is_partition_column_unique": True,
        "delta_table_create_sql": transaction_fpds_sql_string,
        "source_schema": None,
        "custom_schema": "",
        "column_names": list(TRANSACTION_FPDS_COLUMNS),
        "tsvectors": None,
    },
    "transaction_normalized": {
        "model": TransactionNormalized,
        "is_from_broker": False,
        "source_table": "transaction_normalized",
        "source_database": "int",
        "destination_database": "raw",
        "swap_table": None,
        "swap_schema": None,
        "partition_column": "id",
        "partition_column_type": "numeric",
        "is_partition_column_unique": True,
        "delta_table_create_sql": transaction_normalized_sql_string,
        "source_schema": None,
        "custom_schema": "",
        "column_names": list(TRANSACTION_NORMALIZED_COLUMNS),
        "tsvectors": None,
    },
    # Tables loaded in from the Broker
    "broker_subaward": {
        "model": None,
        "is_from_broker": True,
        "source_table": "subaward",
        "source_database": None,
        "destination_database": "raw",
        "swap_table": None,
        "swap_schema": None,
        "partition_column": "id",
        "partition_column_type": "numeric",
        "is_partition_column_unique": True,
        "delta_table_create_sql": broker_subawards_sql_string,
        "source_schema": None,
<<<<<<< HEAD
        "custom_schema": "recipient_hash STRING, federal_accounts STRING",
        "column_names": list(TRANSACTION_SEARCH_COLUMNS),
        "tsvectors": None,
=======
        "custom_schema": "",
        "column_names": list(BROKER_SUBAWARDS_COLUMNS),
>>>>>>> 98ca6411
    },
    # Additional definitions for use in testing;
    # These are copies of Views / Materialized Views / Tables from Postgres to Spark to aid in
    # data comparison between current Postgres data and the data transformed via Spark.
    "award_search_testing": {
        "model": AwardSearch,
        "is_from_broker": False,
        "source_table": "award_search",
        "source_database": None,
        "destination_database": "rpt",
        "swap_table": None,
        "swap_schema": None,
        "partition_column": "award_id",
        "partition_column_type": "numeric",
        "is_partition_column_unique": True,
        "delta_table_create_sql": award_search_create_sql_string,
        "source_schema": None,
        "custom_schema": "total_covid_outlay NUMERIC(23,2), total_covid_obligation NUMERIC(23,2), recipient_hash "
        "STRING, federal_accounts STRING, cfdas ARRAY<STRING>, tas_components ARRAY<STRING>",
        "column_names": list(AWARD_SEARCH_COLUMNS),
        "tsvectors": None,
    },
    "recipient_lookup_testing": {
        "model": RecipientLookup,
        "is_from_broker": False,
        "source_table": "recipient_lookup",
        "source_database": "rpt",
        "destination_database": "raw",
        "swap_table": None,
        "swap_schema": None,
        "partition_column": "id",
        "partition_column_type": "numeric",
        "is_partition_column_unique": True,
        "delta_table_create_sql": recipient_lookup_create_sql_string,
        "source_schema": None,
<<<<<<< HEAD
        "custom_schema": "",
        "column_names": list(BROKER_SUBAWARDS_COLUMNS),
        "tsvectors": None,
=======
        "custom_schema": "recipient_hash STRING",
        "column_names": list(RECIPIENT_LOOKUP_COLUMNS),
    },
    "recipient_profile_testing": {
        "model": RecipientProfile,
        "is_from_broker": False,
        "source_table": "recipient_profile",
        "source_database": "rpt",
        "destination_database": "raw",
        "swap_table": None,
        "swap_schema": None,
        "partition_column": "id",
        "partition_column_type": "numeric",
        "delta_table_create_sql": recipient_profile_create_sql_string,
        "is_partition_column_unique": True,
        "source_schema": None,
        "custom_schema": "recipient_hash STRING",
        "column_names": list(RECIPIENT_PROFILE_DELTA_COLUMNS),
    },
    "transaction_search_testing": {
        "model": TransactionSearch,
        "is_from_broker": False,
        "source_table": "transaction_search",
        "source_database": None,
        "destination_database": "test",
        "swap_table": None,
        "swap_schema": None,
        "partition_column": "transaction_id",
        "partition_column_type": "numeric",
        "is_partition_column_unique": True,
        "delta_table_create_sql": transaction_search_create_sql_string,
        "source_schema": None,
        "custom_schema": "recipient_hash STRING, federal_accounts STRING",
        "column_names": list(TRANSACTION_SEARCH_COLUMNS),
>>>>>>> 98ca6411
    },
}


SPARK_PARTITION_ROWS = CONFIG.SPARK_PARTITION_ROWS


class Command(BaseCommand):

    help = """
    This command reads data from a Postgres database table and inserts it into a corresponding Delta
    Table. As of now, it only supports a full reload of a table. All existing data will be deleted
    before new data is written.
    """

    def add_arguments(self, parser):
        parser.add_argument(
            "--destination-table",
            type=str,
            required=True,
            help="The destination Delta Table to write the data",
            choices=list(TABLE_SPEC),
        )
        parser.add_argument(
            "--alt-db",
            type=str,
            required=False,
            help="An alternate database (aka schema) in which to create this table, overriding the TABLE_SPEC db",
        )
        parser.add_argument(
            "--alt-name",
            type=str,
            required=False,
            help="An alternate delta table name for the created table, overriding the TABLE_SPEC destination_table "
            "name",
        )

    def handle(self, *args, **options):
        extra_conf = {
            # Config for Delta Lake tables and SQL. Need these to keep Dela table metadata in the metastore
            "spark.sql.extensions": "io.delta.sql.DeltaSparkSessionExtension",
            "spark.sql.catalog.spark_catalog": "org.apache.spark.sql.delta.catalog.DeltaCatalog",
            # See comment below about old date and time values cannot parsed without these
            "spark.sql.legacy.parquet.datetimeRebaseModeInWrite": "LEGACY",  # for dates at/before 1900
            "spark.sql.legacy.parquet.int96RebaseModeInWrite": "LEGACY",  # for timestamps at/before 1900
            "spark.sql.jsonGenerator.ignoreNullFields": "false",  # keep nulls in our json
        }

        spark = get_active_spark_session()
        spark_created_by_command = False
        if not spark:
            spark_created_by_command = True
            spark = configure_spark_session(**extra_conf, spark_context=spark)  # type: SparkSession

        # Setup Logger
        logger = get_jvm_logger(spark)

        # Resolve Parameters
        destination_table = options["destination_table"]

        table_spec = TABLE_SPEC[destination_table]
        is_from_broker = table_spec["is_from_broker"]
        destination_database = options["alt_db"] or table_spec["destination_database"]
        destination_table_name = options["alt_name"] or destination_table
        source_table = table_spec["source_table"]
        partition_column = table_spec["partition_column"]
        partition_column_type = table_spec["partition_column_type"]
        is_partition_column_unique = table_spec["is_partition_column_unique"]
        custom_schema = table_spec["custom_schema"]

        # Set the database that will be interacted with for all Delta Lake table Spark-based activity
        logger.info(f"Using Spark Database: {destination_database}")
        spark.sql(f"use {destination_database};")

        # Resolve JDBC URL for Source Database
        jdbc_url = get_usas_jdbc_url() if not is_from_broker else get_broker_jdbc_url()
        if not jdbc_url:
            raise RuntimeError(f"Couldn't find JDBC url, please properly configure your CONFIG.")
        if not jdbc_url.startswith("jdbc:postgresql://"):
            raise ValueError("JDBC URL given is not in postgres JDBC URL format (e.g. jdbc:postgresql://...")

        # If a partition_column is present, read from jdbc using partitioning
        if partition_column:
            if partition_column_type == "numeric":
                is_numeric_partitioning_col = True
                is_date_partitioning_col = False
            elif partition_column_type == "date":
                is_numeric_partitioning_col = False
                is_date_partitioning_col = True
            else:
                raise ValueError("partition_column_type should be either 'numeric' or 'date'")

            # Read from table or view
            df = extract_db_data_frame(
                spark=spark,
                conn_props=get_jdbc_connection_properties(),
                jdbc_url=jdbc_url,
                partition_rows=SPARK_PARTITION_ROWS,
                min_max_sql=get_partition_bounds_sql(
                    table_name=source_table,
                    partitioning_col_name=partition_column,
                    partitioning_col_alias=partition_column,
                    is_partitioning_col_unique=is_partition_column_unique,
                ),
                table=source_table,
                partitioning_col=partition_column,
                is_numeric_partitioning_col=is_numeric_partitioning_col,
                is_date_partitioning_col=is_date_partitioning_col,
                custom_schema=custom_schema,
            )
        else:
            df = spark.read.options(customSchema=custom_schema).jdbc(
                url=jdbc_url,
                table=source_table,
                properties=get_jdbc_connection_properties(),
            )

        # Make sure that the column order defined in the Delta table schema matches
        # that of the Spark dataframe used to pull from the Postgres table. While not
        # always needed, this should help to prevent any future mismatch between the two.
        if table_spec.get("column_names"):
            df = df.select(table_spec.get("column_names"))

        # Write to S3
        load_delta_table(spark, df, destination_table_name, True)
        if spark_created_by_command:
            spark.stop()<|MERGE_RESOLUTION|>--- conflicted
+++ resolved
@@ -85,41 +85,6 @@
         "column_names": list(FINANCIAL_ACCOUNTS_BY_AWARDS_COLUMNS),
         "tsvectors": None,
     },
-<<<<<<< HEAD
-    "recipient_lookup": {
-        "model": RecipientLookup,
-        "is_from_broker": False,
-        "source_table": "recipient_lookup",
-        "source_database": "rpt",
-        "destination_database": "raw",
-        "swap_table": None,
-        "swap_schema": None,
-        "partition_column": "id",
-        "partition_column_type": "numeric",
-        "delta_table_create_sql": recipient_lookup_sql_string,
-        "source_schema": None,
-        "custom_schema": "recipient_hash STRING",
-        "column_names": list(RECIPIENT_LOOKUP_COLUMNS),
-        "tsvectors": None,
-    },
-    "recipient_profile": {
-        "model": RecipientProfile,
-        "is_from_broker": False,
-        "source_table": "recipient_profile",
-        "source_database": "rpt",
-        "destination_database": "raw",
-        "swap_table": None,
-        "swap_schema": None,
-        "partition_column": "id",
-        "partition_column_type": "numeric",
-        "delta_table_create_sql": recipient_profile_sql_string,
-        "source_schema": None,
-        "custom_schema": "recipient_hash STRING",
-        "column_names": list(RECIPIENT_PROFILE_COLUMNS),
-        "tsvectors": None,
-    },
-=======
->>>>>>> 98ca6411
     "sam_recipient": {
         "model": DUNS,
         "is_from_broker": False,
@@ -202,14 +167,9 @@
         "is_partition_column_unique": True,
         "delta_table_create_sql": broker_subawards_sql_string,
         "source_schema": None,
-<<<<<<< HEAD
-        "custom_schema": "recipient_hash STRING, federal_accounts STRING",
-        "column_names": list(TRANSACTION_SEARCH_COLUMNS),
-        "tsvectors": None,
-=======
         "custom_schema": "",
         "column_names": list(BROKER_SUBAWARDS_COLUMNS),
->>>>>>> 98ca6411
+        "tsvectors": None,
     },
     # Additional definitions for use in testing;
     # These are copies of Views / Materialized Views / Tables from Postgres to Spark to aid in
@@ -245,13 +205,9 @@
         "is_partition_column_unique": True,
         "delta_table_create_sql": recipient_lookup_create_sql_string,
         "source_schema": None,
-<<<<<<< HEAD
-        "custom_schema": "",
-        "column_names": list(BROKER_SUBAWARDS_COLUMNS),
-        "tsvectors": None,
-=======
         "custom_schema": "recipient_hash STRING",
         "column_names": list(RECIPIENT_LOOKUP_COLUMNS),
+        "tsvectors": None,
     },
     "recipient_profile_testing": {
         "model": RecipientProfile,
@@ -268,6 +224,7 @@
         "source_schema": None,
         "custom_schema": "recipient_hash STRING",
         "column_names": list(RECIPIENT_PROFILE_DELTA_COLUMNS),
+        "tsvectors": None,
     },
     "transaction_search_testing": {
         "model": TransactionSearch,
@@ -284,7 +241,7 @@
         "source_schema": None,
         "custom_schema": "recipient_hash STRING, federal_accounts STRING",
         "column_names": list(TRANSACTION_SEARCH_COLUMNS),
->>>>>>> 98ca6411
+        "tsvectors": None,
     },
 }
 
