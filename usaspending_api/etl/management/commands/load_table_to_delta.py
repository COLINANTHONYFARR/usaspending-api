from django.core.management import BaseCommand
from pyspark.sql import SparkSession

from usaspending_api.awards.delta_models import (
    AWARDS_COLUMNS,
    awards_sql_string,
    FINANCIAL_ACCOUNTS_BY_AWARDS_COLUMNS,
    financial_accounts_by_awards_sql_string,
    BROKER_SUBAWARDS_COLUMNS,
    broker_subawards_sql_string,
)
from usaspending_api.common.etl.spark import extract_db_data_frame, get_partition_bounds_sql, load_delta_table
from usaspending_api.common.helpers.spark_helpers import (
    configure_spark_session,
    get_active_spark_session,
    get_jdbc_connection_properties,
    get_usas_jdbc_url,
    get_broker_jdbc_url,
    get_jvm_logger,
)
from usaspending_api.config import CONFIG
from usaspending_api.recipient.delta_models import (
    RECIPIENT_LOOKUP_COLUMNS,
    recipient_lookup_sql_string,
    SAM_RECIPIENT_COLUMNS,
    sam_recipient_sql_string,
)
from usaspending_api.search.models import TransactionSearch, AwardSearch
from usaspending_api.transactions.delta_models import (
    TRANSACTION_FABS_COLUMNS,
    transaction_fabs_sql_string,
    TRANSACTION_FPDS_COLUMNS,
    transaction_fpds_sql_string,
    TRANSACTION_NORMALIZED_COLUMNS,
    transaction_normalized_sql_string,
    TRANSACTION_SEARCH_COLUMNS,
    transaction_search_create_sql_string,
)
from usaspending_api.search.delta_models.award_search import award_search_create_sql_string, AWARD_SEARCH_COLUMNS

from usaspending_api.recipient.models import DUNS, RecipientLookup
from usaspending_api.awards.models import (
    Award,
    FinancialAccountsByAwards,
    TransactionFABS,
    TransactionFPDS,
    TransactionNormalized,
)


TABLE_SPEC = {
    "awards": {
        "model": Award,
        "is_from_broker": False,
        "source_table": "awards",
        "source_database": "rpt",
        "destination_database": "raw",
        "swap_table": None,
        "swap_schema": None,
        "partition_column": "id",
        "partition_column_type": "numeric",
        "delta_table_create_sql": awards_sql_string,
        "source_schema": None,
        "custom_schema": "",
        "column_names": list(AWARDS_COLUMNS),
    },
    "financial_accounts_by_awards": {
        "model": FinancialAccountsByAwards,
        "is_from_broker": False,
        "source_table": "financial_accounts_by_awards",
        "source_database": "public",
        "destination_database": "raw",
        "swap_table": None,
        "swap_schema": None,
        "partition_column": "financial_accounts_by_awards_id",
        "partition_column_type": "numeric",
        "delta_table_create_sql": financial_accounts_by_awards_sql_string,
        "source_schema": None,
        "custom_schema": "award_id LONG",
        "column_names": list(FINANCIAL_ACCOUNTS_BY_AWARDS_COLUMNS),
    },
    "recipient_lookup": {
        "model": RecipientLookup,
        "is_from_broker": False,
        "source_table": "recipient_lookup",
        "source_database": "rpt",
        "destination_database": "raw",
        "swap_table": None,
        "swap_schema": None,
        "partition_column": "id",
        "partition_column_type": "numeric",
        "delta_table_create_sql": recipient_lookup_sql_string,
        "source_schema": None,
        "custom_schema": "recipient_hash STRING",
        "column_names": list(RECIPIENT_LOOKUP_COLUMNS),
    },
<<<<<<< HEAD
=======
    "recipient_profile": {
        "model": RecipientProfile,
        "is_from_broker": False,
        "source_table": "recipient_profile",
        "source_database": "rpt",
        "destination_database": "raw",
        "swap_table": None,
        "swap_schema": None,
        "partition_column": "id",
        "partition_column_type": "numeric",
        "delta_table_create_sql": recipient_profile_sql_string,
        "source_schema": None,
        "custom_schema": "recipient_hash STRING",
        "column_names": list(RECIPIENT_PROFILE_COLUMNS),
    },
>>>>>>> 366471a3
    "sam_recipient": {
        "model": DUNS,
        "is_from_broker": False,
        "source_table": "duns",
        "source_database": "raw",
        "destination_database": "raw",
        "swap_table": None,
        "swap_schema": None,
        "partition_column": None,
        "partition_column_type": None,
        "delta_table_create_sql": sam_recipient_sql_string,
        "source_schema": None,
        "custom_schema": "broker_duns_id INT, business_types_codes ARRAY<STRING>",
        "column_names": list(SAM_RECIPIENT_COLUMNS),
    },
    "transaction_fabs": {
        "model": TransactionFABS,
        "is_from_broker": False,
        "source_table": "transaction_fabs",
        "source_database": "int",
        "destination_database": "raw",
        "swap_table": None,
        "swap_schema": None,
        "partition_column": "published_fabs_id",
        "partition_column_type": "numeric",
        "delta_table_create_sql": transaction_fabs_sql_string,
        "source_schema": None,
        "custom_schema": "",
        "column_names": list(TRANSACTION_FABS_COLUMNS),
    },
    "transaction_fpds": {
        "model": TransactionFPDS,
        "is_from_broker": False,
        "source_table": "transaction_fpds",
        "source_database": "int",
        "destination_database": "raw",
        "swap_table": None,
        "swap_schema": None,
        "partition_column": "detached_award_procurement_id",
        "partition_column_type": "numeric",
        "delta_table_create_sql": transaction_fpds_sql_string,
        "source_schema": None,
        "custom_schema": "",
        "column_names": list(TRANSACTION_FPDS_COLUMNS),
    },
    "transaction_normalized": {
        "model": TransactionNormalized,
        "is_from_broker": False,
        "source_table": "transaction_normalized",
        "source_database": "int",
        "destination_database": "raw",
        "swap_table": None,
        "swap_schema": None,
        "partition_column": "id",
        "partition_column_type": "numeric",
        "delta_table_create_sql": transaction_normalized_sql_string,
        "source_schema": None,
        "custom_schema": "",
        "column_names": list(TRANSACTION_NORMALIZED_COLUMNS),
    },
    # Additional definitions for use in testing;
    # These are copies of Views / Materialized Views / Tables from Postgres to Spark to aid in
    # data comparison between current Postgres data and the data transformed via Spark.
    "transaction_search_testing": {
        "model": TransactionSearch,
        "is_from_broker": False,
        "source_table": "transaction_search",
        "source_database": None,
        "destination_database": "test",
        "swap_table": None,
        "swap_schema": None,
        "partition_column": "transaction_id",
        "partition_column_type": "numeric",
        "delta_table_create_sql": transaction_search_create_sql_string,
        "source_schema": None,
        "custom_schema": "recipient_hash STRING, federal_accounts STRING",
        "column_names": list(TRANSACTION_SEARCH_COLUMNS),
    },
    "award_search_testing": {
        "model": AwardSearch,
        "is_from_broker": False,
        "source_table": "award_search",
        "source_database": None,
        "destination_database": "rpt",
        "swap_table": None,
        "swap_schema": None,
        "partition_column": "award_id",
        "partition_column_type": "numeric",
        "delta_table_create_sql": award_search_create_sql_string,
        "source_schema": None,
        "custom_schema": "total_covid_outlay NUMERIC(23,2), total_covid_obligation NUMERIC(23,2), recipient_hash "
        "STRING, federal_accounts STRING, cfdas ARRAY<STRING>, tas_components ARRAY<STRING>",
        "column_names": list(AWARD_SEARCH_COLUMNS),
    },
    # Tables loaded in from the Broker
    "broker_subaward": {
        "model": None,
        "is_from_broker": True,
        "source_table": "subaward",
        "source_database": None,
        "destination_database": "raw",
        "swap_table": None,
        "swap_schema": None,
        "partition_column": "id",
        "partition_column_type": "numeric",
        "delta_table_create_sql": broker_subawards_sql_string,
        "source_schema": None,
        "custom_schema": "",
        "column_names": list(BROKER_SUBAWARDS_COLUMNS),
    },
}


SPARK_PARTITION_ROWS = CONFIG.SPARK_PARTITION_ROWS


class Command(BaseCommand):

    help = """
    This command reads data from a Postgres database table and inserts it into a corresponding Delta
    Table. As of now, it only supports a full reload of a table. All existing data will be deleted
    before new data is written.
    """

    def add_arguments(self, parser):
        parser.add_argument(
            "--destination-table",
            type=str,
            required=True,
            help="The destination Delta Table to write the data",
            choices=list(TABLE_SPEC),
        )
        parser.add_argument(
            "--alt-db",
            type=str,
            required=False,
            help="An alternate database (aka schema) in which to create this table, overriding the TABLE_SPEC db",
        )
        parser.add_argument(
            "--alt-name",
            type=str,
            required=False,
            help="An alternate delta table name for the created table, overriding the TABLE_SPEC destination_table "
            "name",
        )

    def handle(self, *args, **options):
        extra_conf = {
            # Config for Delta Lake tables and SQL. Need these to keep Dela table metadata in the metastore
            "spark.sql.extensions": "io.delta.sql.DeltaSparkSessionExtension",
            "spark.sql.catalog.spark_catalog": "org.apache.spark.sql.delta.catalog.DeltaCatalog",
            # See comment below about old date and time values cannot parsed without these
            "spark.sql.legacy.parquet.datetimeRebaseModeInWrite": "LEGACY",  # for dates at/before 1900
            "spark.sql.legacy.parquet.int96RebaseModeInWrite": "LEGACY",  # for timestamps at/before 1900
            "spark.sql.jsonGenerator.ignoreNullFields": "false",  # keep nulls in our json
        }

        spark = get_active_spark_session()
        spark_created_by_command = False
        if not spark:
            spark_created_by_command = True
            spark = configure_spark_session(**extra_conf, spark_context=spark)  # type: SparkSession

        # Setup Logger
        logger = get_jvm_logger(spark)

        # Resolve Parameters
        destination_table = options["destination_table"]

        table_spec = TABLE_SPEC[destination_table]
        is_from_broker = table_spec["is_from_broker"]
        destination_database = options["alt_db"] or table_spec["destination_database"]
        destination_table_name = options["alt_name"] or destination_table
        source_table = table_spec["source_table"]
        partition_column = table_spec["partition_column"]
        partition_column_type = table_spec["partition_column_type"]
        custom_schema = table_spec["custom_schema"]

        # Set the database that will be interacted with for all Delta Lake table Spark-based activity
        logger.info(f"Using Spark Database: {destination_database}")
        spark.sql(f"use {destination_database};")

        # Resolve JDBC URL for Source Database
        jdbc_url = get_usas_jdbc_url() if not is_from_broker else get_broker_jdbc_url()
        if not jdbc_url:
            raise RuntimeError(f"Couldn't find JDBC url, please properly configure your CONFIG.")
        if not jdbc_url.startswith("jdbc:postgresql://"):
            raise ValueError("JDBC URL given is not in postgres JDBC URL format (e.g. jdbc:postgresql://...")

        # If a partition_column is present, read from jdbc using partitioning
        if partition_column:
            if partition_column_type == "numeric":
                is_numeric_partitioning_col = True
                is_date_partitioning_col = False
            elif partition_column_type == "date":
                is_numeric_partitioning_col = False
                is_date_partitioning_col = True
            else:
                raise ValueError("partition_column_type should be either 'numeric' or 'date'")

            # Read from table or view
            df = extract_db_data_frame(
                spark,
                get_jdbc_connection_properties(),
                jdbc_url,
                SPARK_PARTITION_ROWS,
                get_partition_bounds_sql(
                    source_table,
                    partition_column,
                    partition_column,
                    is_partitioning_col_unique=False,
                ),
                source_table,
                partition_column,
                is_numeric_partitioning_col=is_numeric_partitioning_col,
                is_date_partitioning_col=is_date_partitioning_col,
                custom_schema=custom_schema,
            )
        else:
            df = spark.read.options(customSchema=custom_schema).jdbc(
                url=jdbc_url,
                table=source_table,
                properties=get_jdbc_connection_properties(),
            )

        # Make sure that the column order defined in the Delta table schema matches
        # that of the Spark dataframe used to pull from the Postgres table. While not
        # always needed, this should help to prevent any future mismatch between the two.
        if table_spec.get("column_names"):
            df = df.select(table_spec.get("column_names"))

        # Write to S3
        load_delta_table(spark, df, destination_table_name, True)
        if spark_created_by_command:
            spark.stop()<|MERGE_RESOLUTION|>--- conflicted
+++ resolved
@@ -94,24 +94,6 @@
         "custom_schema": "recipient_hash STRING",
         "column_names": list(RECIPIENT_LOOKUP_COLUMNS),
     },
-<<<<<<< HEAD
-=======
-    "recipient_profile": {
-        "model": RecipientProfile,
-        "is_from_broker": False,
-        "source_table": "recipient_profile",
-        "source_database": "rpt",
-        "destination_database": "raw",
-        "swap_table": None,
-        "swap_schema": None,
-        "partition_column": "id",
-        "partition_column_type": "numeric",
-        "delta_table_create_sql": recipient_profile_sql_string,
-        "source_schema": None,
-        "custom_schema": "recipient_hash STRING",
-        "column_names": list(RECIPIENT_PROFILE_COLUMNS),
-    },
->>>>>>> 366471a3
     "sam_recipient": {
         "model": DUNS,
         "is_from_broker": False,
