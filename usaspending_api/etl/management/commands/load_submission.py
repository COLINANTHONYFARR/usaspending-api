--- conflicted
+++ resolved
@@ -1,9 +1,6 @@
 from datetime import datetime
-<<<<<<< HEAD
-=======
 from copy import copy
 from decimal import Decimal
->>>>>>> 3f022ae4
 import logging
 import re
 
@@ -310,74 +307,6 @@
         field_map=field_map, value_map=value_map, save=True)
 
 
-<<<<<<< HEAD
-=======
-def get_or_create_location(location_map, row, location_value_map=None):
-    """
-    Retrieve or create a location object
-
-    Input parameters:
-        - location_map: a dictionary with key = field name on the location model
-            and value = corresponding field name on the current row of data
-        - row: the row of data currently being loaded
-    """
-    if location_value_map is None:
-        location_value_map = {}
-
-    row = canonicalize_location_dict(row)
-
-    location_country = RefCountryCode.objects.filter(
-        country_code=row[location_map.get('location_country_code')]).first()
-
-    state_code = row.get(location_map.get('state_code'))
-    if state_code is not None:
-        # Remove . in state names (i.e. D.C.)
-        location_value_map.update({'state_code': state_code.replace('.', '')})
-
-    if location_country:
-        location_value_map.update({
-            'location_country_code': location_country,
-            'country_name': location_country.country_name
-        })
-    else:
-        # no country found for this code
-        location_value_map.update({
-            'location_country_code': None,
-            'country_name': None
-        })
-
-    location_data = load_data_into_model(
-        Location(), row, value_map=location_value_map, field_map=location_map, as_dict=True)
-
-    del location_data['data_source']  # hacky way to ensure we don't create a series of empty location records
-    if len(location_data):
-        try:
-            location_object, created = Location.objects.get_or_create(**location_data, defaults={'data_source': 'DBR'})
-        except MultipleObjectsReturned:
-            # incoming location data is so sparse that comparing it to existing locations
-            # yielded multiple records. create a new location with this limited info.
-            # note: this will need fixed up to prevent duplicate location records with the
-            # same sparse data
-            location_object = Location.objects.create(**location_data)
-            created = True
-        return location_object, created
-    else:
-        # record had no location information at all
-        return None, None
-
-
-def store_value(model_instance_or_dict, field, value, reverse=None):
-    if value is None:
-        return
-    if reverse and reverse.search(field):
-        value = -1 * Decimal(value)
-    if isinstance(model_instance_or_dict, dict):
-        model_instance_or_dict[field] = value
-    else:
-        setattr(model_instance_or_dict, field, value)
-
-
->>>>>>> 3f022ae4
 def load_file_a(submission_attributes, appropriation_data, db_cursor):
     """
     Process and load file A broker data (aka TAS balances,
@@ -641,134 +570,6 @@
     awards_cache.clear()
 
 
-<<<<<<< HEAD
-=======
-def load_file_d1(submission_attributes, procurement_data, db_cursor):
-    """
-    Process and load file D1 broker data (contract award txns).
-    """
-    legal_entity_location_field_map = {
-        "address_line1": "legal_entity_address_line1",
-        "address_line2": "legal_entity_address_line2",
-        "address_line3": "legal_entity_address_line3",
-        "location_country_code": "legal_entity_country_code",
-        "city_name": "legal_entity_city_name",
-        "congressional_code": "legal_entity_congressional",
-        "state_code": "legal_entity_state_code",
-        "zip4": "legal_entity_zip4"
-    }
-
-    place_of_performance_field_map = {
-        # not sure place_of_performance_locat maps exactly to city name
-        "city_name": "place_of_performance_locat",
-        "congressional_code": "place_of_performance_congr",
-        "state_code": "place_of_performance_state",
-        "zip4": "place_of_performance_zip4a",
-        "location_country_code": "place_of_perform_country_c"
-    }
-
-    place_of_performance_value_map = {
-        "place_of_performance_flag": True
-    }
-
-    legal_entity_location_value_map = {
-        "recipient_flag": True
-    }
-
-    contract_field_map = {
-        "type": "contract_award_type",
-        "description": "award_description"
-    }
-
-    for row in procurement_data:
-
-        legal_entity_location, created = get_or_create_location(legal_entity_location_field_map, row, copy(legal_entity_location_value_map))
-
-        # Create the legal entity if it doesn't exist
-        legal_entity, created = LegalEntity.get_or_create_by_duns(duns=row['awardee_or_recipient_uniqu'])
-        if created:
-            legal_entity_value_map = {
-                "location": legal_entity_location,
-            }
-            legal_entity = load_data_into_model(legal_entity, row, value_map=legal_entity_value_map, save=True)
-
-        # Create the place of performance location
-        pop_location, created = get_or_create_location(
-            place_of_performance_field_map, row, copy(place_of_performance_value_map))
-
-        # If awarding toptier agency code (aka CGAC) is not supplied on the D1 record,
-        # use the sub tier code to look it up. This code assumes that all incoming
-        # records will supply an awarding subtier agency code
-        if row['awarding_agency_code'] is None or len(row['awarding_agency_code'].strip()) < 1:
-            row['awarding_agency_code'] = Agency.get_by_subtier(
-                row["awarding_sub_tier_agency_c"]).toptier_agency.cgac_code
-        # If funding toptier agency code (aka CGAC) is empty, try using the sub
-        # tier funding code to look it up. Unlike the awarding agency, we can't
-        # assume that the funding agency subtier code will always be present.
-        if row['funding_agency_code'] is None or len(row['funding_agency_code'].strip()) < 1:
-            funding_agency = Agency.get_by_subtier(row["funding_sub_tier_agency_co"])
-            row['funding_agency_code'] = (
-                funding_agency.toptier_agency.cgac_code if funding_agency is not None
-                else None)
-
-        # Find the award that this award transaction belongs to. If it doesn't exist, create it.
-        awarding_agency = Agency.get_by_toptier_subtier(
-            row['awarding_agency_code'],
-            row["awarding_sub_tier_agency_c"]
-        )
-        created, award = Award.get_or_create_summary_award(
-            awarding_agency=awarding_agency,
-            piid=row.get('piid'),
-            fain=row.get('fain'),
-            uri=row.get('uri'),
-            parent_award_id=row.get('parent_award_id'))
-        award.save()
-
-        AWARD_UPDATE_ID_LIST.append(award.id)
-        AWARD_CONTRACT_UPDATE_ID_LIST.append(award.id)
-
-        parent_txn_value_map = {
-            "award": award,
-            "awarding_agency": awarding_agency,
-            "funding_agency": Agency.get_by_toptier_subtier(row['funding_agency_code'],
-                                                            row["funding_sub_tier_agency_co"]),
-            "recipient": legal_entity,
-            "place_of_performance": pop_location,
-            'submission': submission_attributes,
-            "period_of_performance_start_date": format_date(row['period_of_performance_star']),
-            "period_of_performance_current_end_date": format_date(row['period_of_performance_curr']),
-            "action_date": format_date(row['action_date']),
-        }
-
-        transaction_dict = load_data_into_model(
-            Transaction(),  # thrown away
-            row,
-            field_map=contract_field_map,
-            value_map=parent_txn_value_map,
-            as_dict=True)
-
-        transaction = Transaction.get_or_create_transaction(**transaction_dict)
-        transaction.save()
-
-        contract_value_map = {
-            'submission': submission_attributes,
-            'reporting_period_start': submission_attributes.reporting_period_start,
-            'reporting_period_end': submission_attributes.reporting_period_end,
-            "period_of_performance_potential_end_date": format_date(row['period_of_perf_potential_e'])
-        }
-
-        contract_instance = load_data_into_model(
-            TransactionContract(),  # thrown away
-            row,
-            field_map=contract_field_map,
-            value_map=contract_value_map,
-            as_dict=True)
-
-        transaction_contract = TransactionContract(transaction=transaction, **contract_instance)
-        transaction_contract.save()
-
-
->>>>>>> 3f022ae4
 def load_file_d2(submission_attributes, award_financial_assistance_data, db_cursor):
     """
     Process and load file D2 broker data (financial assistance award txns).
@@ -819,11 +620,7 @@
 
     for row in award_financial_assistance_data:
 
-<<<<<<< HEAD
-        legal_entity_location, created = load_base.get_or_create_location(legal_entity_location_field_map, row, legal_entity_location_value_map)
-=======
-        legal_entity_location, created = get_or_create_location(legal_entity_location_field_map, row, copy(legal_entity_location_value_map))
->>>>>>> 3f022ae4
+        legal_entity_location, created = load_base.get_or_create_location(legal_entity_location_field_map, row, copy(legal_entity_location_value_map))
 
         # Create the legal entity if it doesn't exist
         legal_entity, created = LegalEntity.get_or_create_by_duns(duns=row['awardee_or_recipient_uniqu'])
@@ -834,11 +631,7 @@
             legal_entity = load_data_into_model(legal_entity, row, value_map=legal_entity_value_map, save=True)
 
         # Create the place of performance location
-<<<<<<< HEAD
-        pop_location, created = load_base.get_or_create_location(place_of_performance_field_map, row, place_of_performance_value_map)
-=======
-        pop_location, created = get_or_create_location(place_of_performance_field_map, row, copy(place_of_performance_value_map))
->>>>>>> 3f022ae4
+        pop_location, created = load_base.get_or_create_location(place_of_performance_field_map, row, copy(place_of_performance_value_map))
 
         # If awarding toptier agency code (aka CGAC) is not supplied on the D2 record,
         # use the sub tier code to look it up. This code assumes that all incoming
