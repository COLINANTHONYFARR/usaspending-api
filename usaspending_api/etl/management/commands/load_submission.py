--- conflicted
+++ resolved
@@ -109,11 +109,7 @@
         logger.info('Getting File C data')
         # we dont have sub-tier agency info, so we'll do our best
         # to match them to the more specific award records
-<<<<<<< HEAD
-        award_financial_query = 'SELECT * FROM award_financial WHERE submission_id = %s' % submission_id
-=======
         award_financial_query = 'SELECT * FROM award_financial WHERE submission_id = {0}'.format(submission_id)
->>>>>>> 116adb99
         if isinstance(db_cursor, PhonyCursor):  # spoofed data for test
             award_financial_frame = pd.DataFrame(db_cursor.db_responses[award_financial_query])
         else:  # real data
