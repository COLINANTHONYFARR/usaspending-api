--- conflicted
+++ resolved
@@ -107,31 +107,22 @@
         # File D2
         db_cursor.execute('SELECT * FROM award_financial_assistance WHERE submission_id = %s', [submission_id])
         award_financial_assistance_data = dictfetchall(db_cursor)
-<<<<<<< HEAD
-        logger.info('Acquired File D2 (award financial assistance) data for ' + str(submission_id) + ', there are ' + str(len(award_financial_assistance_data)) + ' rows.')
+        logger.info('Acquired award financial assistance data for ' + str(submission_id) + ', there are ' + str(len(award_financial_assistance_data)) + ' rows.')
         logger.info('Loading File D2 data')
         start_time = datetime.now()
-        load_base.load_file_d2(submission_attributes, award_financial_assistance_data, db_cursor)
+        load_base.load_file_d2(submission_attributes, award_financial_assistance_data, db_cursor, quick=options['quick'])
         logger.info('Finished loading File D2 data, took {}'.format(datetime.now() - start_time))
-=======
-        logger.info('Acquired award financial assistance data for ' + str(submission_id) + ', there are ' + str(len(award_financial_assistance_data)) + ' rows.')
-        load_base.load_file_d2(submission_attributes, award_financial_assistance_data, db_cursor, quick=options['quick'])
->>>>>>> 43d4294b
 
         logger.info('Getting File D1 data')
         # File D1
         db_cursor.execute('SELECT * FROM award_procurement WHERE submission_id = %s', [submission_id])
         procurement_data = dictfetchall(db_cursor)
-<<<<<<< HEAD
-        logger.info('Acquired File D1 (award procurement) data for ' + str(submission_id) + ', there are ' + str(len(procurement_data)) + ' rows.')
+        logger.info('Acquired award procurement data for ' + str(submission_id) + ', there are ' + str(len(procurement_data)) + ' rows.')
         logger.info('Loading File D1 data')
         start_time = datetime.now()
-        load_base.load_file_d1(submission_attributes, procurement_data, db_cursor)
+        load_base.load_file_d1(submission_attributes, procurement_data, db_cursor, quick=options['quick'])
         logger.info('Finished loading File D1 data, took {}'.format(datetime.now() - start_time))
-=======
-        logger.info('Acquired award procurement data for ' + str(submission_id) + ', there are ' + str(len(procurement_data)) + ' rows.')
-        load_base.load_file_d1(submission_attributes, procurement_data, db_cursor, quick=options['quick'])
->>>>>>> 43d4294b
+
 
         logger.info('Getting File C data')
         # Let's get File C information
