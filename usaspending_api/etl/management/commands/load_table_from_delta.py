import itertools
import boto3
import numpy as np
import psycopg2

from django import db
from django.core.management.base import BaseCommand
from django.db.models import Model
from math import ceil
from pyspark.sql import SparkSession, DataFrame
from typing import Dict, Optional, List
from datetime import datetime

from usaspending_api.common.csv_stream_s3_to_pg import copy_csvs_from_s3_to_pg
from usaspending_api.common.etl.spark import convert_array_cols_to_string
from usaspending_api.common.helpers.sql_helpers import get_database_dsn_string
from usaspending_api.common.helpers.spark_helpers import (
    configure_spark_session,
    get_active_spark_session,
    get_jdbc_connection_properties,
    get_usas_jdbc_url,
    get_jvm_logger,
)
from usaspending_api.config import CONFIG
from usaspending_api.etl.management.commands.create_delta_table import TABLE_SPEC

# Note: the `delta` type is not actually in Spark SQL. It's how we're temporarily storing the data before converting it
#       to the proper postgres type, since pySpark doesn't automatically support this conversion.
SPECIAL_TYPES_MAPPING = {
    db.models.UUIDField: {"postgres": "UUID USING {column_name}::UUID", "delta": "TEXT"},
    "UUID": {"postgres": "UUID USING {column_name}::UUID", "delta": "TEXT"},
    db.models.JSONField: {"postgres": "JSONB using {column_name}::JSON", "delta": "TEXT"},
    "JSONB": {"postgres": "JSONB using {column_name}::JSON", "delta": "TEXT"},
}


class Command(BaseCommand):

    help = """
    This command reads data from a Delta table and copies it into a corresponding Postgres database table (under a
    temp name). As of now, it only supports a full reload of a table. If the table with the chosen temp name already
    exists, all existing data will be deleted before new data is written. Note this only loads in the data
    without accounting for the metadata, so make sure to run the command `copy_table_metadata` after this is complete
    if a new table has been made.
    """

    def add_arguments(self, parser):
        parser.add_argument(
            "--delta-table",
            type=str,
            required=True,
            help="The source Delta Table to read the data",
            choices=list(TABLE_SPEC),
        )
        parser.add_argument(
            "--alt-delta-db",
            type=str,
            required=False,
            help="An alternate delta database (aka schema) in which to load, overriding the TABLE_SPEC db",
        )
        parser.add_argument(
            "--alt-delta-name",
            type=str,
            required=False,
            help="An alternate delta table name to load, overriding the TABLE_SPEC destination_table" "name",
        )
        parser.add_argument(
            "--jdbc-inserts",
            action="store_true",
            help="If present, use DataFrame.write.jdbc(...) to write the Delta-table-wrapping DataFrame "
            "directly to the Postgres table using JDBC INSERT statements. Otherwise, the faster strategy using "
            "SQL bulk COPY command will be used, with the Delta table transformed to CSV files first.",
        )
        parser.add_argument(
            "--recreate",
            action="store_true",
            help="Instead of truncating and reloading into an existing table, this forces the script to drop and"
            "rebuild the table from scratch.",
        )

    def _split_dfs(self, df, special_columns):
        """Split a DataFrame into DataFrame subsets based on presence of NULL values in certain special columns

        Unfortunately, pySpark with the JDBC doesn't handle UUIDs/JSON well.
        In addition to using "stringype": "unspecified", it can't handle null values in the UUID columns
        The only way to get around this is to split the dataframe into smaller chunks filtering out the null values.
        In said smaller chunks, where it would be null, we simply drop the column entirely from the insert,
        resorting to the default null values.
        """
        if not special_columns:
            return [df]

        # Caching for performance
        df = df.cache()

        # Figure all the possible combos of filters
        filter_batches = []
        for subset in itertools.product([True, False], repeat=len(special_columns)):
            filter_batches.append({col: subset[i] for i, col in enumerate(special_columns)})

        # Generate all the split dfs based on the filter batches
        split_dfs = []
        for filter_batch in filter_batches:
            # Apply the filters (True = null column, drop it. False = not null column, keep it)
            modified_filters = [df[col].isNull() if val else df[col].isNotNull() for col, val in filter_batch.items()]
            split_df = df.filter(np.bitwise_and.reduce(modified_filters))

            # Drop the columns where it's null **after filtering them out**
            drop_cols = [drop_col for drop_col, val in filter_batch.items() if val]
            split_df = split_df.drop(*drop_cols)

            split_dfs.append(split_df)
        return split_dfs

    def handle(self, *args, **options):
        extra_conf = {
            # Config for Delta Lake tables and SQL. Need these to keep Dela table metadata in the metastore
            "spark.sql.extensions": "io.delta.sql.DeltaSparkSessionExtension",
            "spark.sql.catalog.spark_catalog": "org.apache.spark.sql.delta.catalog.DeltaCatalog",
            # See comment below about old date and time values cannot be parsed without these
            "spark.sql.legacy.parquet.datetimeRebaseModeInWrite": "LEGACY",  # for dates at/before 1900
            "spark.sql.legacy.parquet.int96RebaseModeInWrite": "LEGACY",  # for timestamps at/before 1900
            "spark.sql.jsonGenerator.ignoreNullFields": "false",  # keep nulls in our json
        }

        spark = get_active_spark_session()
        spark_created_by_command = False
        if not spark:
            spark_created_by_command = True
            spark = configure_spark_session(**extra_conf, spark_context=spark)  # type: SparkSession

        # Setup Logger
        logger = get_jvm_logger(spark)

        # Resolve Parameters
        delta_table = options["delta_table"]
        recreate = options["recreate"]

        table_spec = TABLE_SPEC[delta_table]

        # Delta side
        destination_database = options["alt_delta_db"] or table_spec["destination_database"]
        delta_table_name = options["alt_delta_name"] or delta_table
        delta_table = f"{destination_database}.{delta_table_name}" if destination_database else delta_table_name

        # Postgres side - source
        postgres_table = None
        postgres_model = table_spec["model"]
        postgres_schema = table_spec["source_database"] or table_spec["swap_schema"]
        postgres_table_name = table_spec["source_table"] or table_spec["swap_table"]
        postgres_cols = table_spec["source_schema"]
        if postgres_table_name:
            postgres_table = f"{postgres_schema}.{postgres_table_name}" if postgres_schema else postgres_table_name

        # Postgres side - temp
        temp_schema = "temp"
        if postgres_table:
            temp_table_name = f"{postgres_table_name}_temp"
        else:
            temp_table_name = f"{delta_table_name}_temp"
        temp_table = f"{temp_schema}.{temp_table_name}"

        summary_msg = f"Copying delta table {delta_table} to a Postgres temp table {temp_table}."
        if postgres_table:
            summary_msg = f"{summary_msg} The temp table will be based on the postgres table {postgres_table}"
        logger.info(summary_msg)

<<<<<<< HEAD
=======
        # Resolve JDBC URL for Source Database
        jdbc_url = get_usas_jdbc_url()
        if not jdbc_url:
            raise RuntimeError(f"Couldn't find JDBC url, please properly configure your CONFIG.")
        if not jdbc_url.startswith("jdbc:postgresql://"):
            raise ValueError("JDBC URL given is not in postgres JDBC URL format (e.g. jdbc:postgresql://...")

>>>>>>> 366471a3
        # Checking if the temp destination table already exists
        temp_dest_table_exists_sql = f"""
            SELECT EXISTS (
                SELECT 1
                FROM information_schema.tables
                WHERE table_schema = '{temp_schema}'
                    AND table_name = '{temp_table_name}')
        """
        with db.connection.cursor() as cursor:
            cursor.execute(temp_dest_table_exists_sql)
            temp_dest_table_exists = cursor.fetchone()[0]

        # If it does and we're recreating it, drop it first
        if temp_dest_table_exists and recreate:
            logger.info(f"{temp_table} exists and recreate argument provided. Dropping first.")
            # If the schema has changed and we need to do a complete reload, just drop the table and rebuild it
            clear_table_sql = f"DROP TABLE {temp_table}"
            with db.connection.cursor() as cursor:
                cursor.execute(clear_table_sql)
            logger.info(f"{temp_table} dropped.")
            temp_dest_table_exists = False
        make_new_table = not temp_dest_table_exists

        if postgres_table or postgres_cols:
            # Recreate the table if it doesn't exist. Spark's df.write automatically does this but doesn't account for
            # the extra metadata (indexes, constraints, defaults) which CREATE TABLE X LIKE Y accounts for.
            # If there is no postgres_table to base it on, it just relies on spark to make it and work with delta table
            if make_new_table:
                if postgres_table:
                    create_temp_sql = f"""
                        CREATE TABLE {temp_table} (
                            LIKE {postgres_table} INCLUDING DEFAULTS INCLUDING IDENTITY
                        ) WITH (autovacuum_enabled=FALSE)
                    """
                elif postgres_cols:
                    create_temp_sql = f"""
                        CREATE TABLE {temp_table} (
                            {", ".join([f'{key} {val}' for key, val in postgres_cols.items()])}
                        ) WITH (autovacuum_enabled=FALSE)
                    """
                else:
                    raise RuntimeError(
                        "make_new_table=True but neither a postgres_table or postgres_cols are "
                        "populated for the target delta table in the TABLE_SPEC"
                    )
                with db.connection.cursor() as cursor:
                    logger.info(f"Creating {temp_table}")
                    cursor.execute(create_temp_sql)
                    logger.info(f"{temp_table} created.")

        # Read from Delta
        df = spark.table(delta_table)

        # Make sure that the column order defined in the Delta table schema matches
        # that of the Spark dataframe used to pull from the Postgres table. While not
        # always needed, this should help to prevent any future mismatch between the two.
        if table_spec.get("column_names"):
            df = df.select(table_spec.get("column_names"))

        # If we're working off an existing table, truncate before loading in all the data
        if not make_new_table:
            with db.connection.cursor() as cursor:
                cursor.execute(f"TRUNCATE {temp_table}")

        # Write to Postgres
        use_jdbc_inserts = options["jdbc_inserts"]
        strategy = "JDBC INSERTs" if use_jdbc_inserts else "SQL bulk COPY CSV"
        logger.info(
            f"LOAD (START): Loading data from Delta table {delta_table} to {temp_table} using {strategy} " f"strategy"
        )

        if use_jdbc_inserts:
            self._write_with_jdbc_inserts(
                spark,
                df,
                temp_table,
                split_df_by_special_cols=True,
                postgres_model=postgres_model,
                postgres_cols=postgres_cols,
                overwrite=False,
            )
        else:
            if not postgres_cols:
                raise RuntimeError("postgres_cols None or empty, but are required to map CSV cols to table cols")
            self._write_with_sql_bulk_copy_csv(
                spark,
                df,
                delta_db=destination_database,
                delta_table_name=delta_table_name,
                temp_table=temp_table,
                ordered_col_names=list(postgres_cols),
            )

        logger.info(
            f"LOAD (FINISH): Loaded data from Delta table {delta_table} to {temp_table} using {strategy} " f"strategy"
        )

        # We're done with spark at this point
        if spark_created_by_command:
            spark.stop()

        if postgres_table:
            logger.info(
                f"Note: this has merely loaded the data from Delta. For various reasons, we've separated the"
                f" metadata portion of the table download to a separate script. If not already done so,"
                f" please run the following additional command to complete the process: "
                f" 'copy_table_metadata --source-table {postgres_table} --dest-table {temp_table}'."
            )

    @staticmethod
    def _write_with_sql_bulk_copy_csv(
        spark: SparkSession,
        df: DataFrame,
        delta_db: str,
        delta_table_name: str,
        temp_table: str,
        ordered_col_names: List[str],
    ):
        """
        Write-from-delta-to-postgres strategy that relies on SQL bulk COPY of CSV files to Postgres. It uses the SQL
        COPY command on CSV files, which are created from the Delta table's underlying parquet files.

        Since Spark DataFrameWriters for JDBC don't support the COPY command, we created a custom function to stream
        the data from S3 and use psycopg2 to do the COPY. The file paths of S3 gzipped CSV files to process are
        distributed across the cluster to executors, and the custom function is invoked by each executor,
        using ``rdd.mapPartitionWithIndex``.

        e.g. if there are 100,000 rows to write, across 100 parquet files, being written by a cluster
        of 5 nodes each with 4 cores (yields 4*5 = 20 executors), writing to a DB with max_parallel_workers=16
        - First, 20 executors will work through 100 tasks, where each task is to convert a parquet file to CSV and
          store it back in S3
        - Then for writing to Postgres, the number of connections to have open is calibrated based on the target DBs
            max_parallel_workers.
            - Currently it is one-half of the max_parallel_workers -> 8
        - 8 concurrent JDBC connections will be open by 8 executors; the other 12 will sit idle
        - 8 tasks will be processed by the 8 active executors
        - each task may include a batch of multiple file paths from the RDD
        - each active executor will pull 1 file path from its batch in its task, stream the CSV file from S3 to
          Postgres using the SQL COPY command. Each COPY command copies ~1000 rows in this case
        - once copied, it then moves on to the next file path in its task's batch.
        - once the executor is done with its batch, its task is done, there are no more tasks, it will sit idle
        - which means the DB could be processing 8 COPY commands concurrently
        """
        logger = get_jvm_logger(spark)
        csv_path = f"{CONFIG.SPARK_CSV_S3_PATH}/temp/{delta_db}/{delta_table_name}/{datetime.strftime(datetime.utcnow(), '%Y%m%d%H%M%S')}/"
        s3_bucket_with_csv_path = f"s3a://{CONFIG.SPARK_S3_BUCKET}/{csv_path}"

        logger.info(f"LOAD: Starting dump of Delta table to temp gzipped CSV files in {s3_bucket_with_csv_path}")
        df_no_arrays = convert_array_cols_to_string(df, is_postgres_array_format=True)
        df_no_arrays.write.options(
            compression="gzip",
            nullValue=None,
            escape='"',
        ).csv(s3_bucket_with_csv_path)

        logger.debug(
            f"Connecting to S3 at endpoint_url={CONFIG.AWS_S3_ENDPOINT}, region_name={CONFIG.AWS_REGION} to "
            f"get listing of contents of Bucket={CONFIG.SPARK_S3_BUCKET} with Prefix={csv_path}"
        )

        if not CONFIG.USE_AWS:
            boto3_session = boto3.session.Session(
                region_name=CONFIG.AWS_REGION,
                aws_access_key_id=CONFIG.AWS_ACCESS_KEY.get_secret_value(),
                aws_secret_access_key=CONFIG.AWS_SECRET_KEY.get_secret_value(),
            )
            s3_resource = boto3_session.resource(
                service_name="s3", region_name=CONFIG.AWS_REGION, endpoint_url=f"http://{CONFIG.AWS_S3_ENDPOINT}"
            )
        else:
            s3_resource = boto3.resource(
                service_name="s3", region_name=CONFIG.AWS_REGION, endpoint_url=f"https://{CONFIG.AWS_S3_ENDPOINT}"
            )
        s3_bucket_name = CONFIG.SPARK_S3_BUCKET
        s3_bucket = s3_resource.Bucket(CONFIG.SPARK_S3_BUCKET)
        gzipped_csv_files = [f.key for f in s3_bucket.objects.filter(Prefix=csv_path) if f.key.endswith(".csv.gz")]
        file_count = len(gzipped_csv_files)
        logger.info(f"LOAD: Finished dumping {file_count} CSV files in {s3_bucket_with_csv_path}")

        logger.info(f"LOAD: Starting SQL bulk COPY of {file_count} CSV files to Postgres {temp_table} table")

        db_dsn = get_database_dsn_string()
        partitions = 8
        with psycopg2.connect(dsn=db_dsn) as connection:
            with connection.cursor() as cursor:
                cursor.execute("SHOW max_parallel_workers")
                max_parallel_workers = int(cursor.fetchone()[0])
                # For whatever reason, one-half of the max parallel workers seemed to be the sweet spot, but probably
                # don't want to go below 8
                partitions = max(ceil(max_parallel_workers / 2), partitions)

        # Give more memory to each connection during the COPY operation of large files to avoid spillage to disk
        work_mem_for_large_csv_copy = 256 * 1024  # MiB of work_mem * KiBs in 1 MiB

        # Repartition based on DB's configured max_parallel_workers so that there will only be this many concurrent
        # connections writing to Postgres at once, to not overtax it nor oversaturate the number of allowed connections
        # Observations have shown that in production infrastructure, more concurrent connections just lead to I/O
        # throttling
        rdd = spark.sparkContext.parallelize(gzipped_csv_files, partitions)

        # WARNING: rdd.map needs to use cloudpickle to pickle the mapped function, its arguments, and in-turn any
        # imported dependencies from either of those two as well as from the module from which the function is
        # imported. If at any point a new transitive dependency is introduced
        # into the mapped function, its module, or an arg of it ... that is not pickle-able, this will throw an error.
        # One way to help is to resolve all arguments to primitive types (int, string) that can be passed
        # to the mapped function
        rdd.mapPartitionsWithIndex(
            lambda partition_idx, s3_obj_keys: copy_csvs_from_s3_to_pg(
                batch_num=partition_idx,
                s3_bucket_name=s3_bucket_name,
                s3_obj_keys=s3_obj_keys,
                db_dsn=db_dsn,
                target_pg_table=temp_table,
                ordered_col_names=ordered_col_names,
                gzipped=True,
                work_mem_override=work_mem_for_large_csv_copy,
            ),
        ).collect()

        logger.info(f"LOAD: Finished SQL bulk COPY of {file_count} CSV files to Postgres {temp_table} table")

    def _write_with_jdbc_inserts(
        self,
        spark: SparkSession,
        df: DataFrame,
        temp_table: str,
        split_df_by_special_cols: bool = False,
        postgres_model: Optional[Model] = None,
        postgres_cols: Optional[Dict[str, str]] = None,
        overwrite: bool = False,
    ):
        """
        Write-from-delta-to-postgres strategy that leverages the native Spark ``DataFrame.write.jdbc`` approach.
        This will issue a series of individual INSERT statements over a JDBC connection-per-executor.
        e.g. if there are 100,000 rows to write, across 100 parquet files, being written by a cluster
        of 5 nodes each with 4 cores (yields 4*5 = 20 executors)
        - 20 concurrent JDBC connections will be open for the 20 executors
        - 100 tasks will be processed by the executors
        - each executor will handle 1 task = 1 file = ~1000 rows in 1 file
        - each executor will issue 1000 INSERT statements, and then move on to the next file
        - which means the DB could be processing 20*1000 = 20,000 INSERT statements concurrently
        """
        logger = get_jvm_logger(spark)
        special_columns = {}
        save_mode = "overwrite" if overwrite else "append"

        # If we are taking control of destination table creation, and not letting Spark auto-create it based
        # on inference from the source DataFrame's schema, there could be incompatible col data types that need
        # special handling. Get those columns and handle each.
        if split_df_by_special_cols:
            if postgres_model:
                col_type_mapping = [(column.name, type(column)) for column in postgres_model._meta.get_fields()]
            else:
                col_type_mapping = list(postgres_cols.items())
            for column_name, column_type in col_type_mapping:
                if column_type in SPECIAL_TYPES_MAPPING:
                    special_columns[column_name] = column_type
            split_dfs = self._split_dfs(df, list(special_columns))
            split_df_count = len(split_dfs)
            if split_df_count > 1 and save_mode != "append":
                raise RuntimeError(
                    "Multiple DataFrame subsets need to be appended to the destination "
                    "table back-to-back but the write was set to overwrite, which is incorrect."
                )
            for i, split_df in enumerate(split_dfs):
                # Note: we're only appending here as we don't want to re-truncate or overwrite with multiple dataframes
                logger.info(f"LOAD: Loading part {i + 1} of {split_df_count} (note: unequal part sizes)")
                split_df.write.jdbc(
                    url=get_jdbc_url(),
                    table=temp_table,
                    mode=save_mode,
                    properties=get_jdbc_connection_properties(),
                )
                logger.info(f"LOAD: Part {i + 1} of {split_df_count} loaded (note: unequal part sizes)")
        else:
            # Do it in one shot
            df.write.jdbc(
                url=get_jdbc_url(),
                table=temp_table,
                mode=save_mode,
                properties=get_jdbc_connection_properties(),
            )<|MERGE_RESOLUTION|>--- conflicted
+++ resolved
@@ -165,16 +165,6 @@
             summary_msg = f"{summary_msg} The temp table will be based on the postgres table {postgres_table}"
         logger.info(summary_msg)
 
-<<<<<<< HEAD
-=======
-        # Resolve JDBC URL for Source Database
-        jdbc_url = get_usas_jdbc_url()
-        if not jdbc_url:
-            raise RuntimeError(f"Couldn't find JDBC url, please properly configure your CONFIG.")
-        if not jdbc_url.startswith("jdbc:postgresql://"):
-            raise ValueError("JDBC URL given is not in postgres JDBC URL format (e.g. jdbc:postgresql://...")
-
->>>>>>> 366471a3
         # Checking if the temp destination table already exists
         temp_dest_table_exists_sql = f"""
             SELECT EXISTS (
@@ -443,7 +433,7 @@
                 # Note: we're only appending here as we don't want to re-truncate or overwrite with multiple dataframes
                 logger.info(f"LOAD: Loading part {i + 1} of {split_df_count} (note: unequal part sizes)")
                 split_df.write.jdbc(
-                    url=get_jdbc_url(),
+                    url=get_usas_jdbc_url(),
                     table=temp_table,
                     mode=save_mode,
                     properties=get_jdbc_connection_properties(),
@@ -452,7 +442,7 @@
         else:
             # Do it in one shot
             df.write.jdbc(
-                url=get_jdbc_url(),
+                url=get_usas_jdbc_url(),
                 table=temp_table,
                 mode=save_mode,
                 properties=get_jdbc_connection_properties(),
