from django.core.management.base import BaseCommand
from pyspark.sql import SparkSession

from usaspending_api.config import CONFIG
from usaspending_api.common.helpers.spark_helpers import (
    configure_spark_session,
    get_jvm_logger,
    get_active_spark_session,
)
from usaspending_api.awards.delta_models import awards_sql_string, financial_accounts_by_awards_sql_string
from usaspending_api.recipient.delta_models import (
    recipient_lookup_sql_string,
    recipient_profile_sql_string,
    sam_recipient_sql_string,
)
from usaspending_api.transactions.delta_models import (
    transaction_fabs_sql_string,
    transaction_fpds_sql_string,
    transaction_normalized_sql_string,
    transaction_search_sql_string,
)
from usaspending_api.search.delta_models.award_search import award_search_sql_string

from usaspending_api.recipient.models import DUNS, RecipientLookup, RecipientProfile
from usaspending_api.awards.models import TransactionFABS, TransactionFPDS, TransactionNormalized


TABLE_SPEC = {
    "award_search": {
        "schema_sql_string": award_search_sql_string,
        "source_table": None,
        "destination_database": "rpt",
        "partition_column": None,
        "partition_column_type": None,
        "custom_schema": None,
    },
    "awards": {
        "delta_table_create_sql": awards_sql_string,
        "source_table": "awards",
        "destination_database": "raw",
        "partition_column": "id",
        "partition_column_type": "numeric",
        "custom_schema": "",
    },
    "financial_accounts_by_awards": {
        "schema_sql_string": financial_accounts_by_awards_sql_string,
        "source_table": "financial_accounts_by_awards",
        "destination_database": "raw",
        "partition_column": "financial_accounts_by_awards_id",
        "partition_column_type": "numeric",
        "custom_schema": "",
    },
    "recipient_lookup": {
        "model": RecipientLookup,
        "source_table": "recipient_lookup",
        "destination_database": "raw",
        "partition_column": "id",
        "partition_column_type": "numeric",
        "delta_table_create_sql": recipient_lookup_sql_string,
        "custom_schema": "recipient_hash STRING",
    },
    "recipient_profile": {
        "model": RecipientProfile,
        "source_table": "recipient_profile",
        "destination_database": "raw",
        "partition_column": "id",
        "partition_column_type": "numeric",
        "delta_table_create_sql": recipient_profile_sql_string,
        "custom_schema": "recipient_hash STRING",
    },
    "sam_recipient": {
        "model": DUNS,
        "source_table": "duns",
        "destination_database": "raw",
        "partition_column": "broker_duns_id",
        "partition_column_type": "numeric",
        "delta_table_create_sql": sam_recipient_sql_string,
        "custom_schema": "broker_duns_id INT, business_types_codes ARRAY<STRING>",
    },
    "transaction_fabs": {
        "model": TransactionFABS,
        "source_table": "transaction_fabs",
        "destination_database": "raw",
        "partition_column": "published_fabs_id",
        "partition_column_type": "numeric",
        "delta_table_create_sql": transaction_fabs_sql_string,
        "custom_schema": "",
    },
    "transaction_fpds": {
        "model": TransactionFPDS,
        "source_table": "transaction_fpds",
        "destination_database": "raw",
        "partition_column": "detached_award_procurement_id",
        "partition_column_type": "numeric",
        "delta_table_create_sql": transaction_fpds_sql_string,
        "custom_schema": "",
    },
    "transaction_normalized": {
        "model": TransactionNormalized,
        "source_table": "transaction_normalized",
        "destination_database": "raw",
        "partition_column": "id",
<<<<<<< HEAD
        "partition_column_type": "long",
=======
        "partition_column_type": "numeric",
>>>>>>> 5bcfa438
        "delta_table_create_sql": transaction_normalized_sql_string,
        "custom_schema": "",
    },
    "transaction_search": {
        "model": None,  # Placeholder for now
        "source_table": None,  # Placeholder for now
        "destination_database": "rpt",
        "partition_column": None,  # Placeholder for now
        "partition_column_type": None,  # Placeholder for now
        "delta_table_create_sql": transaction_search_sql_string,
        "custom_schema": None,  # Placeholder for now
    },
}


class Command(BaseCommand):

    help = """
    This command creates an empty Delta Table based on the provided --destination-table argument.
    """

    def add_arguments(self, parser):
        parser.add_argument(
            "--destination-table",
            type=str,
            required=True,
            help="The destination Delta Table to write the data",
            choices=list(TABLE_SPEC.keys()),
        )
        parser.add_argument(
            "--spark-s3-bucket",
            type=str,
            required=False,
            default=CONFIG.SPARK_S3_BUCKET,
            help="The destination bucket in S3 to write the data",
        )

    def handle(self, *args, **options):
        extra_conf = {
            # Config for Delta Lake tables and SQL. Need these to keep Dela table metadata in the metastore
            "spark.sql.extensions": "io.delta.sql.DeltaSparkSessionExtension",
            "spark.sql.catalog.spark_catalog": "org.apache.spark.sql.delta.catalog.DeltaCatalog",
            # See comment below about old date and time values cannot parsed without these
            "spark.sql.legacy.parquet.datetimeRebaseModeInWrite": "LEGACY",  # for dates at/before 1900
            "spark.sql.legacy.parquet.int96RebaseModeInWrite": "LEGACY",  # for timestamps at/before 1900
        }

        spark = get_active_spark_session()
        spark_created_by_command = False
        if not spark:
            spark_created_by_command = True
            spark = configure_spark_session(**extra_conf, spark_context=spark)  # type: SparkSession

        # Setup Logger
        logger = get_jvm_logger(spark)

        # Resolve Parameters
        destination_table = options["destination_table"]
        spark_s3_bucket = options["spark_s3_bucket"]

        table_spec = TABLE_SPEC[destination_table]
        destination_database = table_spec["destination_database"]

        # Set the database that will be interacted with for all Delta Lake table Spark-based activity
        logger.info(f"Using Spark Database: {destination_database}")
        spark.sql(f"create database if not exists {destination_database};")
        spark.sql(f"use {destination_database};")

        spark.sql(f"DROP TABLE IF EXISTS {destination_table}")

        # Define Schema Using CREATE TABLE AS command
        spark.sql(
            TABLE_SPEC[destination_table]["delta_table_create_sql"].format(
                DESTINATION_TABLE=destination_table,
                DESTINATION_DATABASE=table_spec["destination_database"],
                SPARK_S3_BUCKET=spark_s3_bucket,
                DELTA_LAKE_S3_PATH=CONFIG.DELTA_LAKE_S3_PATH,
            )
        )

        if spark_created_by_command:
            spark.stop()<|MERGE_RESOLUTION|>--- conflicted
+++ resolved
@@ -100,11 +100,7 @@
         "source_table": "transaction_normalized",
         "destination_database": "raw",
         "partition_column": "id",
-<<<<<<< HEAD
-        "partition_column_type": "long",
-=======
         "partition_column_type": "numeric",
->>>>>>> 5bcfa438
         "delta_table_create_sql": transaction_normalized_sql_string,
         "custom_schema": "",
     },
