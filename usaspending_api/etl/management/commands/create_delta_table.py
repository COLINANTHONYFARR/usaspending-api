from django.core.management.base import BaseCommand

from usaspending_api.config import CONFIG
from usaspending_api.common.helpers.spark_helpers import (
    configure_spark_session,
    get_jvm_logger,
    get_active_spark_session,
)
from usaspending_api.recipient.delta_models.recipient_lookup import recipient_lookup_sql_string
from usaspending_api.recipient.delta_models.recipient_profile import recipient_profile_sql_string
from usaspending_api.recipient.delta_models.sam_recipient import sam_recipient_sql_string
from usaspending_api.transactions.delta_models.transaction_fabs import transaction_fabs_sql_string
from usaspending_api.transactions.delta_models.transaction_fpds import transaction_fpds_sql_string

from pyspark.sql import SparkSession

TABLE_SPEC = {
    "recipient_lookup": {
        "schema_sql_string": recipient_lookup_sql_string,
        "source_table": "recipient_lookup",
        "source_database": "",
        "destination_database": "raw",
        "partition_column": "id",
        "partition_column_type": "numeric",
    },
    "recipient_profile": {
        "schema_sql_string": recipient_profile_sql_string,
        "source_table": "recipient_profile",
        "source_database": "",
        "destination_database": "raw",
        "partition_column": "id",
        "partition_column_type": "numeric",
        "schema_override": ""
    },
    "sam_recipient": {
        "schema_sql_string": sam_recipient_sql_string,
        "source_table": "duns",
        "source_database": "",
        "destination_database": "raw",
        "partition_column": "broker_duns_id",
        "partition_column_type": "numeric",
        "custom_schema": "broker_duns_id INT, business_types_codes ARRAY<STRING>"
    },
    "transaction_fabs": {
        "schema_sql_string": transaction_fabs_sql_string,
        "source_table": "transaction_fabs",
        "source_database": "",
        "destination_database": "raw",
        "partition_column": "published_fabs_id",
        "partition_column_type": "numeric",
<<<<<<< HEAD
=======
        "custom_schema": ""
>>>>>>> b266e762
    },
    "transaction_fpds": {
        "schema_sql_string": transaction_fpds_sql_string,
        "source_table": "transaction_fpds",
        "source_database": "",
        "destination_database": "raw",
        "partition_column": "detached_award_procurement_id",
        "partition_column_type": "numeric",
        "custom_schema": ""
    },
}


class Command(BaseCommand):

    help = """

    """

    def add_arguments(self, parser):
        parser.add_argument("--destination-table", type=str, required=True, help="", choices=list(TABLE_SPEC.keys()))

    def handle(self, *args, **options):
        extra_conf = {
            # Config for Delta Lake tables and SQL. Need these to keep Dela table metadata in the metastore
            "spark.sql.extensions": "io.delta.sql.DeltaSparkSessionExtension",
            "spark.sql.catalog.spark_catalog": "org.apache.spark.sql.delta.catalog.DeltaCatalog",
            # See comment below about old date and time values cannot parsed without these
            "spark.sql.legacy.parquet.datetimeRebaseModeInWrite": "LEGACY",  # for dates at/before 1900
            "spark.sql.legacy.parquet.int96RebaseModeInWrite": "LEGACY",  # for timestamps at/before 1900
        }

        spark = get_active_spark_session()
        if not spark:
            spark = configure_spark_session(**extra_conf, spark_context=spark)  # type: SparkSession

        # Setup Logger
        logger = get_jvm_logger(spark)

        # Resolve Parameters
        destination_table = options["destination_table"]

        table_spec = TABLE_SPEC[destination_table]
        destination_database = table_spec["destination_database"]

        # Set the database that will be interacted with for all Delta Lake table Spark-based activity
        logger.info(f"Using Spark Database: {destination_database}")
        spark.sql(f"create database if not exists {destination_database};")
        spark.sql(f"use {destination_database};")

        spark.sql(f"DROP TABLE IF EXISTS {destination_table}")

        # Define Schema Using CREATE TABLE AS command
        spark.sql(
            TABLE_SPEC[destination_table]["schema_sql_string"].format(
                DESTINATION_TABLE=destination_table,
                DESTINATION_DATABASE=table_spec["destination_database"],
                AWS_S3_BUCKET=CONFIG.AWS_S3_BUCKET,
                AWS_S3_OUTPUT_PATH=CONFIG.AWS_S3_OUTPUT_PATH,
            )
        )

        # TODO - Determine how to only run this when not in a notebook
        # spark.stop()<|MERGE_RESOLUTION|>--- conflicted
+++ resolved
@@ -22,6 +22,7 @@
         "destination_database": "raw",
         "partition_column": "id",
         "partition_column_type": "numeric",
+        "custom_schema": ""
     },
     "recipient_profile": {
         "schema_sql_string": recipient_profile_sql_string,
@@ -30,7 +31,7 @@
         "destination_database": "raw",
         "partition_column": "id",
         "partition_column_type": "numeric",
-        "schema_override": ""
+        "custom_schema": ""
     },
     "sam_recipient": {
         "schema_sql_string": sam_recipient_sql_string,
@@ -48,10 +49,7 @@
         "destination_database": "raw",
         "partition_column": "published_fabs_id",
         "partition_column_type": "numeric",
-<<<<<<< HEAD
-=======
         "custom_schema": ""
->>>>>>> b266e762
     },
     "transaction_fpds": {
         "schema_sql_string": transaction_fpds_sql_string,
