"""Automated Integration Tests for the lifecycle of Delta Lake tables

NOTE: Uses Pytest Fixtures from immediate parent conftest.py: usaspending_api/etl/tests/conftest.py
"""
import json
import psycopg2
import pytest
import pytz

from datetime import datetime
from pathlib import Path
from psycopg2.extensions import AsIs
from typing import Any, Dict, List, Optional, Union

from model_bakery import baker
from pyspark.sql import SparkSession
from pytest import fixture, mark

from django.core.management import call_command
from django.db import connection, connections, transaction
from django.db.models import sql

from usaspending_api.awards.models import TransactionFABS
from usaspending_api.common.etl.spark import create_ref_temp_views
from usaspending_api.common.helpers.sql_helpers import get_database_dsn_string
from usaspending_api.etl.award_helpers import update_awards
from usaspending_api.etl.broker_etl_helpers import dictfetchall
from usaspending_api.etl.management.commands.create_delta_table import TABLE_SPEC
from usaspending_api.recipient.models import RecipientLookup


@fixture
def populate_data_for_transaction_search():
    # Create recipient data for two transactions; the other two will generate ad hoc
    baker.make(
        "recipient.RecipientLookup",
        recipient_hash="53aea6c7-bbda-4e4b-1ebe-755157592bbf",
        uei="FABSUEI12345",
        duns="123456789",
        legal_business_name="FABS TEST RECIPIENT",
        _fill_optional=True,
        parent_uei=None,
    )
    baker.make(
        "recipient.RecipientProfile",
        recipient_hash="53aea6c7-bbda-4e4b-1ebe-755157592bbf",
        uei="FABSUEI12345",
        id=1,
        recipient_level="R",
        recipient_name="FABS TEST RECIPIENT",
        _fill_optional=True,
        recipient_unique_id="123456789",
        parent_uei=None,
        recipient_affiliations=[],
    )
    baker.make(
        "recipient.DUNS",
        broker_duns_id="1",
        uei="FABSUEI12345",
        legal_business_name="FABS TEST RECIPIENT",
        _fill_optional=True,
    )

    # Create agency data
    funding_toptier_agency = baker.make("references.ToptierAgency", _fill_optional=True)
    funding_subtier_agency = baker.make("references.SubtierAgency", _fill_optional=True)
    funding_agency = baker.make(
        "references.Agency",
        toptier_agency=funding_toptier_agency,
        subtier_agency=funding_subtier_agency,
        toptier_flag=True,
        _fill_optional=True,
    )

    awarding_toptier_agency = baker.make("references.ToptierAgency", _fill_optional=True)
    awarding_subtier_agency = baker.make("references.SubtierAgency", _fill_optional=True)
    awarding_agency = baker.make(
        "references.Agency",
        toptier_agency=awarding_toptier_agency,
        subtier_agency=awarding_subtier_agency,
        toptier_flag=True,
        _fill_optional=True,
    )

    # Create reference data
    baker.make("references.NAICS", code="123456", _fill_optional=True)
    baker.make("references.PSC", code="12", _fill_optional=True)
    baker.make("references.Cfda", program_number="12.456", _fill_optional=True)
    baker.make(
        "references.CityCountyStateCode",
        state_alpha="VA",
        county_numeric="001",
        county_name="County Name",
        _fill_optional=True,
    )
    baker.make("references.RefCountryCode", country_code="USA", country_name="UNITED STATES", _fill_optional=True)
    baker.make("recipient.StateData", code="VA", name="Virginia", fips="51", _fill_optional=True)
    baker.make("references.PopCounty", state_code="51", county_number="000", _fill_optional=True)
    baker.make("references.PopCounty", state_code="51", county_number="001", _fill_optional=True)
    baker.make("references.PopCongressionalDistrict", state_code="51", congressional_district="01")
    defc_l = baker.make("references.DisasterEmergencyFundCode", code="L", group_name="covid_19", _fill_optional=True)
    defc_m = baker.make("references.DisasterEmergencyFundCode", code="M", group_name="covid_19", _fill_optional=True)
    defc_q = baker.make("references.DisasterEmergencyFundCode", code="Q", group_name=None, _fill_optional=True)

    # Create awards and transactions
    asst_award = baker.make(
        "awards.Award",
        type="07",
        period_of_performance_start_date="2021-01-01",
        period_of_performance_current_end_date="2022-01-01",
        date_signed="2021-01-01",
        total_obligation=100.00,
        total_subsidy_cost=100.00,
        type_description="Direct Loan",
    )
    cont_award = baker.make(
        "awards.Award",
        type="A",
        period_of_performance_start_date="2021-01-01",
        period_of_performance_current_end_date="2022-01-01",
        date_signed="2021-01-01",
        total_obligation=100.00,
    )

    asst_trx1 = baker.make(
        "awards.TransactionNormalized",
        action_date="2021-01-01",
        award=asst_award,
        is_fpds=False,
        type="07",
        awarding_agency=awarding_agency,
        funding_agency=funding_agency,
        last_modified_date="2021-01-01",
        _fill_optional=True,
    )
    asst_trx2 = baker.make(
        "awards.TransactionNormalized",
        action_date="2021-04-01",
        award=asst_award,
        is_fpds=False,
        type="07",
        awarding_agency=awarding_agency,
        funding_agency=funding_agency,
        last_modified_date="2021-01-01",
        _fill_optional=True,
    )
    cont_trx1 = baker.make(
        "awards.TransactionNormalized",
        action_date="2021-07-01",
        award=cont_award,
        is_fpds=True,
        type="A",
        awarding_agency=awarding_agency,
        funding_agency=funding_agency,
        last_modified_date="2021-01-01",
        _fill_optional=True,
    )
    cont_trx2 = baker.make(
        "awards.TransactionNormalized",
        action_date="2021-10-01",
        award=cont_award,
        is_fpds=True,
        type="A",
        awarding_agency=awarding_agency,
        funding_agency=funding_agency,
        last_modified_date="2021-01-01",
        _fill_optional=True,
    )

    baker.make(
        "awards.TransactionFABS",
        transaction=asst_trx1,
        cfda_number="12.456",
        action_date="2021-01-01",
        uei="FABSUEI12345",
        ultimate_parent_uei=None,
        indirect_federal_sharing=1.0,
        legal_entity_state_code="VA",
        legal_entity_county_code="001",
        legal_entity_country_code="USA",
        legal_entity_country_name="UNITED STATES",
        legal_entity_congressional="01",
        place_of_perfor_state_code="VA",
        place_of_perform_county_co="001",
        place_of_perform_country_c="USA",
        place_of_perform_country_n="UNITED STATES",
        place_of_performance_congr="01",
        _fill_optional=True,
    )
    baker.make(
        "awards.TransactionFABS",
        transaction=asst_trx2,
        cfda_number="12.456",
        action_date="2021-04-01",
        uei="FABSUEI12345",
        ultimate_parent_uei=None,
        indirect_federal_sharing=1.0,
        legal_entity_state_code="VA",
        legal_entity_county_code="001",
        legal_entity_country_code="USA",
        legal_entity_country_name="UNITED STATES",
        legal_entity_congressional="01",
        place_of_perfor_state_code="VA",
        place_of_perform_county_co="001",
        place_of_perform_country_c="USA",
        place_of_perform_country_n="UNITED STATES",
        place_of_performance_congr="01",
        _fill_optional=True,
    )
    baker.make(
        "awards.TransactionFPDS",
        transaction=cont_trx1,
        naics="123456",
        product_or_service_code="12",
        action_date="2021-07-01",
        awardee_or_recipient_uei="FPDSUEI12345",
        ultimate_parent_uei=None,
        ordering_period_end_date="2020-07-01",
        _fill_optional=True,
    )
    baker.make(
        "awards.TransactionFPDS",
        transaction=cont_trx2,
        naics="123456",
        product_or_service_code="12",
        action_date="2021-10-01",
        awardee_or_recipient_uei="FPDSUEI12345",
        ultimate_parent_uei=None,
        ordering_period_end_date="2020-07-01",
        _fill_optional=True,
    )

    # Create account data
    federal_account = baker.make(
        "accounts.FederalAccount", parent_toptier_agency=funding_toptier_agency, _fill_optional=True
    )
    tas = baker.make(
        "accounts.TreasuryAppropriationAccount",
        federal_account=federal_account,
        allocation_transfer_agency_id=None,
        _fill_optional=True,
    )
    dabs = baker.make("submissions.DABSSubmissionWindowSchedule", submission_reveal_date="2020-05-01")
    sa = baker.make("submissions.SubmissionAttributes", reporting_period_start="2020-04-02", submission_window=dabs)

    baker.make(
        "awards.FinancialAccountsByAwards",
        award=asst_award,
        treasury_account=tas,
        disaster_emergency_fund=defc_l,
        submission=sa,
        _fill_optional=True,
    )
    baker.make(
        "awards.FinancialAccountsByAwards",
        award=asst_award,
        treasury_account=tas,
        disaster_emergency_fund=defc_m,
        submission=sa,
        _fill_optional=True,
    )
    baker.make(
        "awards.FinancialAccountsByAwards",
        award=cont_award,
        treasury_account=tas,
        disaster_emergency_fund=defc_q,
        submission=sa,
        _fill_optional=True,
    )
    baker.make(
        "awards.FinancialAccountsByAwards",
        award=cont_award,
        treasury_account=tas,
        disaster_emergency_fund=None,
        submission=sa,
        _fill_optional=True,
    )

    update_awards()


@pytest.fixture
def populate_data_for_recipient_lookup():
    baker.make(
        "recipient.DUNS",
        broker_duns_id="1",
        uei="FABSUEI12345",
        awardee_or_recipient_uniqu="FABSDUNS12345",
        legal_business_name="FABS TEST RECIPIENT",
    )

    asst_award = baker.make(
        "awards.Award",
        type="07",
        period_of_performance_start_date="2021-01-01",
        period_of_performance_current_end_date="2022-01-01",
        date_signed="2021-01-01",
        total_obligation=100.00,
        total_subsidy_cost=100.00,
        type_description="Direct Loan",
    )
    cont_award = baker.make(
        "awards.Award",
        type="A",
        period_of_performance_start_date="2021-01-01",
        period_of_performance_current_end_date="2022-01-01",
        date_signed="2021-01-01",
        total_obligation=100.00,
    )

    asst_trx1 = baker.make(
        "awards.TransactionNormalized",
        action_date="2021-01-01",
        award=asst_award,
        is_fpds=False,
        type="07",
        last_modified_date="2021-01-01",
    )
    asst_trx2 = baker.make(
        "awards.TransactionNormalized",
        action_date="2021-04-01",
        award=asst_award,
        is_fpds=False,
        type="07",
        last_modified_date="2021-01-01",
    )
    cont_trx1 = baker.make(
        "awards.TransactionNormalized",
        action_date="2021-07-01",
        award=cont_award,
        is_fpds=True,
        type="A",
        last_modified_date="2021-01-01",
    )
    cont_trx2 = baker.make(
        "awards.TransactionNormalized",
        action_date="2021-10-01",
        award=cont_award,
        is_fpds=True,
        type="A",
        last_modified_date="2021-01-01",
    )

    baker.make(
        "awards.TransactionFABS",
        transaction=asst_trx1,
        published_fabs_id=1,
        cfda_number="12.456",
        action_date="2021-01-01",
        uei="FABSUEI12345",
        awardee_or_recipient_uniqu="FABSDUNS12345",
        awardee_or_recipient_legal="FABS RECIPIENT 12345",
        ultimate_parent_uei="PARENTUEI12345",
        ultimate_parent_unique_ide="PARENTDUNS12345",
        ultimate_parent_legal_enti="PARENT RECIPIENT 12345",
        indirect_federal_sharing=1.0,
        legal_entity_state_code="VA",
        legal_entity_county_code="001",
        legal_entity_country_code="USA",
        legal_entity_country_name="UNITED STATES",
        legal_entity_congressional="01",
        place_of_perfor_state_code="VA",
        place_of_perform_county_co="001",
        place_of_perform_country_c="USA",
        place_of_perform_country_n="UNITED STATES",
        place_of_performance_congr="01",
    )
    baker.make(
        "awards.TransactionFABS",
        transaction=asst_trx2,
        published_fabs_id=2,
        cfda_number="12.456",
        action_date="2021-04-01",
        uei="FABSUEI12345",
        awardee_or_recipient_uniqu="FABSDUNS12345",
        awardee_or_recipient_legal="FABS RECIPIENT 12345",
        ultimate_parent_uei="PARENTUEI12345",
        ultimate_parent_unique_ide="PARENTDUNS12345",
        ultimate_parent_legal_enti="PARENT RECIPIENT 12345",
        indirect_federal_sharing=1.0,
        legal_entity_state_code="VA",
        legal_entity_county_code="001",
        legal_entity_country_code="USA",
        legal_entity_country_name="UNITED STATES",
        legal_entity_congressional="01",
        place_of_perfor_state_code="VA",
        place_of_perform_county_co="001",
        place_of_perform_country_c="USA",
        place_of_perform_country_n="UNITED STATES",
        place_of_performance_congr="01",
    )
    baker.make(
        "awards.TransactionFPDS",
        transaction=cont_trx1,
        detached_award_procurement_id=1,
        naics="123456",
        product_or_service_code="12",
        action_date="2021-07-01",
        awardee_or_recipient_uei="FPDSUEI12345",
        awardee_or_recipient_uniqu="FPDSDUNS12345",
        awardee_or_recipient_legal="FPDS RECIPIENT 12345",
        ultimate_parent_uei="PARENTUEI12345",
        ultimate_parent_unique_ide="PARENTDUNS12345",
        ultimate_parent_legal_enti="PARENT RECIPIENT 12345",
        ordering_period_end_date="2020-07-01",
    )
    baker.make(
        "awards.TransactionFPDS",
        transaction=cont_trx2,
        detached_award_procurement_id=2,
        naics="123456",
        product_or_service_code="12",
        action_date="2021-10-01",
        awardee_or_recipient_uei="FPDSUEI12345",
        awardee_or_recipient_uniqu="FPDSDUNS12345",
        awardee_or_recipient_legal="FPDS RECIPIENT 12345",
        ultimate_parent_uei="PARENTUEI12345",
        ultimate_parent_unique_ide="PARENTDUNS12345",
        ultimate_parent_legal_enti="PARENT RECIPIENT 12345",
        ordering_period_end_date="2020-07-01",
    )

    update_awards()


def _handle_string_cast(val: str) -> Union[str, dict, list]:
    """
    JSON nested element columns are represented as JSON formatted strings in the Spark data, but nested elements in the
    Postgres data. Both columns will have a "custom_schema" defined for "<FIELD_TYPE> STRING". To handle this comparison
    the casting of values for "custom_schema" of STRING will attempt to convert a string to a nested element in the case
    of a nested element and fallback to a simple string cast.
    """
    if isinstance(val, list):
        try:
            casted = [json.loads(element) if isinstance(element, str) else element for element in val]
        except (TypeError, json.decoder.JSONDecodeError):
            casted = [str(element) for element in val]
    elif isinstance(val, dict):
        try:
            casted = {k: json.loads(element) if isinstance(element, str) else element for k, element in val.items()}
        except (TypeError, json.decoder.JSONDecodeError):
            casted = {k: str(element) for k, element in val.items()}
    else:
        try:
            casted = json.loads(val)
        except (TypeError, json.decoder.JSONDecodeError):
            casted = str(val)
    return casted


def sorted_deep(d):
    def make_tuple(v):
        if isinstance(v, list):
            return (*sorted_deep(v),)
        if isinstance(v, dict):
            return (*sorted_deep(list(v.items())),)
        return (v,)

    if isinstance(d, list):
        return sorted(map(sorted_deep, d), key=make_tuple)
    if isinstance(d, dict):
        return {k: sorted_deep(d[k]) for k in sorted(d)}
    return d


def equal_datasets(
    psql_data: List[Dict[str, Any]],
    spark_data: List[Dict[str, Any]],
    custom_schema: str,
    ignore_fields: Optional[list] = None,
):
    """Helper function to compare the two datasets. Note the column types of ds1 will be used to cast columns in ds2."""
    datasets_match = True

    # Parsing custom_schema to specify
    schema_changes = {}
    schema_type_converters = {"INT": int, "STRING": _handle_string_cast, "ARRAY<STRING>": _handle_string_cast}
    if custom_schema:
        for schema_change in custom_schema.split(", "):
            col, new_col_type = schema_change.split()[0].strip(), schema_change.split()[1].strip()
            schema_changes[col] = new_col_type

    # Iterating through the values and finding any differences
    for i, psql_row in enumerate(psql_data):
        for k, psql_val in psql_row.items():
            # Move on to the next value to check; ignoring this field
            if ignore_fields and k in ignore_fields:
                continue
            spark_val = spark_data[i][k]
            # Casting values based on the custom schema
            if (
                k.strip() in schema_changes
                and schema_changes[k].strip() in schema_type_converters
                and psql_val is not None
            ):
                spark_val = schema_type_converters[schema_changes[k].strip()](spark_val)
                psql_val = schema_type_converters[schema_changes[k].strip()](psql_val)

            # Equalize dates
            # - Postgres TIMESTAMPs may include time zones
            # - while Spark TIMESTAMPs will not
            #   - they are aligned to the Spark SQL session Time Zone (by way
            #     of spark.sql.session.timeZone conf setting) at the time they are read)
            #   - From: https://docs.databricks.com/spark/latest/dataframes-datasets/dates-timestamps.html#timestamps-and-time-zones
            #   - "When writing timestamp values out to non-text data sources like Parquet, the values are just
            #      instants (like timestamp in UTC) that have no time zone information."
            if isinstance(psql_val, datetime):
                # Align to what Spark:
                #   1. Align the date to UTC, to shift the date the amount of time from the offset to UTC
                #   2. Then strip off the UTC time zone info
                utc_tz = pytz.timezone("UTC")
                psql_val_utc = psql_val.astimezone(utc_tz)
                psql_val = psql_val_utc.replace(tzinfo=None)

            # Make sure Postgres data is sorted in the case of a list since the Spark list data is sorted in ASC order
            if isinstance(psql_val, list):
                psql_val = sorted_deep(psql_val)
                if isinstance(spark_val, str):
                    spark_val = [json.loads(idx.replace("'", '"')) for idx in [spark_val]][0]
                spark_val = sorted_deep(spark_val)

            if psql_val != spark_val:
                raise Exception(
                    f"Not equal: col:{k} "
                    f"left(psql):{psql_val} ({type(psql_val)}) "
                    f"right(spark):{spark_val} ({type(spark_val)})"
                )
    return datasets_match


def _verify_delta_table_loaded_to_delta(
    spark: SparkSession,
    delta_table_name: str,
    s3_bucket: str,
    alt_db: str = None,
    alt_name: str = None,
    load_command: str = "load_table_to_delta",
    ignore_fields: Optional[list] = None,
):
    """Generic function that uses the create_delta_table, load_table_to_delta, and load_query_to_delta commands to
    create and load the given table and assert it was created and loaded as expected
    """

    cmd_args = [f"--destination-table={delta_table_name}"]
    if alt_db:
        cmd_args += [f"--alt-db={alt_db}"]
    expected_table_name = delta_table_name.split(".")[-1]
    if alt_name:
        cmd_args += [f"--alt-name={alt_name}"]
        expected_table_name = alt_name

    # make the table and load it
    call_command("create_delta_table", f"--spark-s3-bucket={s3_bucket}", *cmd_args)
    call_command(load_command, *cmd_args)

    # get the postgres data to compare
    model = TABLE_SPEC[delta_table_name]["model"]
    partition_col = TABLE_SPEC[delta_table_name].get("partition_column")
    if model:
        dummy_query = model.objects
        if partition_col is not None:
            dummy_query = dummy_query.order_by(partition_col)
        dummy_data = list(dummy_query.all().values())
    else:
        # model can be None if loading from the Broker
        broker_connection = connections["data_broker"]
        source_broker_name = TABLE_SPEC[delta_table_name]["source_table"]
        with broker_connection.cursor() as cursor:
            dummy_query = f"SELECT * from {source_broker_name}"
            if partition_col is not None:
                dummy_query = f"{dummy_query} ORDER BY {partition_col}"
            cursor.execute(dummy_query)
            dummy_data = dictfetchall(cursor)

    # get the spark data to compare
    # NOTE: The ``use <db>`` from table create/load is still in effect for this verification. So no need to call again
    received_query = f"SELECT * from {expected_table_name}"
    if partition_col is not None:
        received_query = f"{received_query} ORDER BY {partition_col}"
    received_data = [row.asDict() for row in spark.sql(received_query).collect()]

    assert equal_datasets(dummy_data, received_data, TABLE_SPEC[delta_table_name]["custom_schema"], ignore_fields)


def _verify_delta_table_loaded_from_delta(
    spark: SparkSession,
    delta_table_name: str,
    alt_db: str = None,
    alt_name: str = None,
    load_command="load_table_from_delta",
    jdbc_inserts: bool = False,
    spark_s3_bucket: str = None,
):
    """Generic function that uses the load_table_from_delta commands to load the given table and assert it was
    downloaded as expected
    """
    cmd_args = [f"--delta-table={delta_table_name}"]
    if alt_db:
        cmd_args += [f"--alt-delta-db={alt_db}"]
    expected_table_name = delta_table_name
    if alt_name:
        cmd_args += [f"--alt-delta-name={alt_name}"]
        expected_table_name = alt_name
    if jdbc_inserts:
        cmd_args += [f"--jdbc-inserts"]
    else:
        if not spark_s3_bucket:
            raise RuntimeError(
                "spark_s3_bucket=None. A unit test S3 bucket needs to be created and provided for this test."
            )
        cmd_args += [f"--spark-s3-bucket={spark_s3_bucket}"]

    # table already made, let's load it
    call_command(load_command, *cmd_args)

    # get the postgres data to compare
    source_table = TABLE_SPEC[delta_table_name]["source_table"] or TABLE_SPEC[delta_table_name]["swap_table"]
    temp_schema = "temp"
    if source_table:
        tmp_table_name = f"{temp_schema}.{source_table}_temp"
    else:
        tmp_table_name = f"{temp_schema}.{expected_table_name}_temp"
    postgres_query = f"SELECT * FROM {tmp_table_name}"
    partition_col = TABLE_SPEC[delta_table_name]["partition_column"]
    if partition_col is not None:
        postgres_query = f"{postgres_query} ORDER BY {partition_col}"
    with psycopg2.connect(dsn=get_database_dsn_string()) as connection:
        with connection.cursor() as cursor:
            cursor.execute(postgres_query)
            postgres_data = dictfetchall(cursor)

    # get the spark data to compare
    delta_query = f"SELECT * FROM {expected_table_name}"
    if partition_col is not None:
        delta_query = f"{delta_query} ORDER BY {partition_col}"
    delta_data = [row.asDict() for row in spark.sql(delta_query).collect()]

    assert equal_datasets(postgres_data, delta_data, TABLE_SPEC[delta_table_name]["custom_schema"])


def create_and_load_all_delta_tables(spark: SparkSession, s3_bucket: str, tables_to_load: list):
    non_aggregate_table_specs = {
        key: val for key, val in TABLE_SPEC.items() if val.get("source_table") is not None and key in tables_to_load
    }
    for dest_table in non_aggregate_table_specs:
        call_command("create_delta_table", f"--destination-table={dest_table}", f"--spark-s3-bucket={s3_bucket}")
        call_command("load_table_to_delta", f"--destination-table={dest_table}")
    create_ref_temp_views(spark)


def create_and_load_intermediate_delta_tables(spark: SparkSession, s3_bucket: str):
    # call_command(
    #     "create_delta_table",
    #     f"--destination-table=recipient_lookup",
    #     f"--spark-s3-bucket={s3_bucket}",
    # )
    # call_command(
    #     "load_query_to_delta", f"--destination-table=recipient_lookup"
    # )
    call_command(
        "create_delta_table",
        f"--destination-table=recipient_profile",
        "--alt-name=recipient_profile",
        f"--spark-s3-bucket={s3_bucket}",
    )
    call_command(
        "load_query_to_delta",
        f"--destination-table=recipient_profile",
    )


@mark.django_db(transaction=True)
def test_load_table_to_from_delta_for_sam_recipient_and_reload(
    spark, s3_unittest_data_bucket, hive_unittest_metastore_db
):
    baker.make("recipient.DUNS", broker_duns_id="1", _fill_optional=True)
    baker.make("recipient.DUNS", broker_duns_id="2", _fill_optional=True)
    _verify_delta_table_loaded_to_delta(spark, "sam_recipient", s3_unittest_data_bucket)
    _verify_delta_table_loaded_from_delta(spark, "sam_recipient", spark_s3_bucket=s3_unittest_data_bucket)
    _verify_delta_table_loaded_from_delta(spark, "sam_recipient", jdbc_inserts=True)  # test alt write strategy

    # Getting count of the first load
    expected_exported_table = "duns_temp"
    with psycopg2.connect(dsn=get_database_dsn_string()) as connection:
        with connection.cursor() as cursor:
            # get a list of tables
            cursor.execute(f"SELECT COUNT(*) FROM {expected_exported_table}")
            expected_exported_table_count = dictfetchall(cursor)[0]["count"]

    # Rerunning again to see it working as intended
    _verify_delta_table_loaded_from_delta(spark, "sam_recipient", spark_s3_bucket=s3_unittest_data_bucket)

    with psycopg2.connect(dsn=get_database_dsn_string()) as connection:
        with connection.cursor() as cursor:
            # get a list of tables and ensure no other new tables got made
            cursor.execute("SELECT * FROM pg_catalog.pg_tables;")
            postgres_data = [
                d["tablename"] for d in dictfetchall(cursor) if d["tablename"].startswith(expected_exported_table)
            ]
            assert len(postgres_data) == 1

            # make sure the new table has been truncated and reloaded
            cursor.execute(f"SELECT COUNT(*) FROM {expected_exported_table}")
            expected_new_exported_table_count = dictfetchall(cursor)[0]["count"]
            assert expected_exported_table_count == expected_new_exported_table_count


@mark.django_db(transaction=True)
def test_load_table_to_from_delta_for_rpt_recipient_lookup(
    spark, s3_unittest_data_bucket, populate_data_for_recipient_lookup, hive_unittest_metastore_db
):
    ignore_fields = ["id", "update_date"]
    tables_to_load = ["sam_recipient", "transaction_fabs", "transaction_fpds", "transaction_normalized"]
    create_and_load_all_delta_tables(spark, s3_unittest_data_bucket, tables_to_load)

    # Test initial load of Recipient Lookup
    call_command("update_recipient_lookup")
    _verify_delta_table_loaded_to_delta(
        spark,
        "rpt.recipient_lookup",
        s3_unittest_data_bucket,
        load_command="load_query_to_delta",
        ignore_fields=ignore_fields,
    )

    # Create a new Transaction a transaction that represents a new name for a recipient
    new_award = baker.make(
        "awards.Award",
        type="07",
        period_of_performance_start_date="2021-01-01",
        period_of_performance_current_end_date="2022-01-01",
        date_signed="2021-01-01",
        total_obligation=100.00,
        total_subsidy_cost=100.00,
        type_description="Direct Loan",
    )
    new_trx = baker.make(
        "awards.TransactionNormalized",
        action_date="2021-01-01",
        award=new_award,
        is_fpds=False,
        type="07",
        last_modified_date="2021-01-01",
    )
    baker.make(
        "awards.TransactionFABS",
        transaction=new_trx,
        published_fabs_id=1,
        cfda_number="12.456",
        action_date="2021-01-01",
        uei="FABSUEI12345",
        awardee_or_recipient_uniqu="FABSDUNS12345",
        awardee_or_recipient_legal="ALTERNATE NAME RECIPIENT",
        ultimate_parent_uei="PARENTUEI12345",
        ultimate_parent_unique_ide="PARENTDUNS12345",
        ultimate_parent_legal_enti="PARENT RECIPIENT 12345",
        indirect_federal_sharing=1.0,
        legal_entity_state_code="VA",
        legal_entity_county_code="001",
        legal_entity_country_code="USA",
        legal_entity_country_name="UNITED STATES",
        legal_entity_congressional="01",
        place_of_perfor_state_code="VA",
        place_of_perform_county_co="001",
        place_of_perform_country_c="USA",
        place_of_perform_country_n="UNITED STATES",
        place_of_performance_congr="01",
    )

    update_awards()

    # Test that the following load correctly merges
    call_command("update_recipient_lookup")

    # Verify that the update alternate name exists
    expected_result = ["ALTERNATE NAME RECIPIENT", "FABS RECIPIENT 12345"]
    assert sorted(RecipientLookup.objects.filter(uei="FABSUEI12345").first().alternate_names) == expected_result

    tables_to_load = ["transaction_fabs", "transaction_normalized"]
    create_and_load_all_delta_tables(spark, s3_unittest_data_bucket, tables_to_load)
    _verify_delta_table_loaded_to_delta(
        spark,
        "rpt.recipient_lookup",
        s3_unittest_data_bucket,
        load_command="load_query_to_delta",
        ignore_fields=ignore_fields,
    )


@mark.django_db(transaction=True)
def test_load_table_to_from_delta_for_recipient_lookup(spark, s3_unittest_data_bucket, hive_unittest_metastore_db):
    baker.make("recipient.RecipientLookup", id="1", _fill_optional=True)
    baker.make("recipient.RecipientLookup", id="2", _fill_optional=True)
    _verify_delta_table_loaded_to_delta(spark, "recipient_lookup", s3_unittest_data_bucket)
    _verify_delta_table_loaded_from_delta(spark, "recipient_lookup", spark_s3_bucket=s3_unittest_data_bucket)
    _verify_delta_table_loaded_from_delta(spark, "recipient_lookup", jdbc_inserts=True)  # test alt write strategy


@mark.django_db(transaction=True)
def test_load_table_to_from_delta_for_recipient_profile(spark, s3_unittest_data_bucket, hive_unittest_metastore_db):
    baker.make("recipient.RecipientProfile", id="1", _fill_optional=True)
    baker.make("recipient.RecipientProfile", id="2", _fill_optional=True)
    _verify_delta_table_loaded_to_delta(spark, "recipient_profile", s3_unittest_data_bucket)
    _verify_delta_table_loaded_from_delta(spark, "recipient_profile", spark_s3_bucket=s3_unittest_data_bucket)
    _verify_delta_table_loaded_from_delta(spark, "recipient_profile", jdbc_inserts=True)  # test alt write strategy


@mark.django_db(transaction=True)
def test_load_table_to_from_delta_for_transaction_fabs(spark, s3_unittest_data_bucket, hive_unittest_metastore_db):
    # Baker doesn't support autofilling Numeric fields, so we're manually setting them here
    baker.make("awards.TransactionFABS", published_fabs_id="1", indirect_federal_sharing=1.0, _fill_optional=True)
    baker.make("awards.TransactionFABS", published_fabs_id="2", indirect_federal_sharing=1.0, _fill_optional=True)
    _verify_delta_table_loaded_to_delta(spark, "transaction_fabs", s3_unittest_data_bucket)
    _verify_delta_table_loaded_from_delta(spark, "transaction_fabs", spark_s3_bucket=s3_unittest_data_bucket)
    _verify_delta_table_loaded_from_delta(spark, "transaction_fabs", jdbc_inserts=True)  # test alt write strategy


@mark.django_db(transaction=True)
def test_load_table_to_from_delta_for_transaction_fabs_timezone_aware(
    spark, s3_unittest_data_bucket, hive_unittest_metastore_db
):
    """Test that timestamps are not inadvertently shifted due to loss of timezone during reads and writes.

    The big takeaways from this are:
    BLUF: Keep Django oriented to UTC (we're doing this) and keep the same timezone set in spark sessions where you
    are reading and writing data (we're doing this)

    1. Postgres stores its fields with data type ``timestamp with time zone`` under the hood in UTC, and it's up to
       the connection (and the ``time zone`` configuration parameter on that connection) to determine how it wants to
       LOOK AT that timezone-aware data (from what time zone perspective).
    2. All the django reads/writes are done via a UTC connection, because we use USE_TZ=True and TIME_ZONE="UTC" in
       settings.py
    3. But even if it weren't, it doesn't matter, since the data is stored in UTC in postgres regardless of what the
       settings where
    4. Where that Django conn time zone does matter, is if we naively strip off the timezone from a timezone-aware
       datetime value that was read under non-UTC settings, and assume its value is UTC-aligned. But we're luckily
       protected from any naivete like this by those settings.py settings.
    5. Spark will store Parquet data as an instant, without any timezone information. It's up to the session
       in which the data is being read to infer any timezone part on that instant. This is governed by the
       spark.sql.session.timeZone setting. If you read and write data with the same session timeZone, all is good (
       seeing it from the same perspective). But if you were to write it with one time zone and read it with another,
       it would be inadvertently adding/removing hours from the stored time instant (as it was written).
    """
    # Add another record with explict timezone on it
    tz_hst = pytz.timezone("HST")  # Hawaii–Aleutian Standard Time = UTC-10:00
    tz_utc = pytz.timezone("UTC")
    dt_naive = datetime(2022, 6, 11, 11, 11, 11)
    dt_with_tz = datetime(2022, 6, 11, 11, 11, 11, tzinfo=tz_hst)
    dt_with_utc = datetime(2022, 6, 11, 11, 11, 11, tzinfo=tz_utc)
    # Because if they are reflecting the same day+hour, then the HST (further east/back) TZ with a -10
    # offset is actually 10 hours ahead of the stated day+hour when looked at in the UTC timezone
    assert dt_with_utc.timestamp() < dt_with_tz.timestamp()

    # Prepare a model object without saving it, but do save the related fields
    # - https://model-bakery.readthedocs.io/en/latest/basic_usage.html#non-persistent-objects
    # Do this so we can save the TransactionFABS record without interference from the Django DB connections
    # Session settings (like sesssion-set time zone)
    fabs_with_tz = baker.prepare(
        "awards.TransactionFABS",
        _save_related=True,
        published_fabs_id="3",
        indirect_federal_sharing=1.0,
        modified_at=dt_with_tz,
        _fill_optional=True,
    )  # type: TransactionFABS

    def _get_sql_insert_from_model(model):
        values = model._meta.local_fields
        q = sql.InsertQuery(model)
        q.insert_values(values, [model])
        compiler = q.get_compiler("default")
        setattr(compiler, "return_id", False)
        stmts = compiler.as_sql()
        stmt = [
            stmt % tuple(f"'{param}'" if type(param) in [str, datetime] else param for param in params)
            for stmt, params in stmts
        ]
        return stmt[0]

    # Now save it to the test DB using a new connection, that establishes its own time zone during it session
    with psycopg2.connect(get_database_dsn_string()) as new_psycopg2_conn:
        with new_psycopg2_conn.cursor() as cursor:
            cursor.execute("set session time zone 'HST'")
            fabs_insert_sql = _get_sql_insert_from_model(fabs_with_tz)
            cursor.execute(fabs_insert_sql)
            assert cursor.rowcount == 1
            new_psycopg2_conn.commit()

    # See how things look from Django's perspective
    with transaction.atomic():
        # Fetch the DB object in a new transaction
        fabs_with_tz = TransactionFABS.objects.filter(published_fabs_id="3").first()
        assert fabs_with_tz is not None

        # Check that all dates are as expected
        model_datetime = fabs_with_tz.modified_at  # type: datetime
        assert model_datetime.tzinfo is not None

        # NOTE: this is because of our Django settings. Upon saving timezone-aware data, it shifts it to UTC
        # Specifically, in settings.py, you will find
        #   TIME_ZONE = "UTC"
        #   USE_TZ = True
        # And this value STICKS in the long-lived django ``connection`` object. So long as that is used (with the ORM
        # or with raw SQL), it will apply those time zone settings
        assert model_datetime.tzname() != "HST"
        assert model_datetime.tzname() == "UTC"
        assert model_datetime.hour == 21  # shifted +10 to counteract the UTC offset by django upon saving it
        assert model_datetime.utctimetuple().tm_hour == 21  # already shifted to UTC, so this just matches .hour (== 21)
        assert dt_naive.utctimetuple().tm_hour == dt_naive.hour  # naive, so stays the same
        assert dt_with_utc.utctimetuple().tm_hour == dt_with_utc.hour  # already UTC, so stays the same

        # Confirm also that this is the case in the DB (i.e. it was at write-time that UTC was set, not read-time
        with connection.cursor() as cursor:
            cursor.execute("select modified_at from transaction_fabs where published_fabs_id = 3")
            dt_from_db = [row[0] for row in cursor.fetchall()][0]  # type: datetime
            assert dt_from_db.tzinfo is not None
            assert dt_from_db.tzname() == "UTC"

        # Confirm whether the Test DB created was forced to UTC timezone based on settings.py
        # (Spoiler, yes it does)
        with connection.cursor() as cursor:
            cursor.execute("show time zone")
            db_tz = [row[0] for row in cursor.fetchall()][0]
            assert db_tz is not None
            assert db_tz == "UTC"

    with psycopg2.connect(get_database_dsn_string()) as new_psycopg2_conn:
        with new_psycopg2_conn.cursor() as cursor:
            cursor.execute("set session time zone 'HST'")
            cursor.execute("select modified_at from transaction_fabs where published_fabs_id = 3")
            dt_from_db = [row[0] for row in cursor.fetchall()][0]  # type: datetime
            assert dt_from_db.tzinfo is not None
            # Can't use traditional time zone names with tzname() since pyscopg2 uses its own time zone infos.
            # Use psycopg2 tzinfo name and then compare their delta
            assert dt_from_db.tzname() == "-10"
            assert dt_from_db.utcoffset().total_seconds() == -36000.0

    # Now with that DB data committed, and with the DB set to HST TIME ZONE, do a Spark read
    try:
        # Hijack the spark time zone setting for the purposes of this test to make it NOT UTC
        # This should not matter so long as the data is WRITTEN (e.g. to parquet)
        # and READ (e.g. from a Delta Table over that parquet into a DataFrame) under the SAME timezone
        original_spark_tz = spark.conf.get("spark.sql.session.timeZone")
        spark.conf.set("spark.sql.session.timeZone", "America/New_York")
        _verify_delta_table_loaded_to_delta(spark, "transaction_fabs", s3_unittest_data_bucket)
        _verify_delta_table_loaded_from_delta(spark, "transaction_fabs", spark_s3_bucket=s3_unittest_data_bucket)
    finally:
        spark.conf.set("spark.sql.session.timeZone", original_spark_tz)


@mark.django_db(transaction=True)
def test_load_table_to_from_delta_for_transaction_fpds(spark, s3_unittest_data_bucket, hive_unittest_metastore_db):
    baker.make("awards.TransactionFPDS", detached_award_procurement_id="1", _fill_optional=True)
    baker.make("awards.TransactionFPDS", detached_award_procurement_id="2", _fill_optional=True)
    _verify_delta_table_loaded_to_delta(spark, "transaction_fpds", s3_unittest_data_bucket)
    _verify_delta_table_loaded_from_delta(spark, "transaction_fpds", spark_s3_bucket=s3_unittest_data_bucket)
    _verify_delta_table_loaded_from_delta(spark, "transaction_fpds", jdbc_inserts=True)  # test alt write strategy


@mark.django_db(transaction=True)
def test_load_table_to_from_delta_for_transaction_normalized(
    spark, s3_unittest_data_bucket, hive_unittest_metastore_db
):
    baker.make("awards.TransactionNormalized", id="1", _fill_optional=True)
    baker.make("awards.TransactionNormalized", id="2", _fill_optional=True)
    _verify_delta_table_loaded_to_delta(spark, "transaction_normalized", s3_unittest_data_bucket)
    _verify_delta_table_loaded_from_delta(spark, "transaction_normalized", spark_s3_bucket=s3_unittest_data_bucket)
    _verify_delta_table_loaded_from_delta(spark, "transaction_normalized", jdbc_inserts=True)  # test alt write strategy


@mark.django_db(transaction=True)
<<<<<<< HEAD
def test_load_table_to_from_delta_for_recipient_profile(
=======
def test_load_table_to_from_delta_for_rpt_recipient_profile(
>>>>>>> 988b04e2
    spark, s3_unittest_data_bucket, populate_data_for_transaction_search, monkeypatch, hive_unittest_metastore_db
):
    tables_to_load = [
        "recipient_lookup",
        "transaction_fabs",
        "transaction_fpds",
        "transaction_normalized",
    ]
    create_and_load_all_delta_tables(spark, s3_unittest_data_bucket, tables_to_load)
    _verify_delta_table_loaded_to_delta(
        spark, "rpt.recipient_profile", s3_unittest_data_bucket, load_command="load_query_to_delta"
    )


@mark.django_db(transaction=True)
def test_load_table_to_from_delta_for_transaction_search(
    spark, s3_unittest_data_bucket, populate_data_for_transaction_search, hive_unittest_metastore_db
):
<<<<<<< HEAD
    create_and_load_all_delta_tables(spark, s3_unittest_data_bucket)
    create_and_load_intermediate_delta_tables(spark, s3_unittest_data_bucket)
=======
    tables_to_load = [
        "awards",
        "financial_accounts_by_awards",
        "recipient_lookup",
        "recipient_profile",
        "sam_recipient",
        "transaction_fabs",
        "transaction_fpds",
        "transaction_normalized",
    ]
    create_and_load_all_delta_tables(spark, s3_unittest_data_bucket, tables_to_load)
>>>>>>> 988b04e2
    _verify_delta_table_loaded_to_delta(
        spark, "transaction_search", s3_unittest_data_bucket, load_command="load_query_to_delta"
    )
    _verify_delta_table_loaded_from_delta(spark, "transaction_search", spark_s3_bucket=s3_unittest_data_bucket)
    _verify_delta_table_loaded_from_delta(spark, "transaction_search", jdbc_inserts=True)  # test alt write strategy


@mark.django_db(transaction=True)
def test_load_table_to_from_delta_for_transaction_search_testing(
    spark, s3_unittest_data_bucket, populate_data_for_transaction_search, hive_unittest_metastore_db
):
    _verify_delta_table_loaded_to_delta(spark, "transaction_search_testing", s3_unittest_data_bucket)
    _verify_delta_table_loaded_from_delta(spark, "transaction_search_testing", spark_s3_bucket=s3_unittest_data_bucket)
    _verify_delta_table_loaded_from_delta(
        spark, "transaction_search_testing", jdbc_inserts=True
    )  # test alt write strategy


@mark.django_db(transaction=True)
def test_load_table_to_from_delta_for_transaction_normalized_alt_db_and_name(
    spark, s3_unittest_data_bucket, hive_unittest_metastore_db
):
    baker.make("awards.TransactionNormalized", id="1", _fill_optional=True)
    baker.make("awards.TransactionNormalized", id="2", _fill_optional=True)
    _verify_delta_table_loaded_to_delta(
        spark,
        "transaction_normalized",
        s3_unittest_data_bucket,
        alt_db="my_alt_db",
        alt_name="transaction_normalized_alt_name",
    )
    _verify_delta_table_loaded_from_delta(
        spark,
        "transaction_normalized",
        alt_db="my_alt_db",
        alt_name="transaction_normalized_alt_name",
        spark_s3_bucket=s3_unittest_data_bucket,
    )


@mark.django_db(transaction=True)
def test_load_table_to_from_delta_for_transaction_search_alt_db_and_name(
    spark, s3_unittest_data_bucket, populate_data_for_transaction_search, hive_unittest_metastore_db
):
<<<<<<< HEAD
    create_and_load_all_delta_tables(spark, s3_unittest_data_bucket)
    create_and_load_intermediate_delta_tables(spark, s3_unittest_data_bucket)
=======
    tables_to_load = [
        "awards",
        "financial_accounts_by_awards",
        "recipient_lookup",
        "recipient_profile",
        "sam_recipient",
        "transaction_fabs",
        "transaction_fpds",
        "transaction_normalized",
    ]
    create_and_load_all_delta_tables(spark, s3_unittest_data_bucket, tables_to_load)
>>>>>>> 988b04e2
    _verify_delta_table_loaded_to_delta(
        spark,
        "transaction_search",
        s3_unittest_data_bucket,
        alt_db="my_alt_db",
        alt_name="transaction_search_alt_name",
        load_command="load_query_to_delta",
    )
    _verify_delta_table_loaded_from_delta(
        spark,
        "transaction_search",
        alt_db="my_alt_db",
        alt_name="transaction_search_alt_name",
        spark_s3_bucket=s3_unittest_data_bucket,
    )


@mark.django_db(transaction=True)
def test_load_table_to_from_delta_for_award_search(
    spark, s3_unittest_data_bucket, populate_data_for_transaction_search, hive_unittest_metastore_db
):
<<<<<<< HEAD
    create_and_load_all_delta_tables(spark, s3_unittest_data_bucket)
    create_and_load_intermediate_delta_tables(spark, s3_unittest_data_bucket)
=======
    tables_to_load = [
        "awards",
        "financial_accounts_by_awards",
        "recipient_lookup",
        "recipient_profile",
        "sam_recipient",
        "transaction_fabs",
        "transaction_fpds",
        "transaction_normalized",
    ]
    create_and_load_all_delta_tables(spark, s3_unittest_data_bucket, tables_to_load)
>>>>>>> 988b04e2
    _verify_delta_table_loaded_to_delta(
        spark, "award_search", s3_unittest_data_bucket, load_command="load_query_to_delta"
    )
    _verify_delta_table_loaded_from_delta(spark, "award_search", spark_s3_bucket=s3_unittest_data_bucket)
    _verify_delta_table_loaded_from_delta(spark, "award_search", jdbc_inserts=True)  # test alt write strategy


@mark.django_db(transaction=True)
def test_load_table_to_from_delta_for_award_search_testing(
    spark, s3_unittest_data_bucket, populate_data_for_transaction_search, hive_unittest_metastore_db
):
    _verify_delta_table_loaded_to_delta(spark, "award_search_testing", s3_unittest_data_bucket)
    _verify_delta_table_loaded_from_delta(spark, "award_search_testing", spark_s3_bucket=s3_unittest_data_bucket)
    _verify_delta_table_loaded_from_delta(spark, "award_search_testing", jdbc_inserts=True)  # test alt write strategy


@mark.django_db(transaction=True)
def test_load_table_to_from_delta_for_award_search_alt_db_and_name(
    spark, s3_unittest_data_bucket, populate_data_for_transaction_search, hive_unittest_metastore_db
):
<<<<<<< HEAD
    create_and_load_all_delta_tables(spark, s3_unittest_data_bucket)
    create_and_load_intermediate_delta_tables(spark, s3_unittest_data_bucket)
=======
    tables_to_load = [
        "awards",
        "financial_accounts_by_awards",
        "recipient_lookup",
        "recipient_profile",
        "sam_recipient",
        "transaction_fabs",
        "transaction_fpds",
        "transaction_normalized",
    ]
    create_and_load_all_delta_tables(spark, s3_unittest_data_bucket, tables_to_load)
>>>>>>> 988b04e2
    _verify_delta_table_loaded_to_delta(
        spark,
        "award_search",
        s3_unittest_data_bucket,
        alt_db="my_alt_db",
        alt_name="award_search_alt_name",
        load_command="load_query_to_delta",
    )
    _verify_delta_table_loaded_from_delta(
        spark,
        "award_search",
        alt_db="my_alt_db",
        alt_name="award_search_alt_name",
        spark_s3_bucket=s3_unittest_data_bucket,
    )


@mark.django_db(transaction=True)
def test_load_table_to_delta_for_broker_subaward(
    spark, s3_unittest_data_bucket, broker_server_dblink_setup, hive_unittest_metastore_db
):
    dummy_broker_subaward_data = json.loads(Path("usaspending_api/awards/tests/data/broker_subawards.json").read_text())

    connection = connections["data_broker"]
    with connection.cursor() as cursor:
        # nuke any previous data just in case
        cursor.execute("truncate table subaward restart identity cascade;")

        insert_statement = "insert into subaward (%s) values %s"
        for record in dummy_broker_subaward_data:
            columns = record.keys()
            values = tuple(record[column] for column in columns)
            sql = cursor.cursor.mogrify(insert_statement, (AsIs(", ".join(columns)), values))
            cursor.execute(sql)

    _verify_delta_table_loaded_to_delta(spark, "broker_subaward", s3_unittest_data_bucket)<|MERGE_RESOLUTION|>--- conflicted
+++ resolved
@@ -969,11 +969,7 @@
 
 
 @mark.django_db(transaction=True)
-<<<<<<< HEAD
-def test_load_table_to_from_delta_for_recipient_profile(
-=======
 def test_load_table_to_from_delta_for_rpt_recipient_profile(
->>>>>>> 988b04e2
     spark, s3_unittest_data_bucket, populate_data_for_transaction_search, monkeypatch, hive_unittest_metastore_db
 ):
     tables_to_load = [
@@ -992,10 +988,6 @@
 def test_load_table_to_from_delta_for_transaction_search(
     spark, s3_unittest_data_bucket, populate_data_for_transaction_search, hive_unittest_metastore_db
 ):
-<<<<<<< HEAD
-    create_and_load_all_delta_tables(spark, s3_unittest_data_bucket)
-    create_and_load_intermediate_delta_tables(spark, s3_unittest_data_bucket)
-=======
     tables_to_load = [
         "awards",
         "financial_accounts_by_awards",
@@ -1007,7 +999,6 @@
         "transaction_normalized",
     ]
     create_and_load_all_delta_tables(spark, s3_unittest_data_bucket, tables_to_load)
->>>>>>> 988b04e2
     _verify_delta_table_loaded_to_delta(
         spark, "transaction_search", s3_unittest_data_bucket, load_command="load_query_to_delta"
     )
@@ -1052,10 +1043,6 @@
 def test_load_table_to_from_delta_for_transaction_search_alt_db_and_name(
     spark, s3_unittest_data_bucket, populate_data_for_transaction_search, hive_unittest_metastore_db
 ):
-<<<<<<< HEAD
-    create_and_load_all_delta_tables(spark, s3_unittest_data_bucket)
-    create_and_load_intermediate_delta_tables(spark, s3_unittest_data_bucket)
-=======
     tables_to_load = [
         "awards",
         "financial_accounts_by_awards",
@@ -1067,7 +1054,6 @@
         "transaction_normalized",
     ]
     create_and_load_all_delta_tables(spark, s3_unittest_data_bucket, tables_to_load)
->>>>>>> 988b04e2
     _verify_delta_table_loaded_to_delta(
         spark,
         "transaction_search",
@@ -1089,10 +1075,6 @@
 def test_load_table_to_from_delta_for_award_search(
     spark, s3_unittest_data_bucket, populate_data_for_transaction_search, hive_unittest_metastore_db
 ):
-<<<<<<< HEAD
-    create_and_load_all_delta_tables(spark, s3_unittest_data_bucket)
-    create_and_load_intermediate_delta_tables(spark, s3_unittest_data_bucket)
-=======
     tables_to_load = [
         "awards",
         "financial_accounts_by_awards",
@@ -1104,7 +1086,6 @@
         "transaction_normalized",
     ]
     create_and_load_all_delta_tables(spark, s3_unittest_data_bucket, tables_to_load)
->>>>>>> 988b04e2
     _verify_delta_table_loaded_to_delta(
         spark, "award_search", s3_unittest_data_bucket, load_command="load_query_to_delta"
     )
@@ -1125,10 +1106,6 @@
 def test_load_table_to_from_delta_for_award_search_alt_db_and_name(
     spark, s3_unittest_data_bucket, populate_data_for_transaction_search, hive_unittest_metastore_db
 ):
-<<<<<<< HEAD
-    create_and_load_all_delta_tables(spark, s3_unittest_data_bucket)
-    create_and_load_intermediate_delta_tables(spark, s3_unittest_data_bucket)
-=======
     tables_to_load = [
         "awards",
         "financial_accounts_by_awards",
@@ -1140,7 +1117,6 @@
         "transaction_normalized",
     ]
     create_and_load_all_delta_tables(spark, s3_unittest_data_bucket, tables_to_load)
->>>>>>> 988b04e2
     _verify_delta_table_loaded_to_delta(
         spark,
         "award_search",
