"""Automated Integration Tests for the lifecycle of Delta Lake tables

NOTE: Uses Pytest Fixtures from immediate parent conftest.py: usaspending_api/etl/tests/conftest.py
"""
import json
import psycopg2
import pytz
from datetime import date, datetime
from pathlib import Path
from psycopg2.extensions import AsIs
from typing import Any, Dict, List, Optional, Union

from model_bakery import baker
from pyspark.sql import SparkSession
from pytest import fixture, mark

from django.core.management import call_command
from django.db import connection, connections, transaction
from django.db.models import sql

from usaspending_api.awards.models import TransactionFABS
from usaspending_api.common.etl.spark import create_ref_temp_views
from usaspending_api.common.helpers.sql_helpers import execute_sql_simple, get_database_dsn_string
from usaspending_api.etl.award_helpers import update_awards
from usaspending_api.etl.broker_etl_helpers import dictfetchall
from usaspending_api.etl.management.commands.create_delta_table import (
    LOAD_QUERY_TABLE_SPEC,
    LOAD_TABLE_TABLE_SPEC,
    TABLE_SPEC,
)
from usaspending_api.recipient.models import RecipientLookup
from usaspending_api.search.models import TransactionSearch


@fixture
def populate_broker_data(broker_server_dblink_setup):
    broker_data = {
        "sam_recipient": json.loads(Path("usaspending_api/recipient/tests/data/broker_sam_recipient.json").read_text()),
        "subaward": json.loads(Path("usaspending_api/awards/tests/data/subaward.json").read_text()),
    }
    insert_statement = "INSERT INTO %(table_name)s (%(columns)s) VALUES %(values)s"
    with connections["data_broker"].cursor() as cursor:
        for table_name, rows in broker_data.items():
            # An assumption is made that each set of rows have the same columns in the same order
            columns = list(rows[0])
            values = [str(tuple(r.values())).replace("None", "null") for r in rows]
            sql_string = cursor.mogrify(
                insert_statement,
                {"table_name": AsIs(table_name), "columns": AsIs(",".join(columns)), "values": AsIs(",".join(values))},
            )
            cursor.execute(sql_string)
    yield
    # Cleanup test data for each Broker test table
    with connections["data_broker"].cursor() as cursor:
        for table in broker_data:
            cursor.execute(f"TRUNCATE TABLE {table} RESTART IDENTITY CASCADE")


@fixture
def populate_usas_data(populate_broker_data):
    # Create recipient data for two transactions; the other two will generate ad hoc
    baker.make(
        "recipient.RecipientLookup",
        recipient_hash="53aea6c7-bbda-4e4b-1ebe-755157592bbf",
        uei="FABSUEI12345",
        duns="FABSDUNS12345",
        legal_business_name="FABS TEST RECIPIENT",
        parent_uei="PARENTUEI12345",
        _fill_optional=True,
    )
    baker.make(
        "recipient.RecipientLookup",
        uei="PARENTUEI12345",
        duns="PARENTDUNS12345",
        legal_business_name="PARENT RECIPIENT 12345",
        parent_uei="PARENTUEI12345",
        _fill_optional=True,
    )
    baker.make(
        "recipient.RecipientLookup",
        recipient_hash="f4d589f1-7921-723a-07c0-c78632748999",
        uei="FPDSUEI12345",
        duns="FPDSDUNS12345",
        legal_business_name="FPDS RECIPIENT 12345",
        parent_uei="PARENTUEI12345",
        _fill_optional=True,
    )
    baker.make(
        "recipient.RecipientProfile",
        recipient_hash="53aea6c7-bbda-4e4b-1ebe-755157592bbf",
        uei="FABSUEI12345",
        recipient_level="C",
        recipient_name="FABS TEST RECIPIENT",
        recipient_unique_id="FABSDUNS12345",
        parent_uei="PARENTUEI12345",
        recipient_affiliations=["PARENTUEI12345"],
        _fill_optional=True,
    )
    baker.make(
        "recipient.RecipientProfile",
        recipient_hash="475752fc-dfb9-dac8-072e-3e36f630be93",
        uei="PARENTUEI12345",
        recipient_level="P",
        recipient_name="PARENT RECIPIENT 12345",
        recipient_unique_id="PARENTDUNS12345",
        parent_uei="PARENTUEI12345",
        recipient_affiliations=["FABSUEI12345", "FPDSUEI12345"],
        _fill_optional=True,
    )
    baker.make(
        "recipient.RecipientProfile",
        recipient_hash="f4d589f1-7921-723a-07c0-c78632748999",
        uei="FPDSUEI12345",
        recipient_level="C",
        recipient_name="FPDS RECIPIENT 12345",
        recipient_unique_id="FPDSDUNS12345",
        parent_uei="PARENTUEI12345",
        recipient_affiliations=["PARENTUEI12345"],
        _fill_optional=True,
    )
    baker.make(
        "recipient.DUNS",
        broker_duns_id="1",
        uei="FABSUEI12345",
        ultimate_parent_uei="PARENTUEI12345",
        ultimate_parent_unique_ide="PARENTDUNS12345",
        awardee_or_recipient_uniqu="FABSDUNS12345",
        ultimate_parent_legal_enti="PARENT RECIPIENT 12345",
        legal_business_name="FABS TEST RECIPIENT",
        _fill_optional=True,
    )

    # Create agency data
    funding_toptier_agency = baker.make("references.ToptierAgency", _fill_optional=True)
    funding_subtier_agency = baker.make("references.SubtierAgency", _fill_optional=True)
    funding_agency = baker.make(
        "references.Agency",
        toptier_agency=funding_toptier_agency,
        subtier_agency=funding_subtier_agency,
        toptier_flag=True,
        _fill_optional=True,
    )

    toptier = baker.make("references.ToptierAgency", name="toptier", abbreviation="tt", _fill_optional=True)
    subtier = baker.make("references.SubtierAgency", name="subtier", abbreviation="st", _fill_optional=True)
    baker.make("references.Agency", toptier_agency=toptier, subtier_agency=subtier, toptier_flag=True, id=32)

    awarding_toptier_agency = baker.make("references.ToptierAgency", _fill_optional=True)
    awarding_subtier_agency = baker.make("references.SubtierAgency", _fill_optional=True)
    awarding_agency = baker.make(
        "references.Agency",
        toptier_agency=awarding_toptier_agency,
        subtier_agency=awarding_subtier_agency,
        toptier_flag=True,
        _fill_optional=True,
    )

    # Create reference data
    baker.make("references.NAICS", code="123456", _fill_optional=True)
    baker.make("references.PSC", code="12", _fill_optional=True)
    baker.make("references.Cfda", program_number="12.456", _fill_optional=True)
    baker.make(
        "references.CityCountyStateCode",
        state_alpha="VA",
        county_numeric="001",
        county_name="County Name",
        _fill_optional=True,
    )
    baker.make("references.RefCountryCode", country_code="USA", country_name="UNITED STATES", _fill_optional=True)
    baker.make("recipient.StateData", code="VA", name="Virginia", fips="51", _fill_optional=True)
    baker.make("references.PopCounty", state_code="51", county_number="000", _fill_optional=True)
    baker.make("references.PopCounty", state_code="51", county_number="001", _fill_optional=True)
    baker.make("references.PopCongressionalDistrict", state_code="51", congressional_district="01")
    defc_l = baker.make("references.DisasterEmergencyFundCode", code="L", group_name="covid_19", _fill_optional=True)
    defc_m = baker.make("references.DisasterEmergencyFundCode", code="M", group_name="covid_19", _fill_optional=True)
    defc_q = baker.make("references.DisasterEmergencyFundCode", code="Q", group_name=None, _fill_optional=True)

    # Create awards and transactions
    asst_award = baker.make(
        "awards.Award",
        id=1,
        type="07",
        category="loans",
        generated_unique_award_id="UNIQUE AWARD KEY B",
        period_of_performance_start_date="2020-01-01",
        period_of_performance_current_end_date="2022-01-01",
        date_signed="2020-01-01",
        certified_date="2020-01-01",
        update_date="2020-01-01",
        total_obligation=100.00,
        total_subsidy_cost=100.00,
        type_description="Direct Loan",
        fain="FAIN",
        uri="URI",
        piid=None,
    )
    cont_award = baker.make(
        "awards.Award",
        id=2,
        type="A",
        category="contracts",
        generated_unique_award_id="UNIQUE AWARD KEY C",
        period_of_performance_start_date="2020-01-01",
        period_of_performance_current_end_date="2022-01-01",
        date_signed="2020-01-01",
        certified_date="2020-01-01",
        update_date="2020-01-01",
        total_obligation=100.00,
        piid="PIID",
        fain=None,
        uri=None,
    )
    cont_award2 = baker.make(
        "awards.Award",
        id=3,
        generated_unique_award_id="UNIQUE AWARD KEY A",
        type="A",
        category="contracts",
        period_of_performance_start_date="2020-01-01",
        period_of_performance_current_end_date="2022-01-01",
        date_signed="2020-01-01",
        certified_date="2020-01-01",
        total_obligation=100.00,
        last_modified_date="2020-01-01",
        update_date="2020-01-01",
        awarding_agency_id=32,
        funding_agency_id=32,
        piid="PIID",
        fain=None,
        uri=None,
    )

    baker.make(
        "search.TransactionSearch",
        transaction_id=1,
        afa_generated_unique=1,
        action_date="2020-01-01",
        fiscal_action_date="2020-04-01",
        award_id=asst_award.id,
        generated_unique_award_id=asst_award.generated_unique_award_id,
        award_certified_date=asst_award.certified_date,
        award_fiscal_year=2020,
        award_date_signed=asst_award.date_signed,
        etl_update_date=asst_award.update_date,
        award_category=asst_award.category,
        piid=asst_award.piid,
        fain=asst_award.fain,
        uri=asst_award.uri,
        is_fpds=False,
        type="07",
        awarding_agency_id=awarding_agency.id,
        funding_agency_id=funding_agency.id,
        last_modified_date="2020-01-01",
        federal_action_obligation=0,
        cfda_number="12.456",
        recipient_uei="FABSUEI12345",
        recipient_unique_id="FABSDUNS12345",
        recipient_name="FABS RECIPIENT 12345",
        parent_uei="PARENTUEI12345",
        parent_recipient_unique_id="PARENTDUNS12345",
        parent_recipient_name="PARENT RECIPIENT 12345",
        indirect_federal_sharing=1.0,
        total_funding_amount="2.23",
        recipient_location_state_code="VA",
        recipient_location_state_name="Virginia",
        recipient_location_county_code="001",
        recipient_location_county_name="COUNTY NAME",
        recipient_location_country_code="USA",
        recipient_location_country_name="UNITED STATES",
        recipient_location_congressional_code="01",
        pop_state_code="VA",
        pop_state_name="Virginia",
        pop_county_code="001",
        pop_county_name="COUNTY NAME",
        pop_country_code="USA",
        pop_country_name="UNITED STATES",
        pop_congressional_code="01",
    )
    baker.make(
        "search.TransactionSearch",
        transaction_id=2,
        afa_generated_unique=2,
        action_date="2020-04-01",
        fiscal_action_date="2020-07-01",
        award_id=asst_award.id,
        generated_unique_award_id=asst_award.generated_unique_award_id,
        award_certified_date=asst_award.certified_date,
        award_fiscal_year=2020,
        award_date_signed=asst_award.date_signed,
        etl_update_date=asst_award.update_date,
        award_category=asst_award.category,
        piid=asst_award.piid,
        fain=asst_award.fain,
        uri=asst_award.uri,
        is_fpds=False,
        type="07",
        awarding_agency_id=awarding_agency.id,
        funding_agency_id=funding_agency.id,
        last_modified_date="2020-01-01",
        federal_action_obligation=0,
        published_fabs_id=2,
        cfda_number="12.456",
        recipient_uei="FABSUEI12345",
        recipient_unique_id="FABSDUNS12345",
        recipient_name="FABS RECIPIENT 12345",
        parent_uei="PARENTUEI12345",
        parent_recipient_unique_id="PARENTDUNS12345",
        parent_recipient_name="PARENT RECIPIENT 12345",
        indirect_federal_sharing=1.0,
        total_funding_amount="2.23",
        recipient_location_state_code="VA",
        recipient_location_state_name="Virginia",
        recipient_location_county_code="001",
        recipient_location_county_name="COUNTY NAME",
        recipient_location_country_code="USA",
        recipient_location_country_name="UNITED STATES",
        recipient_location_congressional_code="01",
        pop_state_code="VA",
        pop_state_name="Virginia",
        pop_county_code="001",
        pop_county_name="COUNTY NAME",
        pop_country_code="USA",
        pop_country_name="UNITED STATES",
        pop_congressional_code="01",
    )
    baker.make(
        "search.TransactionSearch",
        transaction_id=3,
        detached_award_procurement_id=3,
        action_date="2020-07-01",
        fiscal_action_date="2020-10-01",
        award_id=cont_award.id,
        generated_unique_award_id=cont_award.generated_unique_award_id,
        award_certified_date=cont_award.certified_date,
        award_fiscal_year=2020,
        award_date_signed=cont_award.date_signed,
        etl_update_date=cont_award.update_date,
        award_category=cont_award.category,
        piid=cont_award.piid,
        fain=cont_award.fain,
        uri=cont_award.uri,
        is_fpds=True,
        type="A",
        awarding_agency_id=awarding_agency.id,
        funding_agency_id=funding_agency.id,
        last_modified_date="2020-01-01",
        federal_action_obligation=0,
        naics_code="123456",
        product_or_service_code="12",
        recipient_uei="FPDSUEI12345",
        recipient_unique_id="FPDSDUNS12345",
        recipient_name="FPDS RECIPIENT 12345",
        parent_uei="PARENTUEI12345",
        parent_recipient_unique_id="PARENTDUNS12345",
        parent_recipient_name="PARENT RECIPIENT 12345",
        ordering_period_end_date="2020-07-01",
        recipient_location_country_code="USA",
        recipient_location_country_name="UNITED STATES",
        recipient_location_state_code="VA",
        recipient_location_state_name="Virginia",
        pop_country_code="USA",
        pop_country_name="UNITED STATES",
        pop_state_code="VA",
        pop_state_name="Virginia",
    )
    baker.make(
        "search.TransactionSearch",
        transaction_id=4,
        detached_award_procurement_id=4,
        action_date="2020-10-01",
        fiscal_action_date="2021-01-01",
        award_id=cont_award.id,
        generated_unique_award_id=cont_award.generated_unique_award_id,
        award_certified_date=cont_award.certified_date,
        award_fiscal_year=2020,
        award_date_signed=cont_award.date_signed,
        etl_update_date=cont_award.update_date,
        award_category=cont_award.category,
        piid=cont_award.piid,
        fain=cont_award.fain,
        uri=cont_award.uri,
        is_fpds=True,
        type="A",
        awarding_agency_id=awarding_agency.id,
        funding_agency_id=funding_agency.id,
        last_modified_date="2020-01-01",
        federal_action_obligation=0,
        naics_code="123456",
        product_or_service_code="12",
        recipient_uei="FPDSUEI12345",
        recipient_unique_id="FPDSDUNS12345",
        recipient_name="FPDS RECIPIENT 12345",
        parent_uei="PARENTUEI12345",
        parent_recipient_unique_id="PARENTDUNS12345",
        parent_recipient_name="PARENT RECIPIENT 12345",
        ordering_period_end_date="2020-07-01",
        recipient_location_country_code="USA",
        recipient_location_country_name="UNITED STATES",
        recipient_location_state_code="VA",
        recipient_location_state_name="Virginia",
        pop_country_code="USA",
        pop_country_name="UNITED STATES",
        pop_state_code="VA",
        pop_state_name="Virginia",
    )
    baker.make(
        "search.TransactionSearch",
        transaction_id=434,
        detached_award_procurement_id=434,
        is_fpds=True,
        award_id=cont_award2.id,
        generated_unique_award_id=cont_award2.generated_unique_award_id,
        award_certified_date=cont_award2.certified_date,
        award_fiscal_year=2020,
        award_date_signed=cont_award2.date_signed,
        etl_update_date=cont_award2.update_date,
        award_category=cont_award2.category,
        piid=cont_award2.piid,
        fain=cont_award2.fain,
        uri=cont_award2.uri,
        type="A",
        awarding_agency_id=32,
        funding_agency_id=32,
        last_modified_date="2020-01-01",
    )
    baker.make(
        "transactions.SourceProcurementTransaction",
        detached_award_procurement_id=4,
        created_at=datetime.fromtimestamp(0),
        updated_at=datetime.fromtimestamp(0),
        federal_action_obligation=1000001,
        _fill_optional=True,
    )
    baker.make(
        "transactions.SourceProcurementTransaction",
        detached_award_procurement_id=5,
        created_at=datetime.fromtimestamp(0),
        updated_at=datetime.fromtimestamp(0),
        federal_action_obligation=1000001,
        _fill_optional=True,
    )

    baker.make(
        "transactions.SourceAssistanceTransaction",
        published_fabs_id=6,
        created_at=datetime.fromtimestamp(0),
        modified_at=datetime.fromtimestamp(0),
        updated_at=datetime.fromtimestamp(0),
        indirect_federal_sharing=22.00,
        is_active=True,
        federal_action_obligation=1000001,
        face_value_loan_guarantee=22.00,
        submission_id=33.00,
        non_federal_funding_amount=44.00,
        original_loan_subsidy_cost=55.00,
        _fill_optional=True,
    )
    baker.make(
        "transactions.SourceAssistanceTransaction",
        published_fabs_id=7,
        created_at=datetime.fromtimestamp(0),
        modified_at=datetime.fromtimestamp(0),
        updated_at=datetime.fromtimestamp(0),
        indirect_federal_sharing=22.00,
        is_active=True,
        federal_action_obligation=1000001,
        face_value_loan_guarantee=22.00,
        non_federal_funding_amount=44.00,
        original_loan_subsidy_cost=55.00,
        submission_id=33.00,
        _fill_optional=True,
    )
    # Create account data
    federal_account = baker.make(
        "accounts.FederalAccount", parent_toptier_agency=funding_toptier_agency, _fill_optional=True
    )
    tas = baker.make(
        "accounts.TreasuryAppropriationAccount",
        federal_account=federal_account,
        allocation_transfer_agency_id=None,
        _fill_optional=True,
    )
    dabs = baker.make("submissions.DABSSubmissionWindowSchedule", submission_reveal_date="2020-05-01")
    sa = baker.make("submissions.SubmissionAttributes", reporting_period_start="2020-04-02", submission_window=dabs)

    baker.make(
        "awards.FinancialAccountsByAwards",
        award_id=asst_award.id,
        treasury_account=tas,
        disaster_emergency_fund=defc_l,
        submission=sa,
        _fill_optional=True,
    )
    baker.make(
        "awards.FinancialAccountsByAwards",
        award_id=asst_award.id,
        treasury_account=tas,
        disaster_emergency_fund=defc_m,
        submission=sa,
        _fill_optional=True,
    )
    baker.make(
        "awards.FinancialAccountsByAwards",
        award_id=cont_award.id,
        treasury_account=tas,
        disaster_emergency_fund=defc_q,
        submission=sa,
        _fill_optional=True,
    )
    baker.make(
        "awards.FinancialAccountsByAwards",
        award_id=cont_award.id,
        treasury_account=tas,
        disaster_emergency_fund=None,
        submission=sa,
        _fill_optional=True,
    )

    # Run current Postgres ETLs to make sure data is populated_correctly
    update_awards()
    restock_duns_sql = open("usaspending_api/broker/management/sql/restock_duns.sql", "r").read()
    execute_sql_simple(restock_duns_sql.replace("VACUUM ANALYZE int.duns;", ""))
    call_command("update_recipient_lookup")
    execute_sql_simple(open("usaspending_api/recipient/management/sql/restock_recipient_profile.sql", "r").read())


def _handle_string_cast(val: str) -> Union[str, dict, list]:
    """
    JSON nested element columns are represented as JSON formatted strings in the Spark data, but nested elements in the
    Postgres data. Both columns will have a "custom_schema" defined for "<FIELD_TYPE> STRING". To handle this comparison
    the casting of values for "custom_schema" of STRING will attempt to convert a string to a nested element in the case
    of a nested element and fallback to a simple string cast.
    """
    if isinstance(val, list):
        try:
            casted = [json.loads(element) if isinstance(element, str) else element for element in val]
        except (TypeError, json.decoder.JSONDecodeError):
            casted = [str(element) for element in val]
    elif isinstance(val, dict):
        try:
            casted = {k: json.loads(element) if isinstance(element, str) else element for k, element in val.items()}
        except (TypeError, json.decoder.JSONDecodeError):
            casted = {k: str(element) for k, element in val.items()}
    else:
        try:
            casted = json.loads(val)
        except (TypeError, json.decoder.JSONDecodeError):
            casted = str(val)
    return casted


def sorted_deep(d):
    def make_tuple(v):
        if isinstance(v, list):
            return (*sorted_deep(v),)
        if isinstance(v, dict):
            return (*sorted_deep(list(v.items())),)
        return (v,)

    if isinstance(d, list):
        return sorted(map(sorted_deep, d), key=make_tuple)
    if isinstance(d, dict):
        return {k: sorted_deep(d[k]) for k in sorted(d)}
    return d


def equal_datasets(
    psql_data: List[Dict[str, Any]],
    spark_data: List[Dict[str, Any]],
    custom_schema: str,
    ignore_fields: Optional[list] = None,
):
    """Helper function to compare the two datasets. Note the column types of ds1 will be used to cast columns in ds2."""
    datasets_match = True

    # Parsing custom_schema to specify
    schema_changes = {}
    schema_type_converters = {"INT": int, "STRING": _handle_string_cast, "ARRAY<STRING>": _handle_string_cast}
    if custom_schema:
        for schema_change in custom_schema.split(", "):
            col, new_col_type = schema_change.split()[0].strip(), schema_change.split()[1].strip()
            schema_changes[col] = new_col_type

    # Iterating through the values and finding any differences
    for i, psql_row in enumerate(psql_data):
        for k, psql_val in psql_row.items():
            # Move on to the next value to check; ignoring this field
            if ignore_fields and k in ignore_fields:
                continue
            spark_val = spark_data[i][k]

            # Casting values based on the custom schema
            if (
                k.strip() in schema_changes
                and schema_changes[k].strip() in schema_type_converters
                and psql_val is not None
            ):
                spark_val = schema_type_converters[schema_changes[k].strip()](spark_val)
                psql_val = schema_type_converters[schema_changes[k].strip()](psql_val)

            # Equalize dates
            # - Postgres TIMESTAMPs may include time zones
            # - while Spark TIMESTAMPs will not
            #   - they are aligned to the Spark SQL session Time Zone (by way
            #     of spark.sql.session.timeZone conf setting) at the time they are read)
            #   - From: https://docs.databricks.com/spark/latest/dataframes-datasets/dates-timestamps.html#timestamps-and-time-zones
            #   - "When writing timestamp values out to non-text data sources like Parquet, the values are just
            #      instants (like timestamp in UTC) that have no time zone information."
            if isinstance(psql_val, datetime):
                # Align to what Spark:
                #   1. Align the date to UTC, to shift the date the amount of time from the offset to UTC
                #   2. Then strip off the UTC time zone info
                utc_tz = pytz.timezone("UTC")
                psql_val_utc = psql_val.astimezone(utc_tz)
                psql_val = psql_val_utc.replace(tzinfo=None)

            # Make sure Postgres data is sorted in the case of a list since the Spark list data is sorted in ASC order
            if isinstance(psql_val, list):
                psql_val = sorted_deep(psql_val)
                if isinstance(spark_val, str):
                    spark_val = [json.loads(idx.replace("'", '"')) for idx in [spark_val]][0]
                spark_val = sorted_deep(spark_val)

            if psql_val != spark_val:
                raise Exception(
                    f"Not equal: col:{k} "
                    f"left(psql):{psql_val} ({type(psql_val)}) "
                    f"right(spark):{spark_val} ({type(spark_val)})"
                )
    return datasets_match


def load_delta_table_from_postgres(
    delta_table_name: str,
    s3_bucket: str,
    alt_db: str = None,
    alt_name: str = None,
    load_command: str = "load_table_to_delta",
):
    """Generic function that uses the create_delta_table and load_table_to_delta commands to create and load the
    given table
    """

    cmd_args = [f"--destination-table={delta_table_name}"]
    if alt_db:
        cmd_args += [f"--alt-db={alt_db}"]
    if alt_name:
        cmd_args += [f"--alt-name={alt_name}"]

    # make the table and load it
    call_command("create_delta_table", f"--spark-s3-bucket={s3_bucket}", *cmd_args)
    call_command(load_command, *cmd_args)


def verify_delta_table_loaded_to_delta(
    spark: SparkSession,
    delta_table_name: str,
    s3_bucket: str,
    alt_db: str = None,
    alt_name: str = None,
    load_command: str = "load_table_to_delta",
    dummy_data: List[Dict[str, Any]] = None,
    ignore_fields: Optional[list] = None,
):
    """Generic function that uses the create_delta_table, load_table_to_delta, and load_query_to_delta commands to
    create and load the given table and assert it was created and loaded as expected
    """

    load_delta_table_from_postgres(delta_table_name, s3_bucket, alt_db, alt_name, load_command)

    if alt_name:
        expected_table_name = alt_name
    else:
        expected_table_name = delta_table_name.split(".")[-1]

    partition_col = TABLE_SPEC[delta_table_name].get("partition_column")
    if dummy_data is None:
        # get the postgres data to compare
        model = TABLE_SPEC[delta_table_name]["model"]
        is_from_broker = TABLE_SPEC[delta_table_name]["is_from_broker"]
        if model:
            dummy_query = model.objects
            if partition_col is not None:
                dummy_query = dummy_query.order_by(partition_col)
            dummy_data = list(dummy_query.all().values())
        elif is_from_broker:
            # model can be None if loading from the Broker
            broker_connection = connections["data_broker"]
            source_broker_name = TABLE_SPEC[delta_table_name]["source_table"]
            with broker_connection.cursor() as cursor:
                dummy_query = f"SELECT * from {source_broker_name}"
                if partition_col is not None:
                    dummy_query = f"{dummy_query} ORDER BY {partition_col}"
                cursor.execute(dummy_query)
                dummy_data = dictfetchall(cursor)
        else:
            raise ValueError(
                "No dummy data nor model provided and the table is not from the Broker. Please provide one"
                "of these for the test to compare the data."
            )

    # get the spark data to compare
    # NOTE: The ``use <db>`` from table create/load is still in effect for this verification. So no need to call again
    received_query = f"SELECT * from {expected_table_name}"
    if partition_col is not None:
        received_query = f"{received_query} ORDER BY {partition_col}"
    received_data = [row.asDict() for row in spark.sql(received_query).collect()]

    assert equal_datasets(dummy_data, received_data, TABLE_SPEC[delta_table_name]["custom_schema"], ignore_fields)


def verify_delta_table_loaded_from_delta(
    spark: SparkSession,
    delta_table_name: str,
    alt_db: str = None,
    alt_name: str = None,
    load_command="load_table_from_delta",
    jdbc_inserts: bool = False,
    spark_s3_bucket: str = None,
    ignore_fields: Optional[list] = None,
):
    """Generic function that uses the load_table_from_delta commands to load the given table and assert it was
    downloaded as expected
    """
    cmd_args = [f"--delta-table={delta_table_name}"]
    if alt_db:
        cmd_args += [f"--alt-delta-db={alt_db}"]
    expected_table_name = delta_table_name
    if alt_name:
        cmd_args += [f"--alt-delta-name={alt_name}"]
        expected_table_name = alt_name
    if jdbc_inserts:
        cmd_args += [f"--jdbc-inserts"]
    else:
        if not spark_s3_bucket:
            raise RuntimeError(
                "spark_s3_bucket=None. A unit test S3 bucket needs to be created and provided for this test."
            )
        cmd_args += [f"--spark-s3-bucket={spark_s3_bucket}"]

    # table already made, let's load it
    call_command(load_command, *cmd_args)

    # get the postgres data to compare
    source_table = TABLE_SPEC[delta_table_name]["source_table"] or TABLE_SPEC[delta_table_name]["swap_table"]
    temp_schema = "temp"
    if source_table:
        tmp_table_name = f"{temp_schema}.{source_table}_temp"
    else:
        tmp_table_name = f"{temp_schema}.{expected_table_name}_temp"
    postgres_query = f"SELECT * FROM {tmp_table_name}"
    partition_col = TABLE_SPEC[delta_table_name]["partition_column"]
    if partition_col is not None:
        postgres_query = f"{postgres_query} ORDER BY {partition_col}"
    with psycopg2.connect(dsn=get_database_dsn_string()) as connection:
        with connection.cursor() as cursor:
            cursor.execute(postgres_query)
            postgres_data = dictfetchall(cursor)

    # get the spark data to compare
    delta_query = f"SELECT * FROM {expected_table_name}"
    if partition_col is not None:
        delta_query = f"{delta_query} ORDER BY {partition_col}"
    delta_data = [row.asDict() for row in spark.sql(delta_query).collect()]

    assert equal_datasets(
        postgres_data, delta_data, TABLE_SPEC[delta_table_name]["custom_schema"], ignore_fields=ignore_fields
    )


def create_and_load_all_delta_tables(spark: SparkSession, s3_bucket: str, tables_to_load: list):
    load_query_tables = [val for val in tables_to_load if val in LOAD_QUERY_TABLE_SPEC]
    load_table_tables = [val for val in tables_to_load if val in LOAD_TABLE_TABLE_SPEC]
    for dest_table in load_query_tables + load_table_tables:
        call_command("create_delta_table", f"--destination-table={dest_table}", f"--spark-s3-bucket={s3_bucket}")

    for dest_table in load_table_tables:
        call_command("load_table_to_delta", f"--destination-table={dest_table}")

    for dest_table in load_query_tables:
        call_command("load_query_to_delta", f"--destination-table={dest_table}")

    create_ref_temp_views(spark)


@mark.django_db(transaction=True)
def test_load_table_to_from_delta_for_recipient_lookup(
    spark, s3_unittest_data_bucket, populate_usas_data, hive_unittest_metastore_db
):
    ignore_fields = ["id", "update_date"]
    tables_to_load = ["sam_recipient", "transaction_fabs", "transaction_fpds", "transaction_normalized"]
    create_and_load_all_delta_tables(spark, s3_unittest_data_bucket, tables_to_load)

    # Test initial load of Recipient Lookup
    call_command("update_recipient_lookup")
    verify_delta_table_loaded_to_delta(
        spark,
        "recipient_lookup",
        s3_unittest_data_bucket,
        load_command="load_query_to_delta",
        ignore_fields=ignore_fields,
    )

    # Create a new Transaction a transaction that represents a new name for a recipient
    new_award = baker.make(
        "awards.Award",
        id=1000,
        type="07",
        period_of_performance_start_date="2021-01-01",
        period_of_performance_current_end_date="2022-01-01",
        date_signed="2021-01-01",
        total_obligation=100.00,
        total_subsidy_cost=100.00,
        type_description="Direct Loan",
    )
    baker.make(
        "search.TransactionSearch",
        transaction_id=1001,
        afa_generated_unique=1001,
        action_date="2021-01-01",
        fiscal_action_date="2021-04-01",
        award_id=new_award.id,
        is_fpds=False,
        type="07",
        last_modified_date="2021-01-01",
        cfda_number="12.456",
        recipient_uei="FABSUEI12345",
        recipient_unique_id="FABSDUNS12345",
        recipient_name="ALTERNATE NAME RECIPIENT",
        parent_uei="PARENTUEI12345",
        parent_recipient_unique_id="PARENTDUNS12345",
        parent_recipient_name="PARENT RECIPIENT 12345",
        indirect_federal_sharing=1.0,
        total_funding_amount="2.23",
        recipient_location_state_code="VA",
        recipient_location_county_code="001",
        recipient_location_country_code="USA",
        recipient_location_country_name="UNITED STATES",
        recipient_location_congressional_code="01",
        pop_state_code="VA",
        pop_county_code="001",
        pop_country_code="USA",
        pop_country_name="UNITED STATES",
        pop_congressional_code="01",
    )

    update_awards()

    # Test that the following load correctly merges
    call_command("update_recipient_lookup")

    # Verify that the update alternate name exists
    expected_result = ["FABS RECIPIENT 12345"]
    assert sorted(RecipientLookup.objects.filter(uei="FABSUEI12345").first().alternate_names) == expected_result

    tables_to_load = ["transaction_fabs", "transaction_normalized"]
    create_and_load_all_delta_tables(spark, s3_unittest_data_bucket, tables_to_load)
    verify_delta_table_loaded_to_delta(
        spark,
        "recipient_lookup",
        s3_unittest_data_bucket,
        load_command="load_query_to_delta",
        ignore_fields=ignore_fields,
    )
    verify_delta_table_loaded_from_delta(
        spark, "recipient_lookup", spark_s3_bucket=s3_unittest_data_bucket, ignore_fields=ignore_fields
    )
    verify_delta_table_loaded_from_delta(
        spark, "recipient_lookup", jdbc_inserts=True, ignore_fields=ignore_fields
    )  # test alt write strategy


@mark.django_db(transaction=True)
def test_load_table_to_delta_for_published_fabs(spark, s3_unittest_data_bucket, hive_unittest_metastore_db):

    baker.make(
        "transactions.SourceAssistanceTransaction",
        published_fabs_id=7,
        created_at=datetime.fromtimestamp(0),
        modified_at=datetime.fromtimestamp(0),
        updated_at=datetime.fromtimestamp(0),
        indirect_federal_sharing=22.00,
        is_active=True,
        federal_action_obligation=1000001,
        face_value_loan_guarantee=22.00,
        non_federal_funding_amount=44.00,
        original_loan_subsidy_cost=55.00,
        submission_id=33.00,
        _fill_optional=True,
    )
    verify_delta_table_loaded_to_delta(spark, "published_fabs", s3_unittest_data_bucket)


@mark.django_db(transaction=True)
def test_load_table_to_from_delta_for_recipient_profile(
    spark, s3_unittest_data_bucket, populate_usas_data, hive_unittest_metastore_db
):
    tables_to_load = [
        "awards",
        "financial_accounts_by_awards",
        "recipient_lookup",
        "sam_recipient",
        "transaction_fabs",
        "transaction_fpds",
        "transaction_normalized",
    ]
    create_and_load_all_delta_tables(spark, s3_unittest_data_bucket, tables_to_load)
    verify_delta_table_loaded_to_delta(
        spark, "recipient_profile", s3_unittest_data_bucket, load_command="load_query_to_delta", ignore_fields=["id"]
    )
    verify_delta_table_loaded_from_delta(spark, "recipient_profile", jdbc_inserts=True, ignore_fields=["id"])


@mark.django_db(transaction=True)
def test_load_table_to_from_delta_for_transaction_fabs(spark, s3_unittest_data_bucket, hive_unittest_metastore_db):
    # Baker doesn't support autofilling Numeric fields, so we're manually setting them here
    baker.make(
        "search.TransactionSearch",
        transaction_id=1,
        award_id=1,
        is_fpds=False,
        indirect_federal_sharing=1.0,
        _fill_optional=True,
    )
    baker.make(
        "search.TransactionSearch",
        transaction_id=2,
        award_id=1,
        is_fpds=False,
        indirect_federal_sharing=1.0,
        _fill_optional=True,
    )
    verify_delta_table_loaded_to_delta(spark, "transaction_fabs", s3_unittest_data_bucket)


@mark.django_db(transaction=True)
def test_load_table_to_delta_for_transaction_fabs_timezone_aware(
    spark, s3_unittest_data_bucket, hive_unittest_metastore_db
):
    """Test that timestamps are not inadvertently shifted due to loss of timezone during reads and writes.

    The big takeaways from this are:
    BLUF: Keep Django oriented to UTC (we're doing this) and keep the same timezone set in spark sessions where you
    are reading and writing data (we're doing this)

    1. Postgres stores its fields with data type ``timestamp with time zone`` under the hood in UTC, and it's up to
       the connection (and the ``time zone`` configuration parameter on that connection) to determine how it wants to
       LOOK AT that timezone-aware data (from what time zone perspective).
    2. All the django reads/writes are done via a UTC connection, because we use USE_TZ=True and TIME_ZONE="UTC" in
       settings.py
    3. But even if it weren't, it doesn't matter, since the data is stored in UTC in postgres regardless of what the
       settings where
    4. Where that Django conn time zone does matter, is if we naively strip off the timezone from a timezone-aware
       datetime value that was read under non-UTC settings, and assume its value is UTC-aligned. But we're luckily
       protected from any naivete like this by those settings.py settings.
    5. Spark will store Parquet data as an instant, without any timezone information. It's up to the session
       in which the data is being read to infer any timezone part on that instant. This is governed by the
       spark.sql.session.timeZone setting. If you read and write data with the same session timeZone, all is good (
       seeing it from the same perspective). But if you were to write it with one time zone and read it with another,
       it would be inadvertently adding/removing hours from the stored time instant (as it was written).
    """
    # Add another record with explict timezone on it
    tz_hst = pytz.timezone("HST")  # Hawaii–Aleutian Standard Time = UTC-10:00
    tz_utc = pytz.timezone("UTC")
    dt_naive = datetime(2022, 6, 11, 11, 11, 11)
    dt_with_tz = datetime(2022, 6, 11, 11, 11, 11, tzinfo=tz_hst)
    dt_with_utc = datetime(2022, 6, 11, 11, 11, 11, tzinfo=tz_utc)
    # Because if they are reflecting the same day+hour, then the HST (further east/back) TZ with a -10
    # offset is actually 10 hours ahead of the stated day+hour when looked at in the UTC timezone
    assert dt_with_utc.timestamp() < dt_with_tz.timestamp()

    # Prepare a model object without saving it, but do save the related fields
    # - https://model-bakery.readthedocs.io/en/latest/basic_usage.html#non-persistent-objects
    # Do this so we can save the TransactionFABS record without interference from the Django DB connections
    # Session settings (like sesssion-set time zone)
    fabs_with_tz = baker.prepare(
        "search.TransactionSearch",
        transaction_id=1,
        transaction_unique_id=1,
        published_fabs_id=3,
        award_id=1,
        is_fpds=False,
        _save_related=True,
        indirect_federal_sharing=1.0,
        last_modified_date=dt_with_tz,
    )  # type: TransactionSearch
    populated_columns = (
        "transaction_id",
        "transaction_unique_id",
        "award_id",
        "is_fpds",
        "indirect_federal_sharing",
        "last_modified_date",
        "published_fabs_id",
    )

    def _get_sql_insert_from_model(model, populated_columns):
        values = [value for value in model._meta.local_fields if value.column in populated_columns]
        q = sql.InsertQuery(model)
        q.insert_values(values, [model])
        compiler = q.get_compiler("default")
        setattr(compiler, "return_id", False)
        stmts = compiler.as_sql()
        stmt = [
            stmt % tuple(f"'{param}'" if type(param) in [str, date, datetime] else param for param in params)
            for stmt, params in stmts
        ]
        return stmt[0]

    # Now save it to the test DB using a new connection, that establishes its own time zone during it session
    with psycopg2.connect(get_database_dsn_string()) as new_psycopg2_conn:
        with new_psycopg2_conn.cursor() as cursor:
            cursor.execute("set session time zone 'HST'")
            fabs_insert_sql = _get_sql_insert_from_model(fabs_with_tz, populated_columns)
            cursor.execute(fabs_insert_sql)
            assert cursor.rowcount == 1
            new_psycopg2_conn.commit()

    # See how things look from Django's perspective
    with transaction.atomic():
        # Fetch the DB object in a new transaction
        fabs_with_tz = TransactionFABS.objects.filter(published_fabs_id=3).first()
        assert fabs_with_tz is not None

        # Check that all dates are as expected
        model_datetime = fabs_with_tz.modified_at  # type: datetime
        assert model_datetime.tzinfo is not None

        # NOTE: this is because of our Django settings. Upon saving timezone-aware data, it shifts it to UTC
        # Specifically, in settings.py, you will find
        #   TIME_ZONE = "UTC"
        #   USE_TZ = True
        # And this value STICKS in the long-lived django ``connection`` object. So long as that is used (with the ORM
        # or with raw SQL), it will apply those time zone settings
        assert model_datetime.tzname() != "HST"
        assert model_datetime.tzname() == "UTC"
        assert model_datetime.hour == 21  # shifted +10 to counteract the UTC offset by django upon saving it
        assert model_datetime.utctimetuple().tm_hour == 21  # already shifted to UTC, so this just matches .hour (== 21)
        assert dt_naive.utctimetuple().tm_hour == dt_naive.hour  # naive, so stays the same
        assert dt_with_utc.utctimetuple().tm_hour == dt_with_utc.hour  # already UTC, so stays the same

        # Confirm also that this is the case in the DB (i.e. it was at write-time that UTC was set, not read-time
        with connection.cursor() as cursor:
            cursor.execute("select modified_at from transaction_fabs where published_fabs_id = 3")
            dt_from_db = [row[0] for row in cursor.fetchall()][0]  # type: datetime
            assert dt_from_db.tzinfo is not None
            assert dt_from_db.tzname() == "UTC"

        # Confirm whether the Test DB created was forced to UTC timezone based on settings.py
        # (Spoiler, yes it does)
        with connection.cursor() as cursor:
            cursor.execute("show time zone")
            db_tz = [row[0] for row in cursor.fetchall()][0]
            assert db_tz is not None
            assert db_tz == "UTC"

    with psycopg2.connect(get_database_dsn_string()) as new_psycopg2_conn:
        with new_psycopg2_conn.cursor() as cursor:
            cursor.execute("set session time zone 'HST'")
            cursor.execute("select modified_at from transaction_fabs where published_fabs_id = 3")
            dt_from_db = [row[0] for row in cursor.fetchall()][0]  # type: datetime
            assert dt_from_db.tzinfo is not None
            # Can't use traditional time zone names with tzname() since pyscopg2 uses its own time zone infos.
            # Use psycopg2 tzinfo name and then compare their delta
            assert dt_from_db.tzname() == "-10"
            assert dt_from_db.utcoffset().total_seconds() == -36000.0

    # Now with that DB data committed, and with the DB set to HST TIME ZONE, do a Spark read
    try:
        # Hijack the spark time zone setting for the purposes of this test to make it NOT UTC
        # This should not matter so long as the data is WRITTEN (e.g. to parquet)
        # and READ (e.g. from a Delta Table over that parquet into a DataFrame) under the SAME timezone
        original_spark_tz = spark.conf.get("spark.sql.session.timeZone")
        spark.conf.set("spark.sql.session.timeZone", "America/New_York")
        verify_delta_table_loaded_to_delta(spark, "transaction_fabs", s3_unittest_data_bucket)
    finally:
        spark.conf.set("spark.sql.session.timeZone", original_spark_tz)


@mark.django_db(transaction=True)
def test_load_table_to_delta_for_detached_award_procurement(spark, s3_unittest_data_bucket, hive_unittest_metastore_db):
    baker.make(
        "transactions.SourceProcurementTransaction",
        detached_award_procurement_id="4",
        created_at=datetime.fromtimestamp(0),
        updated_at=datetime.fromtimestamp(0),
        federal_action_obligation=1000001,
        _fill_optional=True,
    )
    baker.make(
        "transactions.SourceProcurementTransaction",
        detached_award_procurement_id="5",
        created_at=datetime.fromtimestamp(0),
        updated_at=datetime.fromtimestamp(0),
        federal_action_obligation=1000001,
        _fill_optional=True,
    )

    verify_delta_table_loaded_to_delta(spark, "detached_award_procurement", s3_unittest_data_bucket)


@mark.django_db(transaction=True)
<<<<<<< HEAD
def test_load_table_to_from_delta_for_transaction_fpds(spark, s3_unittest_data_bucket, hive_unittest_metastore_db):
    baker.make("search.TransactionSearch", transaction_id="1", is_fpds=True, _fill_optional=True)
    baker.make("search.TransactionSearch", transaction_id="2", is_fpds=True, _fill_optional=True)
=======
def test_load_table_to_delta_for_transaction_fpds(spark, s3_unittest_data_bucket, hive_unittest_metastore_db):
    baker.make("awards.TransactionFPDS", detached_award_procurement_id="1", _fill_optional=True)
    baker.make("awards.TransactionFPDS", detached_award_procurement_id="2", _fill_optional=True)
>>>>>>> 658b0643
    verify_delta_table_loaded_to_delta(spark, "transaction_fpds", s3_unittest_data_bucket)


@mark.django_db(transaction=True)
<<<<<<< HEAD
def test_load_table_to_from_delta_for_transaction_normalized(
    spark, s3_unittest_data_bucket, hive_unittest_metastore_db
):
    baker.make("search.TransactionSearch", transaction_id="1", _fill_optional=True)
    baker.make("search.TransactionSearch", transaction_id="2", _fill_optional=True)
    verify_delta_table_loaded_to_delta(spark, "transaction_normalized", s3_unittest_data_bucket)


@mark.django_db(transaction=True)
def test_load_table_to_from_delta_for_recipient_profile_testing(
    spark, s3_unittest_data_bucket, populate_usas_data, hive_unittest_metastore_db
):
    tables_to_load = [
        "recipient_lookup",
        "sam_recipient",
        "transaction_fabs",
        "transaction_fpds",
        "transaction_normalized",
    ]
    create_and_load_all_delta_tables(spark, s3_unittest_data_bucket, tables_to_load)
    verify_delta_table_loaded_to_delta(
        spark, "recipient_profile_testing", s3_unittest_data_bucket, load_command="load_table_to_delta"
    )


@mark.django_db(transaction=True)
def test_load_table_to_from_delta_for_transaction_normalized_alt_db_and_name(
=======
def test_load_table_to_delta_for_transaction_normalized(spark, s3_unittest_data_bucket, hive_unittest_metastore_db):
    baker.make("awards.TransactionNormalized", id="1", _fill_optional=True)
    baker.make("awards.TransactionNormalized", id="2", _fill_optional=True)
    verify_delta_table_loaded_to_delta(spark, "transaction_normalized", s3_unittest_data_bucket)


@mark.django_db(transaction=True)
def test_load_table_to_from_delta_for_transaction_search(
    spark, s3_unittest_data_bucket, populate_usas_data, hive_unittest_metastore_db
):
    tables_to_load = [
        "awards",
        "financial_accounts_by_awards",
        "recipient_lookup",
        "recipient_profile",
        "sam_recipient",
        "transaction_fabs",
        "transaction_fpds",
        "transaction_normalized",
    ]
    create_and_load_all_delta_tables(spark, s3_unittest_data_bucket, tables_to_load)
    verify_delta_table_loaded_to_delta(
        spark, "transaction_search", s3_unittest_data_bucket, load_command="load_query_to_delta"
    )
    # TODO: Commenting these out while we have `transaction_search_gold` vs `transaction_search` in the TABLE_SPEC
    #       as by design the data in delta will be different from the data in postgres
    # verify_delta_table_loaded_from_delta(spark, "transaction_search", spark_s3_bucket=s3_unittest_data_bucket)
    # verify_delta_table_loaded_from_delta(spark, "transaction_search", jdbc_inserts=True)  # test alt write strategy


@mark.django_db(transaction=True)
def test_load_table_to_from_delta_for_transaction_search_testing(
    spark, s3_unittest_data_bucket, populate_usas_data, hive_unittest_metastore_db
):
    # TODO: Commenting these out while we have `transaction_search_gold` vs `transaction_search` in the TABLE_SPEC
    #       as by design the data in delta will be different from the data in postgres
    # verify_delta_table_loaded_to_delta(spark, "transaction_search_testing", s3_unittest_data_bucket)
    # verify_delta_table_loaded_from_delta(spark, "transaction_search_testing", spark_s3_bucket=s3_unittest_data_bucket)
    # verify_delta_table_loaded_from_delta(
    #     spark, "transaction_search_testing", jdbc_inserts=True
    # )  # test alt write strategy
    pass


@mark.django_db(transaction=True)
def test_load_table_to_delta_for_transaction_normalized_alt_db_and_name(
>>>>>>> 658b0643
    spark, s3_unittest_data_bucket, hive_unittest_metastore_db
):
    baker.make("search.TransactionSearch", transaction_id="1", _fill_optional=True)
    baker.make("search.TransactionSearch", transaction_id="2", _fill_optional=True)
    verify_delta_table_loaded_to_delta(
        spark,
        "transaction_normalized",
        s3_unittest_data_bucket,
        alt_db="my_alt_db",
        alt_name="transaction_normalized_alt_name",
    )
<<<<<<< HEAD
=======


@mark.django_db(transaction=True)
def test_load_table_to_from_delta_for_transaction_search_alt_db_and_name(
    spark, s3_unittest_data_bucket, populate_usas_data, hive_unittest_metastore_db
):
    tables_to_load = [
        "awards",
        "financial_accounts_by_awards",
        "recipient_lookup",
        "recipient_profile",
        "sam_recipient",
        "transaction_fabs",
        "transaction_fpds",
        "transaction_normalized",
    ]
    create_and_load_all_delta_tables(spark, s3_unittest_data_bucket, tables_to_load)
    verify_delta_table_loaded_to_delta(
        spark,
        "transaction_search",
        s3_unittest_data_bucket,
        alt_db="my_alt_db",
        alt_name="transaction_search_alt_name",
        load_command="load_query_to_delta",
    )
    # TODO: Commenting these out while we have `transaction_search_gold` vs `transaction_search` in the TABLE_SPEC
    #       as by design the data in delta will be different from the data in postgres
    # verify_delta_table_loaded_from_delta(
    #     spark,
    #     "transaction_search",
    #     alt_db="my_alt_db",
    #     alt_name="transaction_search_alt_name",
    #     spark_s3_bucket=s3_unittest_data_bucket,
    # )
>>>>>>> 658b0643


@mark.django_db(transaction=True)
def test_load_table_to_from_delta_for_award_search(
    spark, s3_unittest_data_bucket, populate_usas_data, hive_unittest_metastore_db
):
    tables_to_load = [
        "awards",
        "financial_accounts_by_awards",
        "recipient_lookup",
        "recipient_profile",
        "sam_recipient",
        "transaction_fabs",
        "transaction_fpds",
        "transaction_normalized",
    ]
    create_and_load_all_delta_tables(spark, s3_unittest_data_bucket, tables_to_load)
    verify_delta_table_loaded_to_delta(
        spark, "award_search", s3_unittest_data_bucket, load_command="load_query_to_delta"
    )
    verify_delta_table_loaded_from_delta(spark, "award_search", spark_s3_bucket=s3_unittest_data_bucket)
    verify_delta_table_loaded_from_delta(spark, "award_search", jdbc_inserts=True)  # test alt write strategy


@mark.django_db(transaction=True)
def test_load_table_to_delta_for_sam_recipient(spark, s3_unittest_data_bucket, populate_broker_data):
    expected_data = [
        {
            "awardee_or_recipient_uniqu": "812918241",
            "legal_business_name": "EL COLEGIO DE LA FRONTERA SUR",
            "dba_name": "RESEARCH CENTER",
            "ultimate_parent_unique_ide": "811979236",
            "ultimate_parent_legal_enti": "GOBIERNO FEDERAL DE LOS ESTADOS UNIDOS MEXICANOS",
            "address_line_1": "CALLE 10 NO. 264, ENTRE 61 Y 63",
            "address_line_2": "",
            "city": "CAMPECHE",
            "state": "CAMPECHE",
            "zip": "24000",
            "zip4": None,
            "country_code": "MEX",
            "congressional_district": None,
            "business_types_codes": ["20", "2U", "GW", "M8", "V2"],
            "entity_structure": "X6",
            "broker_duns_id": "1",
            "update_date": date(2015, 2, 5),
            "uei": "CTKJDNGYLM97",
            "ultimate_parent_uei": "KDULNMSMR7E6",
        }
    ]
    verify_delta_table_loaded_to_delta(
        spark, "sam_recipient", s3_unittest_data_bucket, load_command="load_query_to_delta", dummy_data=expected_data
    )


@mark.django_db(transaction=True)
def test_load_table_to_delta_for_summary_state_view(
    spark, s3_unittest_data_bucket, populate_usas_data, hive_unittest_metastore_db
):
    tables_to_load = [
        "transaction_fabs",
        "transaction_fpds",
        "transaction_normalized",
    ]
    create_and_load_all_delta_tables(spark, s3_unittest_data_bucket, tables_to_load)
    verify_delta_table_loaded_to_delta(
        spark, "summary_state_view", s3_unittest_data_bucket, load_command="load_query_to_delta"
    )<|MERGE_RESOLUTION|>--- conflicted
+++ resolved
@@ -1100,51 +1100,18 @@
 
 
 @mark.django_db(transaction=True)
-<<<<<<< HEAD
-def test_load_table_to_from_delta_for_transaction_fpds(spark, s3_unittest_data_bucket, hive_unittest_metastore_db):
+def test_load_table_to_delta_for_transaction_fpds(spark, s3_unittest_data_bucket, hive_unittest_metastore_db):
     baker.make("search.TransactionSearch", transaction_id="1", is_fpds=True, _fill_optional=True)
     baker.make("search.TransactionSearch", transaction_id="2", is_fpds=True, _fill_optional=True)
-=======
-def test_load_table_to_delta_for_transaction_fpds(spark, s3_unittest_data_bucket, hive_unittest_metastore_db):
-    baker.make("awards.TransactionFPDS", detached_award_procurement_id="1", _fill_optional=True)
-    baker.make("awards.TransactionFPDS", detached_award_procurement_id="2", _fill_optional=True)
->>>>>>> 658b0643
     verify_delta_table_loaded_to_delta(spark, "transaction_fpds", s3_unittest_data_bucket)
 
 
 @mark.django_db(transaction=True)
-<<<<<<< HEAD
 def test_load_table_to_from_delta_for_transaction_normalized(
     spark, s3_unittest_data_bucket, hive_unittest_metastore_db
 ):
     baker.make("search.TransactionSearch", transaction_id="1", _fill_optional=True)
     baker.make("search.TransactionSearch", transaction_id="2", _fill_optional=True)
-    verify_delta_table_loaded_to_delta(spark, "transaction_normalized", s3_unittest_data_bucket)
-
-
-@mark.django_db(transaction=True)
-def test_load_table_to_from_delta_for_recipient_profile_testing(
-    spark, s3_unittest_data_bucket, populate_usas_data, hive_unittest_metastore_db
-):
-    tables_to_load = [
-        "recipient_lookup",
-        "sam_recipient",
-        "transaction_fabs",
-        "transaction_fpds",
-        "transaction_normalized",
-    ]
-    create_and_load_all_delta_tables(spark, s3_unittest_data_bucket, tables_to_load)
-    verify_delta_table_loaded_to_delta(
-        spark, "recipient_profile_testing", s3_unittest_data_bucket, load_command="load_table_to_delta"
-    )
-
-
-@mark.django_db(transaction=True)
-def test_load_table_to_from_delta_for_transaction_normalized_alt_db_and_name(
-=======
-def test_load_table_to_delta_for_transaction_normalized(spark, s3_unittest_data_bucket, hive_unittest_metastore_db):
-    baker.make("awards.TransactionNormalized", id="1", _fill_optional=True)
-    baker.make("awards.TransactionNormalized", id="2", _fill_optional=True)
     verify_delta_table_loaded_to_delta(spark, "transaction_normalized", s3_unittest_data_bucket)
 
 
@@ -1188,7 +1155,6 @@
 
 @mark.django_db(transaction=True)
 def test_load_table_to_delta_for_transaction_normalized_alt_db_and_name(
->>>>>>> 658b0643
     spark, s3_unittest_data_bucket, hive_unittest_metastore_db
 ):
     baker.make("search.TransactionSearch", transaction_id="1", _fill_optional=True)
@@ -1200,8 +1166,6 @@
         alt_db="my_alt_db",
         alt_name="transaction_normalized_alt_name",
     )
-<<<<<<< HEAD
-=======
 
 
 @mark.django_db(transaction=True)
@@ -1236,7 +1200,6 @@
     #     alt_name="transaction_search_alt_name",
     #     spark_s3_bucket=s3_unittest_data_bucket,
     # )
->>>>>>> 658b0643
 
 
 @mark.django_db(transaction=True)
