"""Automated Integration Tests for the lifecycle of Delta Lake tables

NOTE: Uses Pytest Fixtures from immediate parent conftest.py: usaspending_api/etl/tests/conftest.py
"""
import json
import psycopg2
import pytz

from datetime import date, datetime
from pathlib import Path
from psycopg2.extensions import AsIs
from typing import Any, Dict, List, Optional, Union

from model_bakery import baker
from pyspark.sql import SparkSession
from pytest import fixture, mark

from django.core.management import call_command
from django.db import connection, connections, transaction
from django.db.models import sql

from usaspending_api.awards.models import TransactionFABS
from usaspending_api.common.etl.spark import create_ref_temp_views
from usaspending_api.common.helpers.sql_helpers import execute_sql_simple, get_database_dsn_string
from usaspending_api.etl.award_helpers import update_awards
from usaspending_api.etl.broker_etl_helpers import dictfetchall
from usaspending_api.etl.management.commands.create_delta_table import (
    LOAD_QUERY_TABLE_SPEC,
    LOAD_TABLE_TABLE_SPEC,
    TABLE_SPEC,
)
from usaspending_api.recipient.models import RecipientLookup


@fixture
<<<<<<< HEAD
def populate_broker_data(broker_server_dblink_setup):
    broker_data = {
        "sam_recipient": json.loads(Path("usaspending_api/recipient/tests/data/broker_sam_recipient.json").read_text()),
        "subaward": json.loads(Path("usaspending_api/awards/tests/data/broker_subawards.json").read_text()),
    }
    insert_statement = "INSERT INTO %(table_name)s (%(columns)s) VALUES %(values)s"
    with connections["data_broker"].cursor() as cursor:
        for table_name, rows in broker_data.items():
            # An assumption is made that each set of rows have the same columns in the same order
            columns = list(rows[0])
            values = [str(tuple(r.values())).replace("None", "null") for r in rows]
            sql_string = cursor.mogrify(
                insert_statement,
                {"table_name": AsIs(table_name), "columns": AsIs(",".join(columns)), "values": AsIs(",".join(values))},
            )
            cursor.execute(sql_string)
    yield
    # Cleanup test data for each Broker test table
    with connections["data_broker"].cursor() as cursor:
        for table in broker_data:
            cursor.execute(f"TRUNCATE TABLE {table} RESTART IDENTITY CASCADE")


@fixture
def populate_usas_data(populate_broker_data):
=======
def populate_broker_data_to_delta():
    # Create broker data to be imported to delta
    dummy_broker_subaward_data = json.loads(Path("usaspending_api/awards/tests/data/subaward.json").read_text())

    with psycopg2.connect(dsn=get_broker_dsn_string()) as connection:
        with connection.cursor() as cursor:
            # nuke any previous data just in case
            cursor.execute("truncate table subaward restart identity cascade;")

            insert_statement = "insert into subaward (%s) values %s"
            for record in dummy_broker_subaward_data:
                columns = record.keys()
                values = tuple(record[column] for column in columns)
                sql = cursor.mogrify(insert_statement, (AsIs(", ".join(columns)), values))
                cursor.execute(sql)


@fixture
def populate_data_for_usas():
>>>>>>> cb57278c
    # Create recipient data for two transactions; the other two will generate ad hoc
    baker.make(
        "recipient.RecipientLookup",
        recipient_hash="53aea6c7-bbda-4e4b-1ebe-755157592bbf",
        uei="FABSUEI12345",
        duns="FABSDUNS12345",
        legal_business_name="FABS TEST RECIPIENT",
        parent_uei="PARENTUEI12345",
        _fill_optional=True,
    )
    baker.make(
        "recipient.RecipientLookup",
        uei="PARENTUEI12345",
        duns="PARENTDUNS12345",
        legal_business_name="PARENT RECIPIENT 12345",
        parent_uei="PARENTUEI12345",
        _fill_optional=True,
    )
    baker.make(
        "recipient.RecipientLookup",
        recipient_hash="f4d589f1-7921-723a-07c0-c78632748999",
        uei="FPDSUEI12345",
        duns="FPDSDUNS12345",
        legal_business_name="FPDS RECIPIENT 12345",
        parent_uei="PARENTUEI12345",
        _fill_optional=True,
    )
    baker.make(
        "recipient.RecipientProfile",
        recipient_hash="53aea6c7-bbda-4e4b-1ebe-755157592bbf",
        uei="FABSUEI12345",
        recipient_level="C",
        recipient_name="FABS TEST RECIPIENT",
        recipient_unique_id="FABSDUNS12345",
        parent_uei="PARENTUEI12345",
        recipient_affiliations=["PARENTUEI12345"],
        _fill_optional=True,
    )
    baker.make(
        "recipient.RecipientProfile",
        recipient_hash="475752fc-dfb9-dac8-072e-3e36f630be93",
        uei="PARENTUEI12345",
        recipient_level="P",
        recipient_name="PARENT RECIPIENT 12345",
        recipient_unique_id="PARENTDUNS12345",
        parent_uei="PARENTUEI12345",
        recipient_affiliations=["FABSUEI12345", "FPDSUEI12345"],
        _fill_optional=True,
    )
    baker.make(
        "recipient.RecipientProfile",
        recipient_hash="f4d589f1-7921-723a-07c0-c78632748999",
        uei="FPDSUEI12345",
        recipient_level="C",
        recipient_name="FPDS RECIPIENT 12345",
        recipient_unique_id="FPDSDUNS12345",
        parent_uei="PARENTUEI12345",
        recipient_affiliations=["PARENTUEI12345"],
        _fill_optional=True,
    )
    baker.make(
        "recipient.DUNS",
        broker_duns_id="1",
        uei="FABSUEI12345",
        ultimate_parent_uei="PARENTUEI12345",
        ultimate_parent_unique_ide="PARENTDUNS12345",
        awardee_or_recipient_uniqu="FABSDUNS12345",
        ultimate_parent_legal_enti="PARENT RECIPIENT 12345",
        legal_business_name="FABS TEST RECIPIENT",
        _fill_optional=True,
    )

    # Create agency data
    funding_toptier_agency = baker.make("references.ToptierAgency", _fill_optional=True)
    funding_subtier_agency = baker.make("references.SubtierAgency", _fill_optional=True)
    funding_agency = baker.make(
        "references.Agency",
        toptier_agency=funding_toptier_agency,
        subtier_agency=funding_subtier_agency,
        toptier_flag=True,
        _fill_optional=True,
    )

    toptier = baker.make("references.ToptierAgency", name="toptier", abbreviation="tt", _fill_optional=True)
    subtier = baker.make("references.SubtierAgency", name="subtier", abbreviation="st", _fill_optional=True)
    baker.make("references.Agency", toptier_agency=toptier, subtier_agency=subtier, toptier_flag=True, id=32)

    awarding_toptier_agency = baker.make("references.ToptierAgency", _fill_optional=True)
    awarding_subtier_agency = baker.make("references.SubtierAgency", _fill_optional=True)
    awarding_agency = baker.make(
        "references.Agency",
        toptier_agency=awarding_toptier_agency,
        subtier_agency=awarding_subtier_agency,
        toptier_flag=True,
        _fill_optional=True,
    )

    # Create reference data
    baker.make("references.NAICS", code="123456", _fill_optional=True)
    baker.make("references.PSC", code="12", _fill_optional=True)
    baker.make("references.Cfda", program_number="12.456", _fill_optional=True)
    baker.make(
        "references.CityCountyStateCode",
        state_alpha="VA",
        county_numeric="001",
        county_name="County Name",
        _fill_optional=True,
    )
    baker.make("references.RefCountryCode", country_code="USA", country_name="UNITED STATES", _fill_optional=True)
    baker.make("recipient.StateData", code="VA", name="Virginia", fips="51", _fill_optional=True)
    baker.make("references.PopCounty", state_code="51", county_number="000", _fill_optional=True)
    baker.make("references.PopCounty", state_code="51", county_number="001", _fill_optional=True)
    baker.make("references.PopCongressionalDistrict", state_code="51", congressional_district="01")
    defc_l = baker.make("references.DisasterEmergencyFundCode", code="L", group_name="covid_19", _fill_optional=True)
    defc_m = baker.make("references.DisasterEmergencyFundCode", code="M", group_name="covid_19", _fill_optional=True)
    defc_q = baker.make("references.DisasterEmergencyFundCode", code="Q", group_name=None, _fill_optional=True)

    # Create awards and transactions
    asst_award = baker.make(
        "awards.Award",
        id=1,
        type="07",
        period_of_performance_start_date="2020-01-01",
        period_of_performance_current_end_date="2022-01-01",
        date_signed="2020-01-01",
        total_obligation=100.00,
        total_subsidy_cost=100.00,
        type_description="Direct Loan",
    )
    cont_award = baker.make(
        "awards.Award",
        id=2,
        type="A",
        period_of_performance_start_date="2020-01-01",
        period_of_performance_current_end_date="2022-01-01",
        date_signed="2020-01-01",
        total_obligation=100.00,
    )
    cont_award2 = baker.make(
        "awards.Award",
        id=3,
        generated_unique_award_id="UNIQUE AWARD KEY A",
        type="A",
        period_of_performance_start_date="2020-01-01",
        period_of_performance_current_end_date="2022-01-01",
        date_signed="2020-01-01",
        total_obligation=100.00,
        last_modified_date="2020-01-01",
        awarding_agency_id=32,
        funding_agency_id=32,
    )

    asst_trx1 = baker.make(
        "awards.TransactionNormalized",
        action_date="2020-01-01",
        award=asst_award,
        is_fpds=False,
        type="07",
        awarding_agency=awarding_agency,
        funding_agency=funding_agency,
        last_modified_date="2020-01-01",
        _fill_optional=True,
        federal_action_obligation=0,
    )
    asst_trx2 = baker.make(
        "awards.TransactionNormalized",
        action_date="2020-04-01",
        award=asst_award,
        is_fpds=False,
        type="07",
        awarding_agency=awarding_agency,
        funding_agency=funding_agency,
        last_modified_date="2020-01-01",
        _fill_optional=True,
        federal_action_obligation=0,
    )
    cont_trx1 = baker.make(
        "awards.TransactionNormalized",
        action_date="2020-07-01",
        award=cont_award,
        is_fpds=True,
        type="A",
        awarding_agency=awarding_agency,
        funding_agency=funding_agency,
        last_modified_date="2020-01-01",
        _fill_optional=True,
        federal_action_obligation=0,
    )
    cont_trx2 = baker.make(
        "awards.TransactionNormalized",
        action_date="2020-10-01",
        award=cont_award,
        is_fpds=True,
        type="A",
        awarding_agency=awarding_agency,
        funding_agency=funding_agency,
        last_modified_date="2020-01-01",
        _fill_optional=True,
        federal_action_obligation=0,
    )
    baker.make(
        "awards.TransactionNormalized",
        id=434,
        award=cont_award2,
        type="A",
        awarding_agency_id=32,
        funding_agency_id=32,
        last_modified_date="2020-01-01",
    )

    baker.make(
        "awards.TransactionFABS",
        transaction=asst_trx1,
        published_fabs_id=2,
        cfda_number="12.456",
        action_date="2020-04-01",
        uei="FABSUEI12345",
        awardee_or_recipient_uniqu="FABSDUNS12345",
        awardee_or_recipient_legal="FABS RECIPIENT 12345",
        ultimate_parent_uei="PARENTUEI12345",
        ultimate_parent_unique_ide="PARENTDUNS12345",
        ultimate_parent_legal_enti="PARENT RECIPIENT 12345",
        indirect_federal_sharing=1.0,
        legal_entity_state_code="VA",
        legal_entity_county_code="001",
        legal_entity_country_code="USA",
        legal_entity_country_name="UNITED STATES",
        legal_entity_congressional="01",
        place_of_perfor_state_code="VA",
        place_of_perform_county_co="001",
        place_of_perform_country_c="USA",
        place_of_perform_country_n="UNITED STATES",
        place_of_performance_congr="01",
        _fill_optional=True,
        federal_action_obligation=0,
    )
    baker.make(
        "awards.TransactionFABS",
        transaction=asst_trx2,
        published_fabs_id=2,
        cfda_number="12.456",
        action_date="2020-04-01",
        uei="FABSUEI12345",
        awardee_or_recipient_uniqu="FABSDUNS12345",
        awardee_or_recipient_legal="FABS RECIPIENT 12345",
        ultimate_parent_uei="PARENTUEI12345",
        ultimate_parent_unique_ide="PARENTDUNS12345",
        ultimate_parent_legal_enti="PARENT RECIPIENT 12345",
        indirect_federal_sharing=1.0,
        legal_entity_state_code="VA",
        legal_entity_county_code="001",
        legal_entity_country_code="USA",
        legal_entity_country_name="UNITED STATES",
        legal_entity_congressional="01",
        place_of_perfor_state_code="VA",
        place_of_perform_county_co="001",
        place_of_perform_country_c="USA",
        place_of_perform_country_n="UNITED STATES",
        place_of_performance_congr="01",
        _fill_optional=True,
        federal_action_obligation=0,
    )
    baker.make(
        "awards.TransactionFPDS",
        transaction=cont_trx1,
        detached_award_procurement_id=1,
        naics="123456",
        product_or_service_code="12",
        action_date="2020-07-01",
        awardee_or_recipient_uei="FPDSUEI12345",
        awardee_or_recipient_uniqu="FPDSDUNS12345",
        awardee_or_recipient_legal="FPDS RECIPIENT 12345",
        ultimate_parent_uei="PARENTUEI12345",
        ultimate_parent_unique_ide="PARENTDUNS12345",
        ultimate_parent_legal_enti="PARENT RECIPIENT 12345",
        ordering_period_end_date="2020-07-01",
        federal_action_obligation=0,
    )
    baker.make(
        "awards.TransactionFPDS",
        transaction=cont_trx2,
        detached_award_procurement_id=2,
        naics="123456",
        product_or_service_code="12",
        action_date="2020-10-01",
        awardee_or_recipient_uei="FPDSUEI12345",
        awardee_or_recipient_uniqu="FPDSDUNS12345",
        awardee_or_recipient_legal="FPDS RECIPIENT 12345",
        ultimate_parent_uei="PARENTUEI12345",
        ultimate_parent_unique_ide="PARENTDUNS12345",
        ultimate_parent_legal_enti="PARENT RECIPIENT 12345",
        ordering_period_end_date="2020-07-01",
        _fill_optional=True,
        federal_action_obligation=0,
    )

    # Create account data
    federal_account = baker.make(
        "accounts.FederalAccount", parent_toptier_agency=funding_toptier_agency, _fill_optional=True
    )
    tas = baker.make(
        "accounts.TreasuryAppropriationAccount",
        federal_account=federal_account,
        allocation_transfer_agency_id=None,
        _fill_optional=True,
    )
    dabs = baker.make("submissions.DABSSubmissionWindowSchedule", submission_reveal_date="2020-05-01")
    sa = baker.make("submissions.SubmissionAttributes", reporting_period_start="2020-04-02", submission_window=dabs)

    baker.make(
        "awards.FinancialAccountsByAwards",
        award=asst_award,
        treasury_account=tas,
        disaster_emergency_fund=defc_l,
        submission=sa,
        _fill_optional=True,
    )
    baker.make(
        "awards.FinancialAccountsByAwards",
        award=asst_award,
        treasury_account=tas,
        disaster_emergency_fund=defc_m,
        submission=sa,
        _fill_optional=True,
    )
    baker.make(
        "awards.FinancialAccountsByAwards",
        award=cont_award,
        treasury_account=tas,
        disaster_emergency_fund=defc_q,
        submission=sa,
        _fill_optional=True,
    )
    baker.make(
        "awards.FinancialAccountsByAwards",
        award=cont_award,
        treasury_account=tas,
        disaster_emergency_fund=None,
        submission=sa,
        _fill_optional=True,
    )

    # Run current Postgres ETLs to make sure data is populated_correctly
    update_awards()
<<<<<<< HEAD
    restock_duns_sql = open("usaspending_api/broker/management/sql/restock_duns.sql", "r").read()
    execute_sql_simple(restock_duns_sql.replace("VACUUM ANALYZE raw.duns;", ""))
    call_command("update_recipient_lookup")
    execute_sql_simple(open("usaspending_api/recipient/management/sql/restock_recipient_profile.sql", "r").read())
=======
>>>>>>> cb57278c


def _handle_string_cast(val: str) -> Union[str, dict, list]:
    """
    JSON nested element columns are represented as JSON formatted strings in the Spark data, but nested elements in the
    Postgres data. Both columns will have a "custom_schema" defined for "<FIELD_TYPE> STRING". To handle this comparison
    the casting of values for "custom_schema" of STRING will attempt to convert a string to a nested element in the case
    of a nested element and fallback to a simple string cast.
    """
    if isinstance(val, list):
        try:
            casted = [json.loads(element) if isinstance(element, str) else element for element in val]
        except (TypeError, json.decoder.JSONDecodeError):
            casted = [str(element) for element in val]
    elif isinstance(val, dict):
        try:
            casted = {k: json.loads(element) if isinstance(element, str) else element for k, element in val.items()}
        except (TypeError, json.decoder.JSONDecodeError):
            casted = {k: str(element) for k, element in val.items()}
    else:
        try:
            casted = json.loads(val)
        except (TypeError, json.decoder.JSONDecodeError):
            casted = str(val)
    return casted


def sorted_deep(d):
    def make_tuple(v):
        if isinstance(v, list):
            return (*sorted_deep(v),)
        if isinstance(v, dict):
            return (*sorted_deep(list(v.items())),)
        return (v,)

    if isinstance(d, list):
        return sorted(map(sorted_deep, d), key=make_tuple)
    if isinstance(d, dict):
        return {k: sorted_deep(d[k]) for k in sorted(d)}
    return d


def equal_datasets(
    psql_data: List[Dict[str, Any]],
    spark_data: List[Dict[str, Any]],
    custom_schema: str,
    ignore_fields: Optional[list] = None,
):
    """Helper function to compare the two datasets. Note the column types of ds1 will be used to cast columns in ds2."""
    datasets_match = True

    # Parsing custom_schema to specify
    schema_changes = {}
    schema_type_converters = {"INT": int, "STRING": _handle_string_cast, "ARRAY<STRING>": _handle_string_cast}
    if custom_schema:
        for schema_change in custom_schema.split(", "):
            col, new_col_type = schema_change.split()[0].strip(), schema_change.split()[1].strip()
            schema_changes[col] = new_col_type

    # Iterating through the values and finding any differences
    for i, psql_row in enumerate(psql_data):
        for k, psql_val in psql_row.items():
            # Move on to the next value to check; ignoring this field
            if ignore_fields and k in ignore_fields:
                continue
            spark_val = spark_data[i][k]

            # Casting values based on the custom schema
            if (
                k.strip() in schema_changes
                and schema_changes[k].strip() in schema_type_converters
                and psql_val is not None
            ):
                spark_val = schema_type_converters[schema_changes[k].strip()](spark_val)
                psql_val = schema_type_converters[schema_changes[k].strip()](psql_val)

            # Equalize dates
            # - Postgres TIMESTAMPs may include time zones
            # - while Spark TIMESTAMPs will not
            #   - they are aligned to the Spark SQL session Time Zone (by way
            #     of spark.sql.session.timeZone conf setting) at the time they are read)
            #   - From: https://docs.databricks.com/spark/latest/dataframes-datasets/dates-timestamps.html#timestamps-and-time-zones
            #   - "When writing timestamp values out to non-text data sources like Parquet, the values are just
            #      instants (like timestamp in UTC) that have no time zone information."
            if isinstance(psql_val, datetime):
                # Align to what Spark:
                #   1. Align the date to UTC, to shift the date the amount of time from the offset to UTC
                #   2. Then strip off the UTC time zone info
                utc_tz = pytz.timezone("UTC")
                psql_val_utc = psql_val.astimezone(utc_tz)
                psql_val = psql_val_utc.replace(tzinfo=None)

            # Make sure Postgres data is sorted in the case of a list since the Spark list data is sorted in ASC order
            if isinstance(psql_val, list):
                psql_val = sorted_deep(psql_val)
                if isinstance(spark_val, str):
                    spark_val = [json.loads(idx.replace("'", '"')) for idx in [spark_val]][0]
                spark_val = sorted_deep(spark_val)

            if psql_val != spark_val:
                raise Exception(
                    f"Not equal: col:{k} "
                    f"left(psql):{psql_val} ({type(psql_val)}) "
                    f"right(spark):{spark_val} ({type(spark_val)})"
                )
    return datasets_match


def verify_delta_table_loaded_to_delta(
    spark: SparkSession,
    delta_table_name: str,
    s3_bucket: str,
    alt_db: str = None,
    alt_name: str = None,
    load_command: str = "load_table_to_delta",
    dummy_data: List[Dict[str, Any]] = None,
    ignore_fields: Optional[list] = None,
):
    """Generic function that uses the create_delta_table, load_table_to_delta, and load_query_to_delta commands to
    create and load the given table and assert it was created and loaded as expected
    """

    cmd_args = [f"--destination-table={delta_table_name}"]
    if alt_db:
        cmd_args += [f"--alt-db={alt_db}"]
    expected_table_name = delta_table_name.split(".")[-1]
    if alt_name:
        cmd_args += [f"--alt-name={alt_name}"]
        expected_table_name = alt_name

    # make the table and load it
    call_command("create_delta_table", f"--spark-s3-bucket={s3_bucket}", *cmd_args)
    call_command(load_command, *cmd_args)

    partition_col = TABLE_SPEC[delta_table_name].get("partition_column")
    if dummy_data is None:
        # get the postgres data to compare
        model = TABLE_SPEC[delta_table_name]["model"]
        is_from_broker = TABLE_SPEC[delta_table_name]["is_from_broker"]
        if model:
            dummy_query = model.objects
            if partition_col is not None:
                dummy_query = dummy_query.order_by(partition_col)
            dummy_data = list(dummy_query.all().values())
        elif is_from_broker:
            # model can be None if loading from the Broker
            broker_connection = connections["data_broker"]
            source_broker_name = TABLE_SPEC[delta_table_name]["source_table"]
            with broker_connection.cursor() as cursor:
                dummy_query = f"SELECT * from {source_broker_name}"
                if partition_col is not None:
                    dummy_query = f"{dummy_query} ORDER BY {partition_col}"
                cursor.execute(dummy_query)
                dummy_data = dictfetchall(cursor)
        else:
            raise ValueError(
                "No dummy data nor model provided and the table is not from the Broker. Please provide one"
                "of these for the test to compare the data."
            )

    # get the spark data to compare
    # NOTE: The ``use <db>`` from table create/load is still in effect for this verification. So no need to call again
    received_query = f"SELECT * from {expected_table_name}"
    if partition_col is not None:
        received_query = f"{received_query} ORDER BY {partition_col}"
    received_data = [row.asDict() for row in spark.sql(received_query).collect()]

    assert equal_datasets(dummy_data, received_data, TABLE_SPEC[delta_table_name]["custom_schema"], ignore_fields)


def verify_delta_table_loaded_from_delta(
    spark: SparkSession,
    delta_table_name: str,
    alt_db: str = None,
    alt_name: str = None,
    load_command="load_table_from_delta",
    jdbc_inserts: bool = False,
    spark_s3_bucket: str = None,
    ignore_fields: Optional[list] = None,
):
    """Generic function that uses the load_table_from_delta commands to load the given table and assert it was
    downloaded as expected
    """
    cmd_args = [f"--delta-table={delta_table_name}"]
    if alt_db:
        cmd_args += [f"--alt-delta-db={alt_db}"]
    expected_table_name = delta_table_name
    if alt_name:
        cmd_args += [f"--alt-delta-name={alt_name}"]
        expected_table_name = alt_name
    if jdbc_inserts:
        cmd_args += [f"--jdbc-inserts"]
    else:
        if not spark_s3_bucket:
            raise RuntimeError(
                "spark_s3_bucket=None. A unit test S3 bucket needs to be created and provided for this test."
            )
        cmd_args += [f"--spark-s3-bucket={spark_s3_bucket}"]

    # table already made, let's load it
    call_command(load_command, *cmd_args)

    # get the postgres data to compare
    source_table = TABLE_SPEC[delta_table_name]["source_table"] or TABLE_SPEC[delta_table_name]["swap_table"]
    temp_schema = "temp"
    if source_table:
        tmp_table_name = f"{temp_schema}.{source_table}_temp"
    else:
        tmp_table_name = f"{temp_schema}.{expected_table_name}_temp"
    postgres_query = f"SELECT * FROM {tmp_table_name}"
    partition_col = TABLE_SPEC[delta_table_name]["partition_column"]
    if partition_col is not None:
        postgres_query = f"{postgres_query} ORDER BY {partition_col}"
    with psycopg2.connect(dsn=get_database_dsn_string()) as connection:
        with connection.cursor() as cursor:
            cursor.execute(postgres_query)
            postgres_data = dictfetchall(cursor)

    # get the spark data to compare
    delta_query = f"SELECT * FROM {expected_table_name}"
    if partition_col is not None:
        delta_query = f"{delta_query} ORDER BY {partition_col}"
    delta_data = [row.asDict() for row in spark.sql(delta_query).collect()]

    assert equal_datasets(
        postgres_data, delta_data, TABLE_SPEC[delta_table_name]["custom_schema"], ignore_fields=ignore_fields
    )


def create_and_load_all_delta_tables(spark: SparkSession, s3_bucket: str, tables_to_load: list):
    load_query_tables = [val for val in tables_to_load if val in LOAD_QUERY_TABLE_SPEC]
    load_table_tables = [val for val in tables_to_load if val in LOAD_TABLE_TABLE_SPEC]
    for dest_table in load_query_tables + load_table_tables:
        call_command("create_delta_table", f"--destination-table={dest_table}", f"--spark-s3-bucket={s3_bucket}")

    for dest_table in load_table_tables:
        call_command("load_table_to_delta", f"--destination-table={dest_table}")

    for dest_table in load_query_tables:
        call_command("load_query_to_delta", f"--destination-table={dest_table}")

    create_ref_temp_views(spark)


@mark.django_db(transaction=True)
def test_load_table_to_from_delta_for_sam_recipient_testing_and_reload(
    spark, s3_unittest_data_bucket, hive_unittest_metastore_db
):
    baker.make("recipient.DUNS", broker_duns_id="1", _fill_optional=True)
    baker.make("recipient.DUNS", broker_duns_id="2", _fill_optional=True)
    verify_delta_table_loaded_to_delta(spark, "sam_recipient_testing", s3_unittest_data_bucket)
    verify_delta_table_loaded_from_delta(spark, "sam_recipient_testing", spark_s3_bucket=s3_unittest_data_bucket)
    verify_delta_table_loaded_from_delta(spark, "sam_recipient_testing", jdbc_inserts=True)  # test alt write strategy

    # Getting count of the first load
    expected_exported_table = "duns_temp"
    with psycopg2.connect(dsn=get_database_dsn_string()) as connection:
        with connection.cursor() as cursor:
            # get a list of tables
            cursor.execute(f"SELECT COUNT(*) FROM {expected_exported_table}")
            expected_exported_table_count = dictfetchall(cursor)[0]["count"]

    # Rerunning again to see it working as intended
    verify_delta_table_loaded_from_delta(spark, "sam_recipient_testing", spark_s3_bucket=s3_unittest_data_bucket)

    with psycopg2.connect(dsn=get_database_dsn_string()) as connection:
        with connection.cursor() as cursor:
            # get a list of tables and ensure no other new tables got made
            cursor.execute("SELECT * FROM pg_catalog.pg_tables;")
            postgres_data = [
                d["tablename"] for d in dictfetchall(cursor) if d["tablename"].startswith(expected_exported_table)
            ]
            assert len(postgres_data) == 1

            # make sure the new table has been truncated and reloaded
            cursor.execute(f"SELECT COUNT(*) FROM {expected_exported_table}")
            expected_new_exported_table_count = dictfetchall(cursor)[0]["count"]
            assert expected_exported_table_count == expected_new_exported_table_count


@mark.django_db(transaction=True)
def test_load_table_to_from_delta_for_recipient_lookup(
<<<<<<< HEAD
    spark, s3_unittest_data_bucket, populate_usas_data, hive_unittest_metastore_db
=======
    spark, s3_unittest_data_bucket, populate_data_for_usas, hive_unittest_metastore_db
>>>>>>> cb57278c
):
    ignore_fields = ["id", "update_date"]
    tables_to_load = ["sam_recipient", "transaction_fabs", "transaction_fpds", "transaction_normalized"]
    create_and_load_all_delta_tables(spark, s3_unittest_data_bucket, tables_to_load)

    # Test initial load of Recipient Lookup
    call_command("update_recipient_lookup")
    verify_delta_table_loaded_to_delta(
        spark,
        "recipient_lookup",
        s3_unittest_data_bucket,
        load_command="load_query_to_delta",
        ignore_fields=ignore_fields,
    )

    # Create a new Transaction a transaction that represents a new name for a recipient
    new_award = baker.make(
        "awards.Award",
        id=1000,
        type="07",
        period_of_performance_start_date="2021-01-01",
        period_of_performance_current_end_date="2022-01-01",
        date_signed="2021-01-01",
        total_obligation=100.00,
        total_subsidy_cost=100.00,
        type_description="Direct Loan",
    )
    new_trx = baker.make(
        "awards.TransactionNormalized",
        action_date="2021-01-01",
        award=new_award,
        is_fpds=False,
        type="07",
        last_modified_date="2021-01-01",
    )
    baker.make(
        "awards.TransactionFABS",
        transaction=new_trx,
        published_fabs_id=1,
        cfda_number="12.456",
        action_date="2021-01-01",
        uei="FABSUEI12345",
        awardee_or_recipient_uniqu="FABSDUNS12345",
        awardee_or_recipient_legal="ALTERNATE NAME RECIPIENT",
        ultimate_parent_uei="PARENTUEI12345",
        ultimate_parent_unique_ide="PARENTDUNS12345",
        ultimate_parent_legal_enti="PARENT RECIPIENT 12345",
        indirect_federal_sharing=1.0,
        legal_entity_state_code="VA",
        legal_entity_county_code="001",
        legal_entity_country_code="USA",
        legal_entity_country_name="UNITED STATES",
        legal_entity_congressional="01",
        place_of_perfor_state_code="VA",
        place_of_perform_county_co="001",
        place_of_perform_country_c="USA",
        place_of_perform_country_n="UNITED STATES",
        place_of_performance_congr="01",
    )

    update_awards()

    # Test that the following load correctly merges
    call_command("update_recipient_lookup")

    # Verify that the update alternate name exists
    expected_result = ["FABS RECIPIENT 12345"]
    assert sorted(RecipientLookup.objects.filter(uei="FABSUEI12345").first().alternate_names) == expected_result

    tables_to_load = ["transaction_fabs", "transaction_normalized"]
    create_and_load_all_delta_tables(spark, s3_unittest_data_bucket, tables_to_load)
    verify_delta_table_loaded_to_delta(
        spark,
        "recipient_lookup",
        s3_unittest_data_bucket,
        load_command="load_query_to_delta",
        ignore_fields=ignore_fields,
    )
    verify_delta_table_loaded_from_delta(
        spark, "recipient_lookup", spark_s3_bucket=s3_unittest_data_bucket, ignore_fields=ignore_fields
    )
    verify_delta_table_loaded_from_delta(
        spark, "recipient_lookup", jdbc_inserts=True, ignore_fields=ignore_fields
    )  # test alt write strategy


@mark.django_db(transaction=True)
def test_load_table_to_from_delta_for_recipient_testing(spark, s3_unittest_data_bucket, hive_unittest_metastore_db):
    baker.make("recipient.RecipientLookup", id="1", _fill_optional=True)
    baker.make("recipient.RecipientLookup", id="2", _fill_optional=True)
    verify_delta_table_loaded_to_delta(spark, "recipient_lookup_testing", s3_unittest_data_bucket)
    verify_delta_table_loaded_from_delta(spark, "recipient_lookup_testing", spark_s3_bucket=s3_unittest_data_bucket)
    verify_delta_table_loaded_from_delta(
        spark, "recipient_lookup_testing", jdbc_inserts=True
    )  # test alt write strategy


@mark.django_db(transaction=True)
def test_load_table_to_from_delta_for_recipient_profile(
<<<<<<< HEAD
    spark, s3_unittest_data_bucket, populate_usas_data, hive_unittest_metastore_db
=======
    spark, s3_unittest_data_bucket, populate_data_for_usas, hive_unittest_metastore_db
>>>>>>> cb57278c
):
    tables_to_load = [
        "awards",
        "financial_accounts_by_awards",
        "recipient_lookup",
        "sam_recipient",
        "transaction_fabs",
        "transaction_fpds",
        "transaction_normalized",
    ]
    create_and_load_all_delta_tables(spark, s3_unittest_data_bucket, tables_to_load)
    verify_delta_table_loaded_to_delta(
        spark, "recipient_profile", s3_unittest_data_bucket, load_command="load_query_to_delta", ignore_fields=["id"]
    )
    verify_delta_table_loaded_from_delta(spark, "recipient_profile", jdbc_inserts=True, ignore_fields=["id"])


@mark.django_db(transaction=True)
def test_load_table_to_from_delta_for_transaction_fabs(spark, s3_unittest_data_bucket, hive_unittest_metastore_db):
    # Baker doesn't support autofilling Numeric fields, so we're manually setting them here
    baker.make("awards.TransactionFABS", published_fabs_id="1", indirect_federal_sharing=1.0, _fill_optional=True)
    baker.make("awards.TransactionFABS", published_fabs_id="2", indirect_federal_sharing=1.0, _fill_optional=True)
    verify_delta_table_loaded_to_delta(spark, "transaction_fabs", s3_unittest_data_bucket)
    verify_delta_table_loaded_from_delta(spark, "transaction_fabs", spark_s3_bucket=s3_unittest_data_bucket)
    verify_delta_table_loaded_from_delta(spark, "transaction_fabs", jdbc_inserts=True)  # test alt write strategy


@mark.django_db(transaction=True)
def test_load_table_to_from_delta_for_transaction_fabs_timezone_aware(
    spark, s3_unittest_data_bucket, hive_unittest_metastore_db
):
    """Test that timestamps are not inadvertently shifted due to loss of timezone during reads and writes.

    The big takeaways from this are:
    BLUF: Keep Django oriented to UTC (we're doing this) and keep the same timezone set in spark sessions where you
    are reading and writing data (we're doing this)

    1. Postgres stores its fields with data type ``timestamp with time zone`` under the hood in UTC, and it's up to
       the connection (and the ``time zone`` configuration parameter on that connection) to determine how it wants to
       LOOK AT that timezone-aware data (from what time zone perspective).
    2. All the django reads/writes are done via a UTC connection, because we use USE_TZ=True and TIME_ZONE="UTC" in
       settings.py
    3. But even if it weren't, it doesn't matter, since the data is stored in UTC in postgres regardless of what the
       settings where
    4. Where that Django conn time zone does matter, is if we naively strip off the timezone from a timezone-aware
       datetime value that was read under non-UTC settings, and assume its value is UTC-aligned. But we're luckily
       protected from any naivete like this by those settings.py settings.
    5. Spark will store Parquet data as an instant, without any timezone information. It's up to the session
       in which the data is being read to infer any timezone part on that instant. This is governed by the
       spark.sql.session.timeZone setting. If you read and write data with the same session timeZone, all is good (
       seeing it from the same perspective). But if you were to write it with one time zone and read it with another,
       it would be inadvertently adding/removing hours from the stored time instant (as it was written).
    """
    # Add another record with explict timezone on it
    tz_hst = pytz.timezone("HST")  # Hawaii–Aleutian Standard Time = UTC-10:00
    tz_utc = pytz.timezone("UTC")
    dt_naive = datetime(2022, 6, 11, 11, 11, 11)
    dt_with_tz = datetime(2022, 6, 11, 11, 11, 11, tzinfo=tz_hst)
    dt_with_utc = datetime(2022, 6, 11, 11, 11, 11, tzinfo=tz_utc)
    # Because if they are reflecting the same day+hour, then the HST (further east/back) TZ with a -10
    # offset is actually 10 hours ahead of the stated day+hour when looked at in the UTC timezone
    assert dt_with_utc.timestamp() < dt_with_tz.timestamp()

    # Prepare a model object without saving it, but do save the related fields
    # - https://model-bakery.readthedocs.io/en/latest/basic_usage.html#non-persistent-objects
    # Do this so we can save the TransactionFABS record without interference from the Django DB connections
    # Session settings (like sesssion-set time zone)
    fabs_with_tz = baker.prepare(
        "awards.TransactionFABS",
        _save_related=True,
        published_fabs_id="3",
        indirect_federal_sharing=1.0,
        modified_at=dt_with_tz,
        _fill_optional=True,
    )  # type: TransactionFABS

    def _get_sql_insert_from_model(model):
        values = model._meta.local_fields
        q = sql.InsertQuery(model)
        q.insert_values(values, [model])
        compiler = q.get_compiler("default")
        setattr(compiler, "return_id", False)
        stmts = compiler.as_sql()
        stmt = [
            stmt % tuple(f"'{param}'" if type(param) in [str, datetime] else param for param in params)
            for stmt, params in stmts
        ]
        return stmt[0]

    # Now save it to the test DB using a new connection, that establishes its own time zone during it session
    with psycopg2.connect(get_database_dsn_string()) as new_psycopg2_conn:
        with new_psycopg2_conn.cursor() as cursor:
            cursor.execute("set session time zone 'HST'")
            fabs_insert_sql = _get_sql_insert_from_model(fabs_with_tz)
            cursor.execute(fabs_insert_sql)
            assert cursor.rowcount == 1
            new_psycopg2_conn.commit()

    # See how things look from Django's perspective
    with transaction.atomic():
        # Fetch the DB object in a new transaction
        fabs_with_tz = TransactionFABS.objects.filter(published_fabs_id="3").first()
        assert fabs_with_tz is not None

        # Check that all dates are as expected
        model_datetime = fabs_with_tz.modified_at  # type: datetime
        assert model_datetime.tzinfo is not None

        # NOTE: this is because of our Django settings. Upon saving timezone-aware data, it shifts it to UTC
        # Specifically, in settings.py, you will find
        #   TIME_ZONE = "UTC"
        #   USE_TZ = True
        # And this value STICKS in the long-lived django ``connection`` object. So long as that is used (with the ORM
        # or with raw SQL), it will apply those time zone settings
        assert model_datetime.tzname() != "HST"
        assert model_datetime.tzname() == "UTC"
        assert model_datetime.hour == 21  # shifted +10 to counteract the UTC offset by django upon saving it
        assert model_datetime.utctimetuple().tm_hour == 21  # already shifted to UTC, so this just matches .hour (== 21)
        assert dt_naive.utctimetuple().tm_hour == dt_naive.hour  # naive, so stays the same
        assert dt_with_utc.utctimetuple().tm_hour == dt_with_utc.hour  # already UTC, so stays the same

        # Confirm also that this is the case in the DB (i.e. it was at write-time that UTC was set, not read-time
        with connection.cursor() as cursor:
            cursor.execute("select modified_at from transaction_fabs where published_fabs_id = 3")
            dt_from_db = [row[0] for row in cursor.fetchall()][0]  # type: datetime
            assert dt_from_db.tzinfo is not None
            assert dt_from_db.tzname() == "UTC"

        # Confirm whether the Test DB created was forced to UTC timezone based on settings.py
        # (Spoiler, yes it does)
        with connection.cursor() as cursor:
            cursor.execute("show time zone")
            db_tz = [row[0] for row in cursor.fetchall()][0]
            assert db_tz is not None
            assert db_tz == "UTC"

    with psycopg2.connect(get_database_dsn_string()) as new_psycopg2_conn:
        with new_psycopg2_conn.cursor() as cursor:
            cursor.execute("set session time zone 'HST'")
            cursor.execute("select modified_at from transaction_fabs where published_fabs_id = 3")
            dt_from_db = [row[0] for row in cursor.fetchall()][0]  # type: datetime
            assert dt_from_db.tzinfo is not None
            # Can't use traditional time zone names with tzname() since pyscopg2 uses its own time zone infos.
            # Use psycopg2 tzinfo name and then compare their delta
            assert dt_from_db.tzname() == "-10"
            assert dt_from_db.utcoffset().total_seconds() == -36000.0

    # Now with that DB data committed, and with the DB set to HST TIME ZONE, do a Spark read
    try:
        # Hijack the spark time zone setting for the purposes of this test to make it NOT UTC
        # This should not matter so long as the data is WRITTEN (e.g. to parquet)
        # and READ (e.g. from a Delta Table over that parquet into a DataFrame) under the SAME timezone
        original_spark_tz = spark.conf.get("spark.sql.session.timeZone")
        spark.conf.set("spark.sql.session.timeZone", "America/New_York")
        verify_delta_table_loaded_to_delta(spark, "transaction_fabs", s3_unittest_data_bucket)
        verify_delta_table_loaded_from_delta(spark, "transaction_fabs", spark_s3_bucket=s3_unittest_data_bucket)
    finally:
        spark.conf.set("spark.sql.session.timeZone", original_spark_tz)


@mark.django_db(transaction=True)
def test_load_table_to_from_delta_for_transaction_fpds(spark, s3_unittest_data_bucket, hive_unittest_metastore_db):
    baker.make("awards.TransactionFPDS", detached_award_procurement_id="1", _fill_optional=True)
    baker.make("awards.TransactionFPDS", detached_award_procurement_id="2", _fill_optional=True)
    verify_delta_table_loaded_to_delta(spark, "transaction_fpds", s3_unittest_data_bucket)
    verify_delta_table_loaded_from_delta(spark, "transaction_fpds", spark_s3_bucket=s3_unittest_data_bucket)
    verify_delta_table_loaded_from_delta(spark, "transaction_fpds", jdbc_inserts=True)  # test alt write strategy


@mark.django_db(transaction=True)
def test_load_table_to_from_delta_for_transaction_normalized(
    spark, s3_unittest_data_bucket, hive_unittest_metastore_db
):
    baker.make("awards.TransactionNormalized", id="1", _fill_optional=True)
    baker.make("awards.TransactionNormalized", id="2", _fill_optional=True)
    verify_delta_table_loaded_to_delta(spark, "transaction_normalized", s3_unittest_data_bucket)
    verify_delta_table_loaded_from_delta(spark, "transaction_normalized", spark_s3_bucket=s3_unittest_data_bucket)
    verify_delta_table_loaded_from_delta(spark, "transaction_normalized", jdbc_inserts=True)  # test alt write strategy


@mark.django_db(transaction=True)
def test_load_table_to_from_delta_for_recipient_profile_testing(
<<<<<<< HEAD
    spark, s3_unittest_data_bucket, populate_usas_data, monkeypatch, hive_unittest_metastore_db
=======
    spark, s3_unittest_data_bucket, populate_data_for_usas, monkeypatch, hive_unittest_metastore_db
>>>>>>> cb57278c
):
    tables_to_load = [
        "recipient_lookup",
        "sam_recipient",
        "transaction_fabs",
        "transaction_fpds",
        "transaction_normalized",
    ]
    create_and_load_all_delta_tables(spark, s3_unittest_data_bucket, tables_to_load)
    verify_delta_table_loaded_to_delta(
        spark, "recipient_profile_testing", s3_unittest_data_bucket, load_command="load_table_to_delta"
    )


@mark.django_db(transaction=True)
def test_load_table_to_from_delta_for_transaction_search(
<<<<<<< HEAD
    spark, s3_unittest_data_bucket, populate_usas_data, hive_unittest_metastore_db
=======
    spark, s3_unittest_data_bucket, populate_data_for_usas, hive_unittest_metastore_db
>>>>>>> cb57278c
):
    tables_to_load = [
        "awards",
        "financial_accounts_by_awards",
        "recipient_lookup",
        "recipient_profile",
        "sam_recipient",
        "transaction_fabs",
        "transaction_fpds",
        "transaction_normalized",
    ]
    create_and_load_all_delta_tables(spark, s3_unittest_data_bucket, tables_to_load)
    verify_delta_table_loaded_to_delta(
        spark, "transaction_search", s3_unittest_data_bucket, load_command="load_query_to_delta"
    )
    verify_delta_table_loaded_from_delta(spark, "transaction_search", spark_s3_bucket=s3_unittest_data_bucket)
    verify_delta_table_loaded_from_delta(spark, "transaction_search", jdbc_inserts=True)  # test alt write strategy


@mark.django_db(transaction=True)
def test_load_table_to_from_delta_for_transaction_search_testing(
<<<<<<< HEAD
    spark, s3_unittest_data_bucket, populate_usas_data, hive_unittest_metastore_db
=======
    spark, s3_unittest_data_bucket, populate_data_for_usas, hive_unittest_metastore_db
>>>>>>> cb57278c
):
    verify_delta_table_loaded_to_delta(spark, "transaction_search_testing", s3_unittest_data_bucket)
    verify_delta_table_loaded_from_delta(spark, "transaction_search_testing", spark_s3_bucket=s3_unittest_data_bucket)
    verify_delta_table_loaded_from_delta(
        spark, "transaction_search_testing", jdbc_inserts=True
    )  # test alt write strategy


@mark.django_db(transaction=True)
def test_load_table_to_from_delta_for_transaction_normalized_alt_db_and_name(
    spark, s3_unittest_data_bucket, hive_unittest_metastore_db
):
    baker.make("awards.TransactionNormalized", id="1", _fill_optional=True)
    baker.make("awards.TransactionNormalized", id="2", _fill_optional=True)
    verify_delta_table_loaded_to_delta(
        spark,
        "transaction_normalized",
        s3_unittest_data_bucket,
        alt_db="my_alt_db",
        alt_name="transaction_normalized_alt_name",
    )
    verify_delta_table_loaded_from_delta(
        spark,
        "transaction_normalized",
        alt_db="my_alt_db",
        alt_name="transaction_normalized_alt_name",
        spark_s3_bucket=s3_unittest_data_bucket,
    )


@mark.django_db(transaction=True)
def test_load_table_to_from_delta_for_transaction_search_alt_db_and_name(
<<<<<<< HEAD
    spark, s3_unittest_data_bucket, populate_usas_data, hive_unittest_metastore_db
=======
    spark, s3_unittest_data_bucket, populate_data_for_usas, hive_unittest_metastore_db
>>>>>>> cb57278c
):
    tables_to_load = [
        "awards",
        "financial_accounts_by_awards",
        "recipient_lookup",
        "recipient_profile",
        "sam_recipient",
        "transaction_fabs",
        "transaction_fpds",
        "transaction_normalized",
    ]
    create_and_load_all_delta_tables(spark, s3_unittest_data_bucket, tables_to_load)
    verify_delta_table_loaded_to_delta(
        spark,
        "transaction_search",
        s3_unittest_data_bucket,
        alt_db="my_alt_db",
        alt_name="transaction_search_alt_name",
        load_command="load_query_to_delta",
    )
    verify_delta_table_loaded_from_delta(
        spark,
        "transaction_search",
        alt_db="my_alt_db",
        alt_name="transaction_search_alt_name",
        spark_s3_bucket=s3_unittest_data_bucket,
    )


@mark.django_db(transaction=True)
def test_load_table_to_from_delta_for_award_search(
<<<<<<< HEAD
    spark, s3_unittest_data_bucket, populate_usas_data, hive_unittest_metastore_db
=======
    spark, s3_unittest_data_bucket, populate_data_for_usas, hive_unittest_metastore_db
>>>>>>> cb57278c
):
    tables_to_load = [
        "awards",
        "financial_accounts_by_awards",
        "recipient_lookup",
        "recipient_profile",
        "sam_recipient",
        "transaction_fabs",
        "transaction_fpds",
        "transaction_normalized",
    ]
    create_and_load_all_delta_tables(spark, s3_unittest_data_bucket, tables_to_load)
    verify_delta_table_loaded_to_delta(
        spark, "award_search", s3_unittest_data_bucket, load_command="load_query_to_delta"
    )
    verify_delta_table_loaded_from_delta(spark, "award_search", spark_s3_bucket=s3_unittest_data_bucket)
    verify_delta_table_loaded_from_delta(spark, "award_search", jdbc_inserts=True)  # test alt write strategy


@mark.django_db(transaction=True)
def test_load_table_to_from_delta_for_award_search_testing(
<<<<<<< HEAD
    spark, s3_unittest_data_bucket, populate_usas_data, hive_unittest_metastore_db
=======
    spark, s3_unittest_data_bucket, populate_data_for_usas, hive_unittest_metastore_db
>>>>>>> cb57278c
):
    verify_delta_table_loaded_to_delta(spark, "award_search_testing", s3_unittest_data_bucket)
    verify_delta_table_loaded_from_delta(spark, "award_search_testing", spark_s3_bucket=s3_unittest_data_bucket)
    verify_delta_table_loaded_from_delta(spark, "award_search_testing", jdbc_inserts=True)  # test alt write strategy


@mark.django_db(transaction=True)
<<<<<<< HEAD
def test_load_table_to_from_delta_for_sam_recipient(spark, s3_unittest_data_bucket, populate_broker_data):
    expected_data = [
        {
            "awardee_or_recipient_uniqu": "812918241",
            "legal_business_name": "EL COLEGIO DE LA FRONTERA SUR",
            "dba_name": "RESEARCH CENTER",
            "ultimate_parent_unique_ide": "811979236",
            "ultimate_parent_legal_enti": "GOBIERNO FEDERAL DE LOS ESTADOS UNIDOS MEXICANOS",
            "address_line_1": "CALLE 10 NO. 264, ENTRE 61 Y 63",
            "address_line_2": "",
            "city": "CAMPECHE",
            "state": "CAMPECHE",
            "zip": "24000",
            "zip4": None,
            "country_code": "MEX",
            "congressional_district": None,
            "business_types_codes": ["20", "2U", "GW", "M8", "V2"],
            "entity_structure": "X6",
            "broker_duns_id": 1,
            "update_date": date(2015, 2, 5),
            "uei": "CTKJDNGYLM97",
            "ultimate_parent_uei": "KDULNMSMR7E6",
        }
    ]
    verify_delta_table_loaded_to_delta(
        spark, "sam_recipient", s3_unittest_data_bucket, load_command="load_query_to_delta", dummy_data=expected_data
    )
    verify_delta_table_loaded_from_delta(spark, "sam_recipient", spark_s3_bucket=s3_unittest_data_bucket)
    verify_delta_table_loaded_from_delta(spark, "sam_recipient", jdbc_inserts=True)  # test alt write strategy
=======
def test_load_table_to_from_delta_for_summary_state_view(
    spark, s3_unittest_data_bucket, populate_data_for_usas, hive_unittest_metastore_db
):
    tables_to_load = [
        "transaction_fabs",
        "transaction_fpds",
        "transaction_normalized",
    ]
    create_and_load_all_delta_tables(spark, s3_unittest_data_bucket, tables_to_load)
    verify_delta_table_loaded_to_delta(
        spark, "summary_state_view", s3_unittest_data_bucket, load_command="load_query_to_delta"
    )
    verify_delta_table_loaded_from_delta(spark, "summary_state_view", spark_s3_bucket=s3_unittest_data_bucket)
    verify_delta_table_loaded_from_delta(spark, "summary_state_view", jdbc_inserts=True)  # test alt write strategy
>>>>>>> cb57278c
<|MERGE_RESOLUTION|>--- conflicted
+++ resolved
@@ -33,11 +33,10 @@
 
 
 @fixture
-<<<<<<< HEAD
 def populate_broker_data(broker_server_dblink_setup):
     broker_data = {
         "sam_recipient": json.loads(Path("usaspending_api/recipient/tests/data/broker_sam_recipient.json").read_text()),
-        "subaward": json.loads(Path("usaspending_api/awards/tests/data/broker_subawards.json").read_text()),
+        "subaward": json.loads(Path("usaspending_api/awards/tests/data/subaward.json").read_text()),
     }
     insert_statement = "INSERT INTO %(table_name)s (%(columns)s) VALUES %(values)s"
     with connections["data_broker"].cursor() as cursor:
@@ -59,27 +58,6 @@
 
 @fixture
 def populate_usas_data(populate_broker_data):
-=======
-def populate_broker_data_to_delta():
-    # Create broker data to be imported to delta
-    dummy_broker_subaward_data = json.loads(Path("usaspending_api/awards/tests/data/subaward.json").read_text())
-
-    with psycopg2.connect(dsn=get_broker_dsn_string()) as connection:
-        with connection.cursor() as cursor:
-            # nuke any previous data just in case
-            cursor.execute("truncate table subaward restart identity cascade;")
-
-            insert_statement = "insert into subaward (%s) values %s"
-            for record in dummy_broker_subaward_data:
-                columns = record.keys()
-                values = tuple(record[column] for column in columns)
-                sql = cursor.mogrify(insert_statement, (AsIs(", ".join(columns)), values))
-                cursor.execute(sql)
-
-
-@fixture
-def populate_data_for_usas():
->>>>>>> cb57278c
     # Create recipient data for two transactions; the other two will generate ad hoc
     baker.make(
         "recipient.RecipientLookup",
@@ -424,13 +402,10 @@
 
     # Run current Postgres ETLs to make sure data is populated_correctly
     update_awards()
-<<<<<<< HEAD
     restock_duns_sql = open("usaspending_api/broker/management/sql/restock_duns.sql", "r").read()
-    execute_sql_simple(restock_duns_sql.replace("VACUUM ANALYZE raw.duns;", ""))
+    execute_sql_simple(restock_duns_sql.replace("VACUUM ANALYZE int.duns;", ""))
     call_command("update_recipient_lookup")
     execute_sql_simple(open("usaspending_api/recipient/management/sql/restock_recipient_profile.sql", "r").read())
-=======
->>>>>>> cb57278c
 
 
 def _handle_string_cast(val: str) -> Union[str, dict, list]:
@@ -713,11 +688,7 @@
 
 @mark.django_db(transaction=True)
 def test_load_table_to_from_delta_for_recipient_lookup(
-<<<<<<< HEAD
     spark, s3_unittest_data_bucket, populate_usas_data, hive_unittest_metastore_db
-=======
-    spark, s3_unittest_data_bucket, populate_data_for_usas, hive_unittest_metastore_db
->>>>>>> cb57278c
 ):
     ignore_fields = ["id", "update_date"]
     tables_to_load = ["sam_recipient", "transaction_fabs", "transaction_fpds", "transaction_normalized"]
@@ -817,11 +788,7 @@
 
 @mark.django_db(transaction=True)
 def test_load_table_to_from_delta_for_recipient_profile(
-<<<<<<< HEAD
     spark, s3_unittest_data_bucket, populate_usas_data, hive_unittest_metastore_db
-=======
-    spark, s3_unittest_data_bucket, populate_data_for_usas, hive_unittest_metastore_db
->>>>>>> cb57278c
 ):
     tables_to_load = [
         "awards",
@@ -1004,11 +971,7 @@
 
 @mark.django_db(transaction=True)
 def test_load_table_to_from_delta_for_recipient_profile_testing(
-<<<<<<< HEAD
-    spark, s3_unittest_data_bucket, populate_usas_data, monkeypatch, hive_unittest_metastore_db
-=======
-    spark, s3_unittest_data_bucket, populate_data_for_usas, monkeypatch, hive_unittest_metastore_db
->>>>>>> cb57278c
+    spark, s3_unittest_data_bucket, populate_usas_data, hive_unittest_metastore_db
 ):
     tables_to_load = [
         "recipient_lookup",
@@ -1025,11 +988,7 @@
 
 @mark.django_db(transaction=True)
 def test_load_table_to_from_delta_for_transaction_search(
-<<<<<<< HEAD
     spark, s3_unittest_data_bucket, populate_usas_data, hive_unittest_metastore_db
-=======
-    spark, s3_unittest_data_bucket, populate_data_for_usas, hive_unittest_metastore_db
->>>>>>> cb57278c
 ):
     tables_to_load = [
         "awards",
@@ -1051,11 +1010,7 @@
 
 @mark.django_db(transaction=True)
 def test_load_table_to_from_delta_for_transaction_search_testing(
-<<<<<<< HEAD
     spark, s3_unittest_data_bucket, populate_usas_data, hive_unittest_metastore_db
-=======
-    spark, s3_unittest_data_bucket, populate_data_for_usas, hive_unittest_metastore_db
->>>>>>> cb57278c
 ):
     verify_delta_table_loaded_to_delta(spark, "transaction_search_testing", s3_unittest_data_bucket)
     verify_delta_table_loaded_from_delta(spark, "transaction_search_testing", spark_s3_bucket=s3_unittest_data_bucket)
@@ -1088,11 +1043,7 @@
 
 @mark.django_db(transaction=True)
 def test_load_table_to_from_delta_for_transaction_search_alt_db_and_name(
-<<<<<<< HEAD
     spark, s3_unittest_data_bucket, populate_usas_data, hive_unittest_metastore_db
-=======
-    spark, s3_unittest_data_bucket, populate_data_for_usas, hive_unittest_metastore_db
->>>>>>> cb57278c
 ):
     tables_to_load = [
         "awards",
@@ -1124,11 +1075,7 @@
 
 @mark.django_db(transaction=True)
 def test_load_table_to_from_delta_for_award_search(
-<<<<<<< HEAD
     spark, s3_unittest_data_bucket, populate_usas_data, hive_unittest_metastore_db
-=======
-    spark, s3_unittest_data_bucket, populate_data_for_usas, hive_unittest_metastore_db
->>>>>>> cb57278c
 ):
     tables_to_load = [
         "awards",
@@ -1150,11 +1097,7 @@
 
 @mark.django_db(transaction=True)
 def test_load_table_to_from_delta_for_award_search_testing(
-<<<<<<< HEAD
     spark, s3_unittest_data_bucket, populate_usas_data, hive_unittest_metastore_db
-=======
-    spark, s3_unittest_data_bucket, populate_data_for_usas, hive_unittest_metastore_db
->>>>>>> cb57278c
 ):
     verify_delta_table_loaded_to_delta(spark, "award_search_testing", s3_unittest_data_bucket)
     verify_delta_table_loaded_from_delta(spark, "award_search_testing", spark_s3_bucket=s3_unittest_data_bucket)
@@ -1162,7 +1105,6 @@
 
 
 @mark.django_db(transaction=True)
-<<<<<<< HEAD
 def test_load_table_to_from_delta_for_sam_recipient(spark, s3_unittest_data_bucket, populate_broker_data):
     expected_data = [
         {
@@ -1181,7 +1123,7 @@
             "congressional_district": None,
             "business_types_codes": ["20", "2U", "GW", "M8", "V2"],
             "entity_structure": "X6",
-            "broker_duns_id": 1,
+            "broker_duns_id": "1",
             "update_date": date(2015, 2, 5),
             "uei": "CTKJDNGYLM97",
             "ultimate_parent_uei": "KDULNMSMR7E6",
@@ -1192,9 +1134,11 @@
     )
     verify_delta_table_loaded_from_delta(spark, "sam_recipient", spark_s3_bucket=s3_unittest_data_bucket)
     verify_delta_table_loaded_from_delta(spark, "sam_recipient", jdbc_inserts=True)  # test alt write strategy
-=======
+
+
+@mark.django_db(transaction=True)
 def test_load_table_to_from_delta_for_summary_state_view(
-    spark, s3_unittest_data_bucket, populate_data_for_usas, hive_unittest_metastore_db
+    spark, s3_unittest_data_bucket, populate_usas_data, hive_unittest_metastore_db
 ):
     tables_to_load = [
         "transaction_fabs",
@@ -1206,5 +1150,4 @@
         spark, "summary_state_view", s3_unittest_data_bucket, load_command="load_query_to_delta"
     )
     verify_delta_table_loaded_from_delta(spark, "summary_state_view", spark_s3_bucket=s3_unittest_data_bucket)
-    verify_delta_table_loaded_from_delta(spark, "summary_state_view", jdbc_inserts=True)  # test alt write strategy
->>>>>>> cb57278c
+    verify_delta_table_loaded_from_delta(spark, "summary_state_view", jdbc_inserts=True)  # test alt write strategy