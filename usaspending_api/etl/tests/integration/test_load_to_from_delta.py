"""Automated Integration Tests for the lifecycle of Delta Lake tables

NOTE: Uses Pytest Fixtures from immediate parent conftest.py: usaspending_api/etl/tests/conftest.py
"""
import json
import psycopg2
import pytest
import pytz

from datetime import datetime
from pathlib import Path
from psycopg2.extensions import AsIs
from typing import Any, Dict, List, Optional, Union

from model_bakery import baker
from pyspark.sql import SparkSession
from pytest import fixture, mark

from django.core.management import call_command
from django.db import connection, connections, transaction
from django.db.models import sql

<<<<<<< HEAD
from usaspending_api.awards.models import TransactionFABS
from usaspending_api.common.helpers.spark_helpers import create_ref_temp_views
=======
from usaspending_api.common.etl.spark import create_ref_temp_views
>>>>>>> d2ba60ce
from usaspending_api.common.helpers.sql_helpers import get_database_dsn_string
from usaspending_api.etl.award_helpers import update_awards
from usaspending_api.etl.broker_etl_helpers import dictfetchall
from usaspending_api.etl.management.commands.create_delta_table import TABLE_SPEC
from usaspending_api.recipient.models import RecipientLookup


@fixture
def populate_data_for_transaction_search():
    # Create recipient data for two transactions; the other two will generate ad hoc
    baker.make(
        "recipient.RecipientLookup",
        recipient_hash="53aea6c7-bbda-4e4b-1ebe-755157592bbf",
        uei="FABSUEI12345",
        legal_business_name="FABS TEST RECIPIENT",
        _fill_optional=True,
    )
    baker.make(
        "recipient.RecipientProfile",
        recipient_hash="53aea6c7-bbda-4e4b-1ebe-755157592bbf",
        uei="FABSUEI12345",
        recipient_level="R",
        recipient_name="FABS TEST RECIPIENT",
        _fill_optional=True,
    )
    baker.make(
        "recipient.DUNS",
        broker_duns_id="1",
        uei="FABSUEI12345",
        legal_business_name="FABS TEST RECIPIENT",
        _fill_optional=True,
    )

    # Create agency data
    funding_toptier_agency = baker.make("references.ToptierAgency", _fill_optional=True)
    funding_subtier_agency = baker.make("references.SubtierAgency", _fill_optional=True)
    funding_agency = baker.make(
        "references.Agency",
        toptier_agency=funding_toptier_agency,
        subtier_agency=funding_subtier_agency,
        toptier_flag=True,
        _fill_optional=True,
    )

    awarding_toptier_agency = baker.make("references.ToptierAgency", _fill_optional=True)
    awarding_subtier_agency = baker.make("references.SubtierAgency", _fill_optional=True)
    awarding_agency = baker.make(
        "references.Agency",
        toptier_agency=awarding_toptier_agency,
        subtier_agency=awarding_subtier_agency,
        toptier_flag=True,
        _fill_optional=True,
    )

    # Create reference data
    baker.make("references.NAICS", code="123456", _fill_optional=True)
    baker.make("references.PSC", code="12", _fill_optional=True)
    baker.make("references.Cfda", program_number="12.456", _fill_optional=True)
    baker.make(
        "references.CityCountyStateCode",
        state_alpha="VA",
        county_numeric="001",
        county_name="County Name",
        _fill_optional=True,
    )
    baker.make("references.RefCountryCode", country_code="USA", country_name="UNITED STATES", _fill_optional=True)
    baker.make("recipient.StateData", code="VA", name="Virginia", fips="51", _fill_optional=True)
    baker.make("references.PopCounty", state_code="51", county_number="000", _fill_optional=True)
    baker.make("references.PopCounty", state_code="51", county_number="001", _fill_optional=True)
    baker.make("references.PopCongressionalDistrict", state_code="51", congressional_district="01")
    defc_l = baker.make("references.DisasterEmergencyFundCode", code="L", group_name="covid_19", _fill_optional=True)
    defc_m = baker.make("references.DisasterEmergencyFundCode", code="M", group_name="covid_19", _fill_optional=True)
    defc_q = baker.make("references.DisasterEmergencyFundCode", code="Q", group_name=None, _fill_optional=True)

    # Create awards and transactions
    asst_award = baker.make(
        "awards.Award",
        type="07",
        period_of_performance_start_date="2021-01-01",
        period_of_performance_current_end_date="2022-01-01",
        date_signed="2021-01-01",
        total_obligation=100.00,
        total_subsidy_cost=100.00,
        type_description="Direct Loan",
    )
    cont_award = baker.make(
        "awards.Award",
        type="A",
        period_of_performance_start_date="2021-01-01",
        period_of_performance_current_end_date="2022-01-01",
        date_signed="2021-01-01",
        total_obligation=100.00,
    )

    asst_trx1 = baker.make(
        "awards.TransactionNormalized",
        action_date="2021-01-01",
        award=asst_award,
        is_fpds=False,
        type="07",
        awarding_agency=awarding_agency,
        funding_agency=funding_agency,
        last_modified_date="2021-01-01",
        _fill_optional=True,
    )
    asst_trx2 = baker.make(
        "awards.TransactionNormalized",
        action_date="2021-04-01",
        award=asst_award,
        is_fpds=False,
        type="07",
        awarding_agency=awarding_agency,
        funding_agency=funding_agency,
        last_modified_date="2021-01-01",
        _fill_optional=True,
    )
    cont_trx1 = baker.make(
        "awards.TransactionNormalized",
        action_date="2021-07-01",
        award=cont_award,
        is_fpds=True,
        type="A",
        awarding_agency=awarding_agency,
        funding_agency=funding_agency,
        last_modified_date="2021-01-01",
        _fill_optional=True,
    )
    cont_trx2 = baker.make(
        "awards.TransactionNormalized",
        action_date="2021-10-01",
        award=cont_award,
        is_fpds=True,
        type="A",
        awarding_agency=awarding_agency,
        funding_agency=funding_agency,
        last_modified_date="2021-01-01",
        _fill_optional=True,
    )

    baker.make(
        "awards.TransactionFABS",
        transaction=asst_trx1,
        cfda_number="12.456",
        action_date="2021-01-01",
        uei="FABSUEI12345",
        indirect_federal_sharing=1.0,
        legal_entity_state_code="VA",
        legal_entity_county_code="001",
        legal_entity_country_code="USA",
        legal_entity_country_name="UNITED STATES",
        legal_entity_congressional="01",
        place_of_perfor_state_code="VA",
        place_of_perform_county_co="001",
        place_of_perform_country_c="USA",
        place_of_perform_country_n="UNITED STATES",
        place_of_performance_congr="01",
        _fill_optional=True,
    )
    baker.make(
        "awards.TransactionFABS",
        transaction=asst_trx2,
        cfda_number="12.456",
        action_date="2021-04-01",
        uei="FABSUEI12345",
        indirect_federal_sharing=1.0,
        legal_entity_state_code="VA",
        legal_entity_county_code="001",
        legal_entity_country_code="USA",
        legal_entity_country_name="UNITED STATES",
        legal_entity_congressional="01",
        place_of_perfor_state_code="VA",
        place_of_perform_county_co="001",
        place_of_perform_country_c="USA",
        place_of_perform_country_n="UNITED STATES",
        place_of_performance_congr="01",
        _fill_optional=True,
    )
    baker.make(
        "awards.TransactionFPDS",
        transaction=cont_trx1,
        naics="123456",
        product_or_service_code="12",
        action_date="2021-07-01",
        awardee_or_recipient_uei="FPDSUEI12345",
        ordering_period_end_date="2020-07-01",
        _fill_optional=True,
    )
    baker.make(
        "awards.TransactionFPDS",
        transaction=cont_trx2,
        naics="123456",
        product_or_service_code="12",
        action_date="2021-10-01",
        awardee_or_recipient_uei="FPDSUEI12345",
        ordering_period_end_date="2020-07-01",
        _fill_optional=True,
    )

    # Create account data
    federal_account = baker.make(
        "accounts.FederalAccount", parent_toptier_agency=funding_toptier_agency, _fill_optional=True
    )
    tas = baker.make(
        "accounts.TreasuryAppropriationAccount",
        federal_account=federal_account,
        allocation_transfer_agency_id=None,
        _fill_optional=True,
    )
    dabs = baker.make("submissions.DABSSubmissionWindowSchedule", submission_reveal_date="2020-05-01")
    sa = baker.make("submissions.SubmissionAttributes", reporting_period_start="2020-04-02", submission_window=dabs)

    baker.make(
        "awards.FinancialAccountsByAwards",
        award=asst_award,
        treasury_account=tas,
        disaster_emergency_fund=defc_l,
        submission=sa,
        _fill_optional=True,
    )
    baker.make(
        "awards.FinancialAccountsByAwards",
        award=asst_award,
        treasury_account=tas,
        disaster_emergency_fund=defc_m,
        submission=sa,
        _fill_optional=True,
    )
    baker.make(
        "awards.FinancialAccountsByAwards",
        award=cont_award,
        treasury_account=tas,
        disaster_emergency_fund=defc_q,
        submission=sa,
        _fill_optional=True,
    )
    baker.make(
        "awards.FinancialAccountsByAwards",
        award=cont_award,
        treasury_account=tas,
        disaster_emergency_fund=None,
        submission=sa,
        _fill_optional=True,
    )

    update_awards()


@pytest.fixture
def populate_data_for_recipient_lookup():
    baker.make(
        "recipient.DUNS",
        broker_duns_id="1",
        uei="FABSUEI12345",
        awardee_or_recipient_uniqu="FABSDUNS12345",
        legal_business_name="FABS TEST RECIPIENT",
    )

    asst_award = baker.make(
        "awards.Award",
        type="07",
        period_of_performance_start_date="2021-01-01",
        period_of_performance_current_end_date="2022-01-01",
        date_signed="2021-01-01",
        total_obligation=100.00,
        total_subsidy_cost=100.00,
        type_description="Direct Loan",
    )
    cont_award = baker.make(
        "awards.Award",
        type="A",
        period_of_performance_start_date="2021-01-01",
        period_of_performance_current_end_date="2022-01-01",
        date_signed="2021-01-01",
        total_obligation=100.00,
    )

    asst_trx1 = baker.make(
        "awards.TransactionNormalized",
        action_date="2021-01-01",
        award=asst_award,
        is_fpds=False,
        type="07",
        last_modified_date="2021-01-01",
    )
    asst_trx2 = baker.make(
        "awards.TransactionNormalized",
        action_date="2021-04-01",
        award=asst_award,
        is_fpds=False,
        type="07",
        last_modified_date="2021-01-01",
    )
    cont_trx1 = baker.make(
        "awards.TransactionNormalized",
        action_date="2021-07-01",
        award=cont_award,
        is_fpds=True,
        type="A",
        last_modified_date="2021-01-01",
    )
    cont_trx2 = baker.make(
        "awards.TransactionNormalized",
        action_date="2021-10-01",
        award=cont_award,
        is_fpds=True,
        type="A",
        last_modified_date="2021-01-01",
    )

    baker.make(
        "awards.TransactionFABS",
        transaction=asst_trx1,
        published_fabs_id=1,
        cfda_number="12.456",
        action_date="2021-01-01",
        uei="FABSUEI12345",
        awardee_or_recipient_uniqu="FABSDUNS12345",
        awardee_or_recipient_legal="FABS RECIPIENT 12345",
        ultimate_parent_uei="PARENTUEI12345",
        ultimate_parent_unique_ide="PARENTDUNS12345",
        ultimate_parent_legal_enti="PARENT RECIPIENT 12345",
        indirect_federal_sharing=1.0,
        legal_entity_state_code="VA",
        legal_entity_county_code="001",
        legal_entity_country_code="USA",
        legal_entity_country_name="UNITED STATES",
        legal_entity_congressional="01",
        place_of_perfor_state_code="VA",
        place_of_perform_county_co="001",
        place_of_perform_country_c="USA",
        place_of_perform_country_n="UNITED STATES",
        place_of_performance_congr="01",
    )
    baker.make(
        "awards.TransactionFABS",
        transaction=asst_trx2,
        published_fabs_id=2,
        cfda_number="12.456",
        action_date="2021-04-01",
        uei="FABSUEI12345",
        awardee_or_recipient_uniqu="FABSDUNS12345",
        awardee_or_recipient_legal="FABS RECIPIENT 12345",
        ultimate_parent_uei="PARENTUEI12345",
        ultimate_parent_unique_ide="PARENTDUNS12345",
        ultimate_parent_legal_enti="PARENT RECIPIENT 12345",
        indirect_federal_sharing=1.0,
        legal_entity_state_code="VA",
        legal_entity_county_code="001",
        legal_entity_country_code="USA",
        legal_entity_country_name="UNITED STATES",
        legal_entity_congressional="01",
        place_of_perfor_state_code="VA",
        place_of_perform_county_co="001",
        place_of_perform_country_c="USA",
        place_of_perform_country_n="UNITED STATES",
        place_of_performance_congr="01",
    )
    baker.make(
        "awards.TransactionFPDS",
        transaction=cont_trx1,
        detached_award_procurement_id=1,
        naics="123456",
        product_or_service_code="12",
        action_date="2021-07-01",
        awardee_or_recipient_uei="FPDSUEI12345",
        awardee_or_recipient_uniqu="FPDSDUNS12345",
        awardee_or_recipient_legal="FPDS RECIPIENT 12345",
        ultimate_parent_uei="PARENTUEI12345",
        ultimate_parent_unique_ide="PARENTDUNS12345",
        ultimate_parent_legal_enti="PARENT RECIPIENT 12345",
        ordering_period_end_date="2020-07-01",
    )
    baker.make(
        "awards.TransactionFPDS",
        transaction=cont_trx2,
        detached_award_procurement_id=2,
        naics="123456",
        product_or_service_code="12",
        action_date="2021-10-01",
        awardee_or_recipient_uei="FPDSUEI12345",
        awardee_or_recipient_uniqu="FPDSDUNS12345",
        awardee_or_recipient_legal="FPDS RECIPIENT 12345",
        ultimate_parent_uei="PARENTUEI12345",
        ultimate_parent_unique_ide="PARENTDUNS12345",
        ultimate_parent_legal_enti="PARENT RECIPIENT 12345",
        ordering_period_end_date="2020-07-01",
    )

    update_awards()


def _handle_string_cast(val: str) -> Union[str, dict, list]:
    """
    JSON nested element columns are represented as JSON formatted strings in the Spark data, but nested elements in the
    Postgres data. Both columns will have a "custom_schema" defined for "<FIELD_TYPE> STRING". To handle this comparison
    the casting of values for "custom_schema" of STRING will attempt to convert a string to a nested element in the case
    of a nested element and fallback to a simple string cast.
    """
    if isinstance(val, list):
        try:
            casted = [json.loads(element) if isinstance(element, str) else element for element in val]
        except (TypeError, json.decoder.JSONDecodeError):
            casted = [str(element) for element in val]
    elif isinstance(val, dict):
        try:
            casted = {k: json.loads(element) if isinstance(element, str) else element for k, element in val.items()}
        except (TypeError, json.decoder.JSONDecodeError):
            casted = {k: str(element) for k, element in val.items()}
    else:
        try:
            casted = json.loads(val)
        except (TypeError, json.decoder.JSONDecodeError):
            casted = str(val)
    return casted


def sorted_deep(d):
    def make_tuple(v):
        if isinstance(v, list):
            return (*sorted_deep(v),)
        if isinstance(v, dict):
            return (*sorted_deep(list(v.items())),)
        return (v,)

    if isinstance(d, list):
        return sorted(map(sorted_deep, d), key=make_tuple)
    if isinstance(d, dict):
        return {k: sorted_deep(d[k]) for k in sorted(d)}
    return d


def equal_datasets(
    psql_data: List[Dict[str, Any]],
    spark_data: List[Dict[str, Any]],
    custom_schema: str,
    ignore_fields: Optional[list] = None,
):
    """Helper function to compare the two datasets. Note the column types of ds1 will be used to cast columns in ds2."""
    datasets_match = True

    # Parsing custom_schema to specify
    schema_changes = {}
    schema_type_converters = {"INT": int, "STRING": _handle_string_cast, "ARRAY<STRING>": _handle_string_cast}
    if custom_schema:
        for schema_change in custom_schema.split(", "):
            col, new_col_type = schema_change.split()[0].strip(), schema_change.split()[1].strip()
            schema_changes[col] = new_col_type

    # Iterating through the values and finding any differences
    for i, psql_row in enumerate(psql_data):
        for k, psql_val in psql_row.items():
            # Move on to the next value to check; ignoring this field
            if ignore_fields and k in ignore_fields:
                continue
            spark_val = spark_data[i][k]
            # Casting values based on the custom schema
            if (
                k.strip() in schema_changes
                and schema_changes[k].strip() in schema_type_converters
                and psql_val is not None
            ):
                spark_val = schema_type_converters[schema_changes[k].strip()](spark_val)
                psql_val = schema_type_converters[schema_changes[k].strip()](psql_val)

            # Equalize dates
            # - Postgres TIMESTAMPs may include time zones
            # - while Spark TIMESTAMPs will not
            #   - they are aligned to the Spark SQL session Time Zone (by way
            #     of spark.sql.session.timeZone conf setting) at the time they are read)
            #   - From: https://docs.databricks.com/spark/latest/dataframes-datasets/dates-timestamps.html#timestamps-and-time-zones
            #   - "When writing timestamp values out to non-text data sources like Parquet, the values are just
            #      instants (like timestamp in UTC) that have no time zone information."
            if isinstance(psql_val, datetime):
                # Align to what Spark:
                #   1. Align the date to UTC, to shift the date the amount of time from the offset to UTC
                #   2. Then strip off the UTC time zone info
                utc_tz = pytz.timezone("UTC")
                psql_val_utc = psql_val.astimezone(utc_tz)
                psql_val = psql_val_utc.replace(tzinfo=None)

            # Make sure Postgres data is sorted in the case of a list since the Spark list data is sorted in ASC order
            if isinstance(psql_val, list):
                psql_val = sorted_deep(psql_val)
                if isinstance(spark_val, str):
                    spark_val = [json.loads(idx.replace("'", '"')) for idx in [spark_val]][0]
                spark_val = sorted_deep(spark_val)

            if psql_val != spark_val:
                raise Exception(
                    f"Not equal: col:{k} "
                    f"left(psql):{psql_val} ({type(psql_val)}) "
                    f"right(spark):{spark_val} ({type(spark_val)})"
                )
    return datasets_match


def _verify_delta_table_loaded_to_delta(
    spark: SparkSession,
    delta_table_name: str,
    s3_bucket: str,
    alt_db: str = None,
    alt_name: str = None,
    load_command: str = "load_table_to_delta",
    ignore_fields: Optional[list] = None,
):
    """Generic function that uses the create_delta_table, load_table_to_delta, and load_query_to_delta commands to
    create and load the given table and assert it was created and loaded as expected
    """

    cmd_args = [f"--destination-table={delta_table_name}"]
    if alt_db:
        cmd_args += [f"--alt-db={alt_db}"]
    expected_table_name = delta_table_name.split(".")[-1]
    if alt_name:
        cmd_args += [f"--alt-name={alt_name}"]
        expected_table_name = alt_name

    # make the table and load it
    call_command("create_delta_table", f"--spark-s3-bucket={s3_bucket}", *cmd_args)
    if load_command == "load_query_to_delta":
        call_command(load_command, f"--spark-s3-bucket={s3_bucket}", *cmd_args)
    else:
        call_command(load_command, *cmd_args)

    # get the postgres data to compare
    model = TABLE_SPEC[delta_table_name]["model"]
    partition_col = TABLE_SPEC[delta_table_name].get("partition_column")
    if model:
        dummy_query = model.objects
        if partition_col is not None:
            dummy_query = dummy_query.order_by(partition_col)
        dummy_data = list(dummy_query.all().values())
    else:
        # model can be None if loading from the Broker
        broker_connection = connections["data_broker"]
        source_broker_name = TABLE_SPEC[delta_table_name]["source_table"]
        with broker_connection.cursor() as cursor:
            dummy_query = f"SELECT * from {source_broker_name}"
            if partition_col is not None:
                dummy_query = f"{dummy_query} ORDER BY {partition_col}"
            cursor.execute(dummy_query)
            dummy_data = dictfetchall(cursor)

    # get the spark data to compare
    # NOTE: The ``use <db>`` from table create/load is still in effect for this verification. So no need to call again
    received_query = f"SELECT * from {expected_table_name}"
    if partition_col is not None:
        received_query = f"{received_query} ORDER BY {partition_col}"
    received_data = [row.asDict() for row in spark.sql(received_query).collect()]

    assert equal_datasets(dummy_data, received_data, TABLE_SPEC[delta_table_name]["custom_schema"], ignore_fields)


def _verify_delta_table_loaded_from_delta(
    spark: SparkSession,
    delta_table_name: str,
    alt_db: str = None,
    alt_name: str = None,
    load_command="load_table_from_delta",
    jdbc_inserts: bool = False,
    spark_s3_bucket: str = None,
):
    """Generic function that uses the load_table_from_delta commands to load the given table and assert it was
    downloaded as expected
    """
    cmd_args = [f"--delta-table={delta_table_name}"]
    if alt_db:
        cmd_args += [f"--alt-delta-db={alt_db}"]
    expected_table_name = delta_table_name
    if alt_name:
        cmd_args += [f"--alt-delta-name={alt_name}"]
        expected_table_name = alt_name
    if jdbc_inserts:
        cmd_args += [f"--jdbc-inserts"]
    else:
        if not spark_s3_bucket:
            raise RuntimeError(
                "spark_s3_bucket=None. A unit test S3 bucket needs to be created and provided for this test."
            )
        cmd_args += [f"--spark-s3-bucket={spark_s3_bucket}"]

    # table already made, let's load it
    call_command(load_command, *cmd_args)

    # get the postgres data to compare
    source_table = TABLE_SPEC[delta_table_name]["source_table"] or TABLE_SPEC[delta_table_name]["swap_table"]
    temp_schema = "temp"
    if source_table:
        tmp_table_name = f"{temp_schema}.{source_table}_temp"
    else:
        tmp_table_name = f"{temp_schema}.{expected_table_name}_temp"
    postgres_query = f"SELECT * FROM {tmp_table_name}"
    partition_col = TABLE_SPEC[delta_table_name]["partition_column"]
    if partition_col is not None:
        postgres_query = f"{postgres_query} ORDER BY {partition_col}"
    with psycopg2.connect(dsn=get_database_dsn_string()) as connection:
        with connection.cursor() as cursor:
            cursor.execute(postgres_query)
            postgres_data = dictfetchall(cursor)

    # get the spark data to compare
    delta_query = f"SELECT * FROM {expected_table_name}"
    if partition_col is not None:
        delta_query = f"{delta_query} ORDER BY {partition_col}"
    delta_data = [row.asDict() for row in spark.sql(delta_query).collect()]

    assert equal_datasets(postgres_data, delta_data, TABLE_SPEC[delta_table_name]["custom_schema"])


def create_and_load_all_delta_tables(spark: SparkSession, s3_bucket: str, tables_to_load: list):
    non_aggregate_table_specs = {
        key: val for key, val in TABLE_SPEC.items() if val.get("source_table") is not None and key in tables_to_load
    }
    for dest_table in non_aggregate_table_specs:
        call_command("create_delta_table", f"--destination-table={dest_table}", f"--spark-s3-bucket={s3_bucket}")
        call_command("load_table_to_delta", f"--destination-table={dest_table}")
    create_ref_temp_views(spark)


@mark.django_db(transaction=True)
def test_load_table_to_from_delta_for_sam_recipient_and_reload(
    spark, s3_unittest_data_bucket, hive_unittest_metastore_db
):
    baker.make("recipient.DUNS", broker_duns_id="1", _fill_optional=True)
    baker.make("recipient.DUNS", broker_duns_id="2", _fill_optional=True)
    _verify_delta_table_loaded_to_delta(spark, "sam_recipient", s3_unittest_data_bucket)
    _verify_delta_table_loaded_from_delta(spark, "sam_recipient", spark_s3_bucket=s3_unittest_data_bucket)
    _verify_delta_table_loaded_from_delta(spark, "sam_recipient", jdbc_inserts=True)  # test alt write strategy

    # Getting count of the first load
    expected_exported_table = "duns_temp"
    with psycopg2.connect(dsn=get_database_dsn_string()) as connection:
        with connection.cursor() as cursor:
            # get a list of tables
            cursor.execute(f"SELECT COUNT(*) FROM {expected_exported_table}")
            expected_exported_table_count = dictfetchall(cursor)[0]["count"]

    # Rerunning again to see it working as intended
    _verify_delta_table_loaded_from_delta(spark, "sam_recipient", spark_s3_bucket=s3_unittest_data_bucket)

    with psycopg2.connect(dsn=get_database_dsn_string()) as connection:
        with connection.cursor() as cursor:
            # get a list of tables and ensure no other new tables got made
            cursor.execute("SELECT * FROM pg_catalog.pg_tables;")
            postgres_data = [
                d["tablename"] for d in dictfetchall(cursor) if d["tablename"].startswith(expected_exported_table)
            ]
            assert len(postgres_data) == 1

            # make sure the new table has been truncated and reloaded
            cursor.execute(f"SELECT COUNT(*) FROM {expected_exported_table}")
            expected_new_exported_table_count = dictfetchall(cursor)[0]["count"]
            assert expected_exported_table_count == expected_new_exported_table_count


@mark.django_db(transaction=True)
def test_load_table_to_from_delta_for_rpt_recipient_lookup(
    spark, s3_unittest_data_bucket, populate_data_for_recipient_lookup, hive_unittest_metastore_db
):
    ignore_fields = ["id", "update_date"]
    tables_to_load = ["sam_recipient", "transaction_fabs", "transaction_fpds", "transaction_normalized"]
    create_and_load_all_delta_tables(spark, s3_unittest_data_bucket, tables_to_load)

    # Test initial load of Recipient Lookup
    call_command("update_recipient_lookup")
    _verify_delta_table_loaded_to_delta(
        spark,
        "rpt.recipient_lookup",
        s3_unittest_data_bucket,
        load_command="load_query_to_delta",
        ignore_fields=ignore_fields,
    )

    # Create a new Transaction a transaction that represents a new name for a recipient
    new_award = baker.make(
        "awards.Award",
        type="07",
        period_of_performance_start_date="2021-01-01",
        period_of_performance_current_end_date="2022-01-01",
        date_signed="2021-01-01",
        total_obligation=100.00,
        total_subsidy_cost=100.00,
        type_description="Direct Loan",
    )
    new_trx = baker.make(
        "awards.TransactionNormalized",
        action_date="2021-01-01",
        award=new_award,
        is_fpds=False,
        type="07",
        last_modified_date="2021-01-01",
    )
    baker.make(
        "awards.TransactionFABS",
        transaction=new_trx,
        published_fabs_id=1,
        cfda_number="12.456",
        action_date="2021-01-01",
        uei="FABSUEI12345",
        awardee_or_recipient_uniqu="FABSDUNS12345",
        awardee_or_recipient_legal="ALTERNATE NAME RECIPIENT",
        ultimate_parent_uei="PARENTUEI12345",
        ultimate_parent_unique_ide="PARENTDUNS12345",
        ultimate_parent_legal_enti="PARENT RECIPIENT 12345",
        indirect_federal_sharing=1.0,
        legal_entity_state_code="VA",
        legal_entity_county_code="001",
        legal_entity_country_code="USA",
        legal_entity_country_name="UNITED STATES",
        legal_entity_congressional="01",
        place_of_perfor_state_code="VA",
        place_of_perform_county_co="001",
        place_of_perform_country_c="USA",
        place_of_perform_country_n="UNITED STATES",
        place_of_performance_congr="01",
    )

    update_awards()

    # Test that the following load correctly merges
    call_command("update_recipient_lookup")

    # Verify that the update alternate name exists
    expected_result = ["ALTERNATE NAME RECIPIENT", "FABS RECIPIENT 12345"]
    assert sorted(RecipientLookup.objects.filter(uei="FABSUEI12345").first().alternate_names) == expected_result

    tables_to_load = ["transaction_fabs", "transaction_normalized"]
    create_and_load_all_delta_tables(spark, s3_unittest_data_bucket, tables_to_load)
    _verify_delta_table_loaded_to_delta(
        spark,
        "rpt.recipient_lookup",
        s3_unittest_data_bucket,
        load_command="load_query_to_delta",
        ignore_fields=ignore_fields,
    )


@mark.django_db(transaction=True)
def test_load_table_to_from_delta_for_recipient_lookup(spark, s3_unittest_data_bucket, hive_unittest_metastore_db):
    baker.make("recipient.RecipientLookup", id="1", _fill_optional=True)
    baker.make("recipient.RecipientLookup", id="2", _fill_optional=True)
    _verify_delta_table_loaded_to_delta(spark, "recipient_lookup", s3_unittest_data_bucket)
    _verify_delta_table_loaded_from_delta(spark, "recipient_lookup", spark_s3_bucket=s3_unittest_data_bucket)
    _verify_delta_table_loaded_from_delta(spark, "recipient_lookup", jdbc_inserts=True)  # test alt write strategy


@mark.django_db(transaction=True)
def test_load_table_to_from_delta_for_recipient_profile(spark, s3_unittest_data_bucket, hive_unittest_metastore_db):
    baker.make("recipient.RecipientProfile", id="1", _fill_optional=True)
    baker.make("recipient.RecipientProfile", id="2", _fill_optional=True)
    _verify_delta_table_loaded_to_delta(spark, "recipient_profile", s3_unittest_data_bucket)
    _verify_delta_table_loaded_from_delta(spark, "recipient_profile", spark_s3_bucket=s3_unittest_data_bucket)
    _verify_delta_table_loaded_from_delta(spark, "recipient_profile", jdbc_inserts=True)  # test alt write strategy


@mark.django_db(transaction=True)
def test_load_table_to_from_delta_for_transaction_fabs(spark, s3_unittest_data_bucket, hive_unittest_metastore_db):
    # Baker doesn't support autofilling Numeric fields, so we're manually setting them here
    baker.make("awards.TransactionFABS", published_fabs_id="1", indirect_federal_sharing=1.0, _fill_optional=True)
    baker.make("awards.TransactionFABS", published_fabs_id="2", indirect_federal_sharing=1.0, _fill_optional=True)
    _verify_delta_table_loaded_to_delta(spark, "transaction_fabs", s3_unittest_data_bucket)
    _verify_delta_table_loaded_from_delta(spark, "transaction_fabs", spark_s3_bucket=s3_unittest_data_bucket)
    _verify_delta_table_loaded_from_delta(spark, "transaction_fabs", jdbc_inserts=True)  # test alt write strategy


@mark.django_db(transaction=True)
def test_load_table_to_from_delta_for_transaction_fabs_timezone_aware(
    spark, s3_unittest_data_bucket, hive_unittest_metastore_db
):
    """Test that timestamps are not inadvertently shifted due to loss of timezone during reads and writes.

    The big takeaways from this are:
    BLUF: Keep Django oriented to UTC (we're doing this) and keep the same timezone set in spark sessions where you
    are reading and writing data (we're doing this)

    1. Postgres stores its fields with data type ``timestamp with time zone`` under the hood in UTC, and it's up to
       the connection (and the ``time zone`` configuration parameter on that connection) to determine how it wants to
       LOOK AT that timezone-aware data (from what time zone perspective).
    2. All the django reads/writes are done via a UTC connection, because we use USE_TZ=True and TIME_ZONE="UTC" in
       settings.py
    3. But even if it weren't, it doesn't matter, since the data is stored in UTC in postgres regardless of what the
       settings where
    4. Where that Django conn time zone does matter, is if we naively strip off the timezone from a timezone-aware
       datetime value that was read under non-UTC settings, and assume its value is UTC-aligned. But we're luckily
       protected from any naivete like this by those settings.py settings.
    5. Spark will store Parquet data as an instant, without any timezone information. It's up to the session
       in which the data is being read to infer any timezone part on that instant. This is governed by the
       spark.sql.session.timeZone setting. If you read and write data with the same session timeZone, all is good (
       seeing it from the same perspective). But if you were to write it with one time zone and read it with another,
       it would be inadvertently adding/removing hours from the stored time instant (as it was written).
    """
    # Add another record with explict timezone on it
    tz_hst = pytz.timezone("HST")  # Hawaii–Aleutian Standard Time = UTC-10:00
    tz_utc = pytz.timezone("UTC")
    dt_naive = datetime(2022, 6, 11, 11, 11, 11)
    dt_with_tz = datetime(2022, 6, 11, 11, 11, 11, tzinfo=tz_hst)
    dt_with_utc = datetime(2022, 6, 11, 11, 11, 11, tzinfo=tz_utc)
    # Because if they are reflecting the same day+hour, then the HST (further east/back) TZ with a -10
    # offset is actually 10 hours ahead of the stated day+hour when looked at in the UTC timezone
    assert dt_with_utc.timestamp() < dt_with_tz.timestamp()

    # Prepare a model object without saving it, but do save the related fields
    # - https://model-bakery.readthedocs.io/en/latest/basic_usage.html#non-persistent-objects
    # Do this so we can save the TransactionFABS record without interference from the Django DB connections
    # Session settings (like sesssion-set time zone)
    fabs_with_tz = baker.prepare(
        "awards.TransactionFABS",
        _save_related=True,
        published_fabs_id="3",
        indirect_federal_sharing=1.0,
        modified_at=dt_with_tz,
        _fill_optional=True,
    )  # type: TransactionFABS

    def _get_sql_insert_from_model(model):
        values = model._meta.local_fields
        q = sql.InsertQuery(model)
        q.insert_values(values, [model])
        compiler = q.get_compiler("default")
        setattr(compiler, "return_id", False)
        stmts = compiler.as_sql()
        stmt = [
            stmt % tuple(f"'{param}'" if type(param) in [str, datetime] else param for param in params)
            for stmt, params in stmts
        ]
        return stmt[0]

    # Now save it to the test DB using a new connection, that establishes its own time zone during it session
    with psycopg2.connect(get_database_dsn_string()) as new_psycopg2_conn:
        with new_psycopg2_conn.cursor() as cursor:
            cursor.execute("set session time zone 'HST'")
            fabs_insert_sql = _get_sql_insert_from_model(fabs_with_tz)
            cursor.execute(fabs_insert_sql)
            assert cursor.rowcount == 1
            new_psycopg2_conn.commit()

    # See how things look from Django's perspective
    with transaction.atomic():
        # Fetch the DB object in a new transaction
        fabs_with_tz = TransactionFABS.objects.filter(published_fabs_id="3").first()
        assert fabs_with_tz is not None

        # Check that all dates are as expected
        model_datetime = fabs_with_tz.modified_at  # type: datetime
        assert model_datetime.tzinfo is not None

        # NOTE: this is because of our Django settings. Upon saving timezone-aware data, it shifts it to UTC
        # Specifically, in settings.py, you will find
        #   TIME_ZONE = "UTC"
        #   USE_TZ = True
        # And this value STICKS in the long-lived django ``connection`` object. So long as that is used (with the ORM
        # or with raw SQL), it will apply those time zone settings
        assert model_datetime.tzname() != "HST"
        assert model_datetime.tzname() == "UTC"
        assert model_datetime.hour == 21  # shifted +10 to counteract the UTC offset by django upon saving it
        assert model_datetime.utctimetuple().tm_hour == 21  # already shifted to UTC, so this just matches .hour (== 21)
        assert dt_naive.utctimetuple().tm_hour == dt_naive.hour  # naive, so stays the same
        assert dt_with_utc.utctimetuple().tm_hour == dt_with_utc.hour  # already UTC, so stays the same

        # Confirm also that this is the case in the DB (i.e. it was at write-time that UTC was set, not read-time
        with connection.cursor() as cursor:
            cursor.execute("select modified_at from transaction_fabs where published_fabs_id = 3")
            dt_from_db = [row[0] for row in cursor.fetchall()][0]  # type: datetime
            assert dt_from_db.tzinfo is not None
            assert dt_from_db.tzname() == "UTC"

        # Confirm whether the Test DB created was forced to UTC timezone based on settings.py
        # (Spoiler, yes it does)
        with connection.cursor() as cursor:
            cursor.execute("show time zone")
            db_tz = [row[0] for row in cursor.fetchall()][0]
            assert db_tz is not None
            assert db_tz == "UTC"

    with psycopg2.connect(get_database_dsn_string()) as new_psycopg2_conn:
        with new_psycopg2_conn.cursor() as cursor:
            cursor.execute("set session time zone 'HST'")
            cursor.execute("select modified_at from transaction_fabs where published_fabs_id = 3")
            dt_from_db = [row[0] for row in cursor.fetchall()][0]  # type: datetime
            assert dt_from_db.tzinfo is not None
            # Can't use traditional time zone names with tzname() since pyscopg2 uses its own time zone infos.
            # Use psycopg2 tzinfo name and then compare their delta
            assert dt_from_db.tzname() == "-10"
            assert dt_from_db.utcoffset().total_seconds() == -36000.0

    # Now with that DB data committed, and with the DB set to HST TIME ZONE, do a Spark read
    try:
        # Hijack the spark time zone setting for the purposes of this test to make it NOT UTC
        # This should not matter so long as the data is WRITTEN (e.g. to parquet)
        # and READ (e.g. from a Delta Table over that parquet into a DataFrame) under the SAME timezone
        original_spark_tz = spark.conf.get("spark.sql.session.timeZone")
        spark.conf.set("spark.sql.session.timeZone", "America/New_York")
        _verify_delta_table_loaded_to_delta(spark, "transaction_fabs", s3_unittest_data_bucket)
        _verify_delta_table_loaded_from_delta(spark, "transaction_fabs", spark_s3_bucket=s3_unittest_data_bucket)
    finally:
        spark.conf.set("spark.sql.session.timeZone", original_spark_tz)


@mark.django_db(transaction=True)
def test_load_table_to_from_delta_for_transaction_fpds(spark, s3_unittest_data_bucket, hive_unittest_metastore_db):
    baker.make("awards.TransactionFPDS", detached_award_procurement_id="1", _fill_optional=True)
    baker.make("awards.TransactionFPDS", detached_award_procurement_id="2", _fill_optional=True)
    _verify_delta_table_loaded_to_delta(spark, "transaction_fpds", s3_unittest_data_bucket)
    _verify_delta_table_loaded_from_delta(spark, "transaction_fpds", spark_s3_bucket=s3_unittest_data_bucket)
    _verify_delta_table_loaded_from_delta(spark, "transaction_fpds", jdbc_inserts=True)  # test alt write strategy


@mark.django_db(transaction=True)
def test_load_table_to_from_delta_for_transaction_normalized(
    spark, s3_unittest_data_bucket, hive_unittest_metastore_db
):
    baker.make("awards.TransactionNormalized", id="1", _fill_optional=True)
    baker.make("awards.TransactionNormalized", id="2", _fill_optional=True)
    _verify_delta_table_loaded_to_delta(spark, "transaction_normalized", s3_unittest_data_bucket)
    _verify_delta_table_loaded_from_delta(spark, "transaction_normalized", spark_s3_bucket=s3_unittest_data_bucket)
    _verify_delta_table_loaded_from_delta(spark, "transaction_normalized", jdbc_inserts=True)  # test alt write strategy


@mark.django_db(transaction=True)
def test_load_table_to_from_delta_for_transaction_search(
    spark, s3_unittest_data_bucket, populate_data_for_transaction_search, hive_unittest_metastore_db
):
    tables_to_load = [
        "awards",
        "financial_accounts_by_awards",
        "recipient_lookup",
        "recipient_profile",
        "sam_recipient",
        "transaction_fabs",
        "transaction_fpds",
        "transaction_normalized",
    ]
    create_and_load_all_delta_tables(spark, s3_unittest_data_bucket, tables_to_load)
    _verify_delta_table_loaded_to_delta(
        spark, "transaction_search", s3_unittest_data_bucket, load_command="load_query_to_delta"
    )
    _verify_delta_table_loaded_from_delta(spark, "transaction_search", spark_s3_bucket=s3_unittest_data_bucket)
    _verify_delta_table_loaded_from_delta(spark, "transaction_search", jdbc_inserts=True)  # test alt write strategy


@mark.django_db(transaction=True)
def test_load_table_to_from_delta_for_transaction_search_testing(
    spark, s3_unittest_data_bucket, populate_data_for_transaction_search, hive_unittest_metastore_db
):
    _verify_delta_table_loaded_to_delta(spark, "transaction_search_testing", s3_unittest_data_bucket)
    _verify_delta_table_loaded_from_delta(spark, "transaction_search_testing", spark_s3_bucket=s3_unittest_data_bucket)
    _verify_delta_table_loaded_from_delta(
        spark, "transaction_search_testing", jdbc_inserts=True
    )  # test alt write strategy


@mark.django_db(transaction=True)
def test_load_table_to_from_delta_for_transaction_normalized_alt_db_and_name(
    spark, s3_unittest_data_bucket, hive_unittest_metastore_db
):
    baker.make("awards.TransactionNormalized", id="1", _fill_optional=True)
    baker.make("awards.TransactionNormalized", id="2", _fill_optional=True)
    _verify_delta_table_loaded_to_delta(
        spark,
        "transaction_normalized",
        s3_unittest_data_bucket,
        alt_db="my_alt_db",
        alt_name="transaction_normalized_alt_name",
    )
    _verify_delta_table_loaded_from_delta(
        spark,
        "transaction_normalized",
        alt_db="my_alt_db",
        alt_name="transaction_normalized_alt_name",
        spark_s3_bucket=s3_unittest_data_bucket,
    )


@mark.django_db(transaction=True)
def test_load_table_to_from_delta_for_transaction_search_alt_db_and_name(
    spark, s3_unittest_data_bucket, populate_data_for_transaction_search, hive_unittest_metastore_db
):
    tables_to_load = [
        "awards",
        "financial_accounts_by_awards",
        "recipient_lookup",
        "recipient_profile",
        "sam_recipient",
        "transaction_fabs",
        "transaction_fpds",
        "transaction_normalized",
    ]
    create_and_load_all_delta_tables(spark, s3_unittest_data_bucket, tables_to_load)
    _verify_delta_table_loaded_to_delta(
        spark,
        "transaction_search",
        s3_unittest_data_bucket,
        alt_db="my_alt_db",
        alt_name="transaction_search_alt_name",
        load_command="load_query_to_delta",
    )
    _verify_delta_table_loaded_from_delta(
        spark,
        "transaction_search",
        alt_db="my_alt_db",
        alt_name="transaction_search_alt_name",
        spark_s3_bucket=s3_unittest_data_bucket,
    )


@mark.django_db(transaction=True)
def test_load_table_to_from_delta_for_award_search(
    spark, s3_unittest_data_bucket, populate_data_for_transaction_search, hive_unittest_metastore_db
):
    tables_to_load = [
        "awards",
        "financial_accounts_by_awards",
        "recipient_lookup",
        "recipient_profile",
        "sam_recipient",
        "transaction_fabs",
        "transaction_fpds",
        "transaction_normalized",
    ]
    create_and_load_all_delta_tables(spark, s3_unittest_data_bucket, tables_to_load)
    _verify_delta_table_loaded_to_delta(
        spark, "award_search", s3_unittest_data_bucket, load_command="load_query_to_delta"
    )
    _verify_delta_table_loaded_from_delta(spark, "award_search", spark_s3_bucket=s3_unittest_data_bucket)
    _verify_delta_table_loaded_from_delta(spark, "award_search", jdbc_inserts=True)  # test alt write strategy


@mark.django_db(transaction=True)
def test_load_table_to_from_delta_for_award_search_testing(
    spark, s3_unittest_data_bucket, populate_data_for_transaction_search, hive_unittest_metastore_db
):
    _verify_delta_table_loaded_to_delta(spark, "award_search_testing", s3_unittest_data_bucket)
    _verify_delta_table_loaded_from_delta(spark, "award_search_testing", spark_s3_bucket=s3_unittest_data_bucket)
    _verify_delta_table_loaded_from_delta(spark, "award_search_testing", jdbc_inserts=True)  # test alt write strategy


@mark.django_db(transaction=True)
def test_load_table_to_from_delta_for_award_search_alt_db_and_name(
    spark, s3_unittest_data_bucket, populate_data_for_transaction_search, hive_unittest_metastore_db
):
    tables_to_load = [
        "awards",
        "financial_accounts_by_awards",
        "recipient_lookup",
        "recipient_profile",
        "sam_recipient",
        "transaction_fabs",
        "transaction_fpds",
        "transaction_normalized",
    ]
    create_and_load_all_delta_tables(spark, s3_unittest_data_bucket, tables_to_load)
    _verify_delta_table_loaded_to_delta(
        spark,
        "award_search",
        s3_unittest_data_bucket,
        alt_db="my_alt_db",
        alt_name="award_search_alt_name",
        load_command="load_query_to_delta",
    )
    _verify_delta_table_loaded_from_delta(
        spark,
        "award_search",
        alt_db="my_alt_db",
        alt_name="award_search_alt_name",
<<<<<<< HEAD
    )


@mark.django_db(transaction=True)
def test_load_table_to_delta_for_broker_subaward(
    spark, s3_unittest_data_bucket, broker_server_dblink_setup, hive_unittest_metastore_db
):
    dummy_broker_subaward_data = json.loads(Path("usaspending_api/awards/tests/data/broker_subawards.json").read_text())

    connection = connections["data_broker"]
    with connection.cursor() as cursor:
        # nuke any previous data just in case
        cursor.execute("truncate table subaward restart identity cascade;")

        insert_statement = "insert into subaward (%s) values %s"
        for record in dummy_broker_subaward_data:
            columns = record.keys()
            values = tuple(record[column] for column in columns)
            sql = cursor.cursor.mogrify(insert_statement, (AsIs(", ".join(columns)), values))
            cursor.execute(sql)

    _verify_delta_table_loaded_to_delta(spark, "broker_subaward", s3_unittest_data_bucket)
=======
        spark_s3_bucket=s3_unittest_data_bucket,
    )
>>>>>>> d2ba60ce
<|MERGE_RESOLUTION|>--- conflicted
+++ resolved
@@ -20,12 +20,8 @@
 from django.db import connection, connections, transaction
 from django.db.models import sql
 
-<<<<<<< HEAD
 from usaspending_api.awards.models import TransactionFABS
-from usaspending_api.common.helpers.spark_helpers import create_ref_temp_views
-=======
 from usaspending_api.common.etl.spark import create_ref_temp_views
->>>>>>> d2ba60ce
 from usaspending_api.common.helpers.sql_helpers import get_database_dsn_string
 from usaspending_api.etl.award_helpers import update_awards
 from usaspending_api.etl.broker_etl_helpers import dictfetchall
@@ -1090,7 +1086,7 @@
         "award_search",
         alt_db="my_alt_db",
         alt_name="award_search_alt_name",
-<<<<<<< HEAD
+        spark_s3_bucket=s3_unittest_data_bucket,
     )
 
 
@@ -1112,8 +1108,4 @@
             sql = cursor.cursor.mogrify(insert_statement, (AsIs(", ".join(columns)), values))
             cursor.execute(sql)
 
-    _verify_delta_table_loaded_to_delta(spark, "broker_subaward", s3_unittest_data_bucket)
-=======
-        spark_s3_bucket=s3_unittest_data_bucket,
-    )
->>>>>>> d2ba60ce
+    _verify_delta_table_loaded_to_delta(spark, "broker_subaward", s3_unittest_data_bucket)