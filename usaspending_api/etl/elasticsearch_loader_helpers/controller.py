--- conflicted
+++ resolved
@@ -20,13 +20,8 @@
     load_data,
     set_final_index_config,
     swap_aliases,
-<<<<<<< HEAD
+    toggle_refresh_on,
     WorkerNode,
-=======
-    take_snapshot,
-    get_updated_record_count,
-    toggle_refresh_on,
->>>>>>> f7ec986f
 )
 
 logger = logging.getLogger("script")
@@ -119,6 +114,7 @@
             primary_key=self.config["primary_key"],
             name=next(gen_random_name()),
             sql=sql_str,
+            is_incremental=self.config["is_incremental_load"],
             transform_func=self.config["data_transform_func"],
         )
 
