--- conflicted
+++ resolved
@@ -3,18 +3,8 @@
 from elasticsearch import helpers
 from time import perf_counter
 
-<<<<<<< HEAD
+from usaspending_api.etl.elasticsearch_loader_helpers.delete_data import delete_docs_by_unique_key
 from usaspending_api.etl.elasticsearch_loader_helpers.utilities import format_log
-=======
-from usaspending_api.awards.v2.lookups.elasticsearch_lookups import INDEX_ALIASES_TO_AWARD_TYPES
-
-from usaspending_api.etl.elasticsearch_loader_helpers.delete_data import delete_docs_by_unique_key
-from usaspending_api.etl.elasticsearch_loader_helpers.utilities import (
-    format_log,
-    convert_postgres_array_as_string_to_list,
-    convert_postgres_json_array_as_string_to_list,
-)
->>>>>>> f7ec986f
 
 
 logger = logging.getLogger("script")
@@ -23,13 +13,10 @@
 def load_data(worker, records, client):
     start = perf_counter()
     logger.info(format_log(f"Starting Index operation", job=worker.name, process="Index"))
-    streaming_post_to_es(client, records, worker.index, worker.name)
+    streaming_post_to_es(client, records, worker.index, worker.name, delete_before_index=worker.is_incremental)
     logger.info(format_log(f"Index operation took {perf_counter() - start:.2f}s", job=worker.name, process="Index"))
 
 
-<<<<<<< HEAD
-def streaming_post_to_es(client, chunk, index_name: str, job_id=None):
-=======
 def streaming_post_to_es(
     client, chunk, index_name: str, type: str, job_id=None, delete_before_index=True, delete_key="_id"
 ):
@@ -57,7 +44,6 @@
 
     Returns: (succeeded, failed) tuple, which counts successful index doc writes vs. failed doc writes
     """
->>>>>>> f7ec986f
     success, failed = 0, 0
     try:
         if delete_before_index:
@@ -77,146 +63,13 @@
     return success, failed
 
 
-<<<<<<< HEAD
 def create_index(index, client):
-=======
-def put_alias(client, index, alias_name, alias_body):
-    client.indices.put_alias(index, alias_name, body=alias_body)
-
-
-def create_aliases(client, index, load_type, silent=False):
-    for award_type, award_type_codes in INDEX_ALIASES_TO_AWARD_TYPES.items():
-        if load_type == "awards":
-            prefix = settings.ES_AWARDS_QUERY_ALIAS_PREFIX
-        else:
-            prefix = settings.ES_TRANSACTIONS_QUERY_ALIAS_PREFIX
-
-        alias_name = f"{prefix}-{award_type}"
-        if silent is False:
-            logger.info(
-                format_log(
-                    f"Putting alias '{alias_name}' on {index} with award codes {award_type_codes}",
-                    process="ES Alias Put",
-                )
-            )
-        alias_body = {"filter": {"terms": {"type": award_type_codes}}}
-        put_alias(client, index, alias_name, alias_body)
-
-    # ensure the new index is added to the alias used for incremental loads.
-    # If the alias is on multiple indexes, the loads will fail!
-    write_alias = settings.ES_AWARDS_WRITE_ALIAS if load_type == "awards" else settings.ES_TRANSACTIONS_WRITE_ALIAS
-    logger.info(format_log(f"Putting alias '{write_alias}' on {index}", process="ES Alias Put"))
-    put_alias(
-        client, index, write_alias, {},
-    )
-
-
-def set_final_index_config(client, index):
-    es_settingsfile = str(settings.APP_DIR / "etl" / "es_config_objects.json")
-    with open(es_settingsfile) as f:
-        settings_dict = json.load(f)
-    final_index_settings = settings_dict["final_index_settings"]
-
-    current_settings = client.indices.get(index)[index]["settings"]["index"]
-
-    client.indices.put_settings(final_index_settings, index)
-    client.indices.refresh(index)
-    for setting, value in final_index_settings.items():
-        message = f'Changed "{setting}" from {current_settings.get(setting)} to {value}'
-        logger.info(format_log(message, process="ES Settings"))
-
-
-def toggle_refresh_off(client, index):
-    client.indices.put_settings({"refresh_interval": "-1"}, index)
-    message = (
-        f'Set "refresh_interval": "-1" to turn auto refresh off during incremental load. Manual refreshes will '
-        f"occur for each batch completion."
-    )
-    logger.info(format_log(message, process="ES Settings"))
-
-
-def toggle_refresh_on(client, index):
-    response = client.indices.get(index)
-    aliased_index_name = list(response.keys())[0]
-    current_refresh_interval = response[aliased_index_name]["settings"]["index"]["refresh_interval"]
-    es_settingsfile = str(settings.APP_DIR / "etl" / "es_config_objects.json")
-    with open(es_settingsfile) as f:
-        settings_dict = json.load(f)
-    final_refresh_interval = settings_dict["final_index_settings"]["refresh_interval"]
-    client.indices.put_settings({"refresh_interval": final_refresh_interval}, index)
-    message = f'Changed "refresh_interval" from {current_refresh_interval} to {final_refresh_interval}'
-    logger.info(format_log(message, process="ES Settings"))
-
-
-def swap_aliases(client, index, load_type):
-    if client.indices.get_alias(index, "*"):
-        logger.info(format_log(f"Removing old aliases for index '{index}'", process="ES Alias Drop"))
-        client.indices.delete_alias(index, "_all")
-    if load_type == "awards":
-        alias_patterns = settings.ES_AWARDS_QUERY_ALIAS_PREFIX + "*"
-    else:
-        alias_patterns = settings.ES_TRANSACTIONS_QUERY_ALIAS_PREFIX + "*"
-    old_indexes = []
-
->>>>>>> f7ec986f
     try:
         does_index_exist = client.indices.exists(index)
     except Exception:
         logger.exception("Unable to query cluster for indices")
         raise SystemExit(1)
     if not does_index_exist:
-<<<<<<< HEAD
         logger.info(format_log(f"Creating index '{index}'", process="Index"))
         client.indices.create(index=index)
-        client.indices.refresh(index)
-=======
-        logger.info(format_log(f"Creating index '{job.index}'", job=job.name, process="ES Index"))
-        client.indices.create(index=job.index)
-        client.indices.refresh(job.index)
-
-    csv_generator = csv_chunk_gen(job.csv, chunksize, job.name, config["load_type"])
-    for count, chunk in enumerate(csv_generator):
-        if len(chunk) == 0:
-            logger.info(format_log(f"No documents to add/delete for chunk #{count}", job=job.name, process="ES Index"))
-            continue
-
-        # Only delete before adding/inserting/indexing new docs on incremental loads, not full reindexes
-        is_incremental = config["is_incremental_load"] and str(config["is_incremental_load"]).lower() == "true"
-
-        iteration = perf_counter()
-        current_rows = f"({count * chunksize + 1:,}-{count * chunksize + len(chunk):,})"
-        logger.info(
-            format_log(f"ES Stream #{count} rows [{current_rows}/{job.count:,}]", job=job.name, process="ES Index")
-        )
-        streaming_post_to_es(
-            client, chunk, job.index, config["load_type"], job.name, delete_before_index=is_incremental
-        )
-        if is_incremental:
-            # refresh_interval is off during incremental loads.
-            # Manually refresh after delete + insert complete for search consistency
-            client.indices.refresh(job.index)
-        logger.info(
-            format_log(
-                f"Iteration group #{count} took {perf_counter() - iteration:.2f}s", job=job.name, process="ES Index"
-            )
-        )
-
-    logger.info(
-        format_log(f"Elasticsearch Index loading took {perf_counter() - start:.2f}s", job=job.name, process="ES Index")
-    )
-
-
-def take_snapshot(client, index, repository):
-    snapshot_name = f"{index}-{str(datetime.now().date())}"
-    try:
-        client.snapshot.create(repository, snapshot_name, body={"indices": index})
-        logger.info(
-            format_log(
-                f"Taking snapshot INDEX: '{index}' SNAPSHOT: '{snapshot_name}' REPO: '{repository}'",
-                process="ES Snapshot",
-            )
-        )
-    except TransportError:
-        logger.exception(format_log(f"SNAPSHOT FAILED", process="ES Snapshot"))
-        raise SystemExit(1)
->>>>>>> f7ec986f
+        client.indices.refresh(index)