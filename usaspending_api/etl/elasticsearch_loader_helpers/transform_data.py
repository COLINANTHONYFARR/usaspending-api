--- conflicted
+++ resolved
@@ -5,13 +5,10 @@
 from typing import Callable, Dict, List
 
 from usaspending_api.etl.elasticsearch_loader_helpers.utilities import (
+    create_agg_key,
     convert_postgres_json_array_to_list,
     format_log,
-<<<<<<< HEAD
-    create_agg_key,
-=======
     TaskSpec,
->>>>>>> 64061867
 )
 
 
@@ -21,7 +18,6 @@
 def transform_award_data(worker: TaskSpec, records: List[dict]) -> List[dict]:
     converters = {}
     agg_keys = [
-        "cfda_agg_key",
         "funding_subtier_agency_agg_key",
         "funding_toptier_agency_agg_key",
         "pop_county_agg_key",
@@ -42,7 +38,6 @@
     agg_keys = [
         "awarding_subtier_agency_agg_key",
         "awarding_toptier_agency_agg_key",
-        "cfda_agg_key",
         "funding_subtier_agency_agg_key",
         "funding_toptier_agency_agg_key",
         "naics_agg_key",
@@ -59,13 +54,11 @@
     return transform_data(worker, records, converters, agg_keys)
 
 
-<<<<<<< HEAD
-def transform_data(worker, records, converters, agg_keys):
-    logger.info(format_log(f"Transforming data", job=worker.name, process="Index"))
-=======
-def transform_data(worker: TaskSpec, records: List[dict], converters: Dict[str, Callable]) -> List[dict]:
+def transform_data(
+    worker: TaskSpec, records: List[dict], converters: Dict[str, Callable], agg_keys: List[str]
+) -> List[dict]:
     logger.info(format_log(f"Transforming data", name=worker.name, action="Index"))
->>>>>>> 64061867
+
     start = perf_counter()
 
     for record in records:
