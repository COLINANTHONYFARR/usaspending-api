--- conflicted
+++ resolved
@@ -1,7 +1,9 @@
 from usaspending_api.etl.elasticsearch_loader_helpers.index_config import (
+    create_aliases,
     set_final_index_config,
     swap_aliases,
-    create_aliases,
+    toggle_refresh_off,
+    toggle_refresh_on,
 )
 from usaspending_api.etl.elasticsearch_loader_helpers.extract_data import (
     count_of_records_to_process,
@@ -10,31 +12,18 @@
 )
 from usaspending_api.etl.elasticsearch_loader_helpers.delete_data import (
     check_awards_for_deletes,
+    delete_docs_by_unique_key,
     deleted_awards,
-    delete_docs_by_unique_key,
     deleted_transactions,
     get_deleted_award_ids,
 )
 from usaspending_api.etl.elasticsearch_loader_helpers.load_data import (
-<<<<<<< HEAD
     create_index,
     load_data,
 )
 from usaspending_api.etl.elasticsearch_loader_helpers.transform_data import (
     transform_award_data,
     transform_transaction_data,
-=======
-    AWARD_VIEW_COLUMNS,
-    create_aliases,
-    csv_chunk_gen,
-    es_data_loader,
-    set_final_index_config,
-    swap_aliases,
-    take_snapshot,
-    toggle_refresh_off,
-    toggle_refresh_on,
-    VIEW_COLUMNS,
->>>>>>> f7ec986f
 )
 from usaspending_api.etl.elasticsearch_loader_helpers.utilities import (
     execute_sql_statement,
@@ -51,8 +40,8 @@
     "count_of_records_to_process",
     "create_aliases",
     "create_index",
+    "delete_docs_by_unique_key",
     "deleted_awards",
-    "delete_docs_by_unique_key",
     "deleted_transactions",
     "execute_sql_statement",
     "extract_records",
@@ -63,14 +52,10 @@
     "load_data",
     "set_final_index_config",
     "swap_aliases",
-<<<<<<< HEAD
+    "take_snapshot",
+    "toggle_refresh_off",
+    "toggle_refresh_on",
     "transform_award_data",
     "transform_transaction_data",
     "WorkerNode",
-=======
-    "toggle_refresh_off",
-    "toggle_refresh_on",
-    "take_snapshot",
-    "VIEW_COLUMNS",
->>>>>>> f7ec986f
 ]