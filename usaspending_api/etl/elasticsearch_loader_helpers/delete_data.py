--- conflicted
+++ resolved
@@ -34,9 +34,8 @@
     task_id: Optional[Tuple[int, str]] = None,
 ) -> None:
     """
-<<<<<<< HEAD
     id_list = [
-        {key: 'key1', col: 'tranaction_id'},
+        {key: 'key1', col: 'transaction_id'},
         {key: 'key2', col: 'generated_unique_transaction_id'},
         ...
     ]
@@ -46,20 +45,6 @@
         {key: 'key2', col: 'generated_unique_award_id'},
         ...
     ]
-=======
-        id_list = [
-            {key: 'key1', col: 'transaction_id'},
-            {key: 'key2', col: 'generated_unique_transaction_id'},
-            ...
-        ]
-        - or -
-        id_list = [
-            {key: 'key1', col: 'award_id'},
-            {key: 'key2', col: 'generated_unique_award_id'},
-            ...
-        ]
->>>>>>> 73d31b8b
-
     """
     start = perf_counter()
     msg = f"Deleting up to {len(id_list):,} document{'s' if len(id_list) != 1 else ''}"
