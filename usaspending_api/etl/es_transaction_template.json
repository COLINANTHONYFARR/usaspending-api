{
  "index_patterns": ["*transactions*"],
  "settings": {
    "index.mapping.ignore_malformed": true,
    "index.max_result_window": 50000,
    "index.refresh_interval": 1,
    "index": {
<<<<<<< HEAD
      "number_of_shards": 5,
      "number_of_replicas": 1
    },
    "analysis": {
        "analyzer": {
          "stemmer_analyzer": {
              "tokenizer": "standard",
              "filter": ["standard", "lowercase", "singular_stemmer"]
          }
        },
        "filter": {
          "singular_stemmer": {
            "type": "stemmer",
            "name": "minimal_english"
          }
        }
      }
    },
=======
      "number_of_shards" : 3,
      "number_of_replicas" : 1
    },
    "analysis": {
      "analyzer": {
        "stemmer_analyzer": {
            "tokenizer": "standard",
            "filter": ["standard", "lowercase", "singular_stemmer"]
        }
      },
      "filter": {
        "singular_stemmer": {
          "type": "stemmer",
          "name": "minimal_english"
        }
      }
    }
  },
  "sort": {
    "fields": [
      "transaction_amount",
      "action_date"
    ],
    "order": [
      "desc",
      "desc"
    ]
  },
>>>>>>> 9cf54bd1
  "mappings": {
    "transaction_mapping": {
      "properties": {
        "transaction_id": {
          "type": "integer"
        },
        "detached_award_proc_unique": {
          "type": "text"
        },
        "afa_generated_unique": {
          "type": "text"
        },
        "generated_unique_transaction_id": {
          "type": "text"
        },
        "display_award_id": {
          "type": "keyword"
        },
        "update_date": {
          "type": "date",
          "format": "yyyy-MM-dd HH:mm:ss||yyyy-MM-dd||epoch_millis",
          "index": false
        },
        "modification_number": {
          "type": "integer"
        },
        "award_id": {
          "type": "integer"
        },
        "piid": {
          "index": false,
          "type": "text"
        },
        "fain": {
          "index": false,
          "type": "text"
        },
        "uri": {
          "index": false,
          "type": "text"
        },
        "award_description": {
          "type": "text",
          "analyzer": "stemmer_analyzer"
        },
        "product_or_service_code": {
          "type": "text"
        },
        "product_or_service_description": {
          "type": "text"
        },
        "naics_code": {
          "type": "text"
        },
        "naics_description": {
          "type": "text"
        },
        "type_description": {
          "type": "keyword",
          "fields": {
            "raw": {
              "type": "text"
            }
          }
        },
        "award_category": {
          "type": "text",
          "index": false
        },
        "recipient_unique_id": {
          "type": "text"
        },
        "parent_recipient_unique_id": {
          "type": "text"
        },
        "recipient_name": {
          "type": "keyword",
          "fields": {
            "raw": {
              "type": "text"
            }
          }
        },
        "action_date": {
          "type": "date",
          "format": "yyyy-MM-dd"
        },
        "period_of_performance_start_date": {
          "type": "date",
          "format": "yyyy-MM-dd"
        },
        "period_of_performance_current_end_date": {
          "type": "date",
          "format": "yyyy-MM-dd",
          "index": false
        },
        "transaction_fiscal_year": {
          "type": "integer",
          "index": false
        },
        "award_fiscal_year": {
          "type": "integer",
          "index": false
        },
        "award_amount": {
          "type": "scaled_float",
          "scaling_factor": 100
        },
        "transaction_amount": {
          "type": "scaled_float",
          "scaling_factor": 100
        },
        "face_value_loan_guarantee": {
          "type": "scaled_float",
          "scaling_factor": 100
        },
        "original_loan_subsidy_cost": {
          "type": "scaled_float",
          "scaling_factor": 100
        },
        "awarding_agency_id": {
          "type": "integer",
          "index": false
        },
        "funding_agency_id": {
          "type": "integer",
          "index": false
        },
        "awarding_toptier_agency_name": {
          "type": "keyword",
          "fields": {
            "raw": {
              "type": "text"
            }
          }
        },
        "funding_toptier_agency_name": {
          "type": "text"
        },
        "awarding_subtier_agency_name": {
          "type": "keyword",
          "fields": {
            "raw": {
              "type": "text"
            }
          }
        },
        "funding_subtier_agency_name": {
          "type": "text"
        },
        "awarding_toptier_agency_abbreviation": {
          "type": "text"
        },
        "funding_toptier_agency_abbreviation": {
          "type": "text"
        },
        "awarding_subtier_agency_abbreviation": {
          "type": "text"
        },
        "funding_subtier_agency_abbreviation": {
          "type": "text"
        },

        "cfda_title": {
          "type": "text",
          "index": false
        },
        "cfda_popular_name": {
          "type": "text",
          "index": false
        },
        "type_of_contract_pricing": {
          "type": "text",
          "index": false
        },
        "type_set_aside": {
          "type": "text",
          "index": false
        },
        "extent_competed": {
          "type": "text",
          "index": false
        },
        "pulled_from": {
          "type": "text",
          "index": false
        },
        "pop_country_code": {
          "type": "text",
          "index": false
        },
        "pop_country_name": {
          "type": "text"
        },
        "pop_state_code": {
          "type": "text",
          "index": false
        },
        "pop_county_code": {
          "type": "text",
          "index": false
        },
        "pop_county_name": {
          "type": "text"
        },
        "pop_zip5": {
          "type": "text"
        },
        "pop_congressional_code": {
          "type": "text",
          "index": false
        },

        "recipient_location_country_code": {
          "type": "text",
          "index": false
        },
        "recipient_location_country_name": {
          "type": "text"
        },
        "recipient_location_state_code": {
          "type": "text",
          "index": false
        },
        "recipient_location_county_code": {
          "type": "text",
          "index": false
        },
        "recipient_location_county_name": {
          "type": "text"
        },
        "recipient_location_zip5": {
          "type": "text"
        },
        "recipient_location_congressional_code": {
          "type": "text",
          "index": false
        },
        "type": {
          "type": "keyword",
          "null_value": "NULL"
        }
      }
    }
  }
}<|MERGE_RESOLUTION|>--- conflicted
+++ resolved
@@ -5,26 +5,6 @@
     "index.max_result_window": 50000,
     "index.refresh_interval": 1,
     "index": {
-<<<<<<< HEAD
-      "number_of_shards": 5,
-      "number_of_replicas": 1
-    },
-    "analysis": {
-        "analyzer": {
-          "stemmer_analyzer": {
-              "tokenizer": "standard",
-              "filter": ["standard", "lowercase", "singular_stemmer"]
-          }
-        },
-        "filter": {
-          "singular_stemmer": {
-            "type": "stemmer",
-            "name": "minimal_english"
-          }
-        }
-      }
-    },
-=======
       "number_of_shards" : 3,
       "number_of_replicas" : 1
     },
@@ -53,7 +33,6 @@
       "desc"
     ]
   },
->>>>>>> 9cf54bd1
   "mappings": {
     "transaction_mapping": {
       "properties": {
