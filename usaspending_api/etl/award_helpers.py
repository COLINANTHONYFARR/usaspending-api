--- conflicted
+++ resolved
@@ -94,15 +94,9 @@
     # sum the base_and_all_options_value from contract_data for an award
     sql_txn_totals = (
         'txn_totals AS ('
-<<<<<<< HEAD
-        'SELECT tx.award_id, SUM(CAST(potential_total_value_awar as double precision)) AS total_potential_award '
+        'SELECT tx.award_id, SUM(CAST(base_and_all_options_value as double precision)) AS total_base_and_options_value '
         'FROM transaction_fpds INNER JOIN transaction_normalized as tx on '
         'transaction_fpds.transaction_id = tx.id ')
-=======
-        'SELECT tx.award_id, SUM(base_and_all_options_value) AS total_base_and_options_value '
-        'FROM transaction_contract INNER JOIN transaction as tx on '
-        'transaction_contract.transaction_id = tx.id ')
->>>>>>> 115d054e
     if award_tuple:
         sql_txn_totals += 'WHERE tx.award_id IN %s '
     sql_txn_totals += 'GROUP BY tx.award_id) '
