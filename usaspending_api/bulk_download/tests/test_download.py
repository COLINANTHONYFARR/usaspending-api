--- conflicted
+++ resolved
@@ -1,7 +1,5 @@
 import json
 import pytest
-<<<<<<< HEAD
-
 
 from model_mommy import mommy
 from rest_framework import status
@@ -16,12 +14,6 @@
 )
 from usaspending_api.common.helpers.generic_helper import generate_test_db_connection_string
 from usaspending_api.download.filestreaming import download_generation
-=======
-
-from model_mommy import mommy
-from rest_framework import status
-from usaspending_api.awards.models import TransactionNormalized, TransactionFABS, TransactionFPDS
->>>>>>> 3eb19912
 from usaspending_api.download.lookups import JOB_STATUS
 from usaspending_api.etl.award_helpers import update_awards
 
@@ -67,6 +59,7 @@
     # Create Funding Top Agency
     fta = mommy.make(
         "references.ToptierAgency",
+        toptier_agency_id=3,
         name="Bureau of Money",
         toptier_code="102",
         website="http://test.com",
