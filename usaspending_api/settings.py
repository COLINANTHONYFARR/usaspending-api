"""
For more information on this file: https://docs.djangoproject.com/en/1.11/topics/settings/
For the full list of settings and their values: https://docs.djangoproject.com/en/1.11/ref/settings/
"""

import dj_database_url
import os

from django.db import DEFAULT_DB_ALIAS
from django.utils.crypto import get_random_string

# Build paths inside the project like this: os.path.join(BASE_DIR, ...)
BASE_DIR = os.path.dirname(os.path.dirname(os.path.abspath(__file__)))

# User-specified limit on downloads should not be permitted beyond this
MAX_DOWNLOAD_LIMIT = 500000

# User-specified timeout limit for streaming downloads
DOWNLOAD_TIMEOUT_MIN_LIMIT = 10

# Default timeout for SQL statements in Django
DEFAULT_DB_TIMEOUT_IN_SECONDS = int(os.environ.get("DEFAULT_DB_TIMEOUT_IN_SECONDS", 0))
CONNECTION_MAX_SECONDS = 10

API_MAX_DATE = "2020-09-30"  # End of FY2020
API_MIN_DATE = "2000-10-01"  # Beginning of FY2001
API_SEARCH_MIN_DATE = "2007-10-01"  # Beginning of FY2008

# Quick-start development settings - unsuitable for production
# See https://docs.djangoproject.com/en/1.11/howto/deployment/checklist/

# SECURITY WARNING: keep the secret key used in production secret!
SECRET_KEY = get_random_string()

# SECURITY WARNING: don't run with debug turned on in production!
DEBUG = False

ALLOWED_HOSTS = ["*"]

# Define local flag to affect location of downloads
IS_LOCAL = True

# AWS Region for USAspending Infrastructure
USASPENDING_AWS_REGION = ""
if not USASPENDING_AWS_REGION:
    USASPENDING_AWS_REGION = os.environ.get("USASPENDING_AWS_REGION")

# AWS locations for CSV files
CSV_LOCAL_PATH = os.path.join(BASE_DIR, "csv_downloads", "")
DOWNLOAD_ENV = ""
BULK_DOWNLOAD_LOCAL_PATH = os.path.join(BASE_DIR, "bulk_downloads", "")

BULK_DOWNLOAD_S3_BUCKET_NAME = ""
BULK_DOWNLOAD_S3_REDIRECT_DIR = "generated_downloads"
BULK_DOWNLOAD_SQS_QUEUE_NAME = ""
MONTHLY_DOWNLOAD_S3_BUCKET_NAME = ""
MONTHLY_DOWNLOAD_S3_REDIRECT_DIR = "award_data_archive"
BROKER_AGENCY_BUCKET_NAME = ""
FPDS_BUCKET_NAME = ""
if not FPDS_BUCKET_NAME:
    FPDS_BUCKET_NAME = os.environ.get("FPDS_BUCKET_NAME")
DELETED_TRANSACTIONS_S3_BUCKET_NAME = ""
if not DELETED_TRANSACTIONS_S3_BUCKET_NAME:
    DELETED_TRANSACTIONS_S3_BUCKET_NAME = os.environ.get("DELETED_TRANSACTIONS_S3_BUCKET_NAME")
STATE_DATA_BUCKET = ""
if not STATE_DATA_BUCKET:
    STATE_DATA_BUCKET = os.environ.get("STATE_DATA_BUCKET")

DATA_DICTIONARY_DOWNLOAD_URL = "https://files{}.usaspending.gov/docs/Data_Dictionary_Crosswalk.xlsx".format(
    "-nonprod" if DOWNLOAD_ENV != "production" else ""
)
IDV_DOWNLOAD_README_FILE_PATH = os.path.join(BASE_DIR, "usaspending_api/data/idv_download_readme.txt")
ASSISTANCE_DOWNLOAD_README_FILE_PATH = os.path.join(
    BASE_DIR, "usaspending_api/data/AssistanceSummary_download_readme.txt"
)
CONTRACT_DOWNLOAD_README_FILE_PATH = os.path.join(BASE_DIR, "usaspending_api/data/ContractSummary_download_readme.txt")
AGENCY_DOWNLOAD_URL = "https://files{}.usaspending.gov/reference_data/agency_codes.csv".format(
    "-nonprod" if DOWNLOAD_ENV != "production" else ""
)

# Elasticsearch
ES_HOSTNAME = ""
if not ES_HOSTNAME:
    ES_HOSTNAME = os.environ.get("ES_HOSTNAME")
TRANSACTIONS_INDEX_ROOT = os.environ.get("ES_TRX_ROOT") or "future-transactions"
ES_TIMEOUT = 30
ES_REPOSITORY = ""

# Application definition

INSTALLED_APPS = [
    "django.contrib.admin",
    "django.contrib.auth",
    "django.contrib.contenttypes",
    "django.contrib.sessions",
    "django.contrib.messages",
    "django.contrib.staticfiles",
    "django.contrib.postgres",
    "debug_toolbar",
    "django_extensions",
    "rest_framework",
    "corsheaders",
    "rest_framework_tracking",
    "usaspending_api.common",
    "usaspending_api.etl",
    "usaspending_api.references",
    "usaspending_api.awards",
    "usaspending_api.accounts",
    "usaspending_api.submissions",
    "usaspending_api.financial_activities",
    "usaspending_api.api_docs",
    "usaspending_api.broker",
    "usaspending_api.download",
    "usaspending_api.bulk_download",
    "usaspending_api.recipient",
    "django_spaghetti",
    "simple_history",
]

INTERNAL_IPS = ()

DEBUG_TOOLBAR_CONFIG = {"SHOW_TOOLBAR_CALLBACK": lambda request: DEBUG}

MIDDLEWARE = [
    "corsheaders.middleware.CorsMiddleware",
    "debug_toolbar.middleware.DebugToolbarMiddleware",
    "django.middleware.security.SecurityMiddleware",
    "django.contrib.sessions.middleware.SessionMiddleware",
    "django.middleware.common.CommonMiddleware",
    "django.middleware.csrf.CsrfViewMiddleware",
    "django.contrib.auth.middleware.AuthenticationMiddleware",
    "django.contrib.messages.middleware.MessageMiddleware",
    "django.middleware.clickjacking.XFrameOptionsMiddleware",
    "simple_history.middleware.HistoryRequestMiddleware",
    "usaspending_api.common.logging.LoggingMiddleware",
]

ROOT_URLCONF = "usaspending_api.urls"

TEMPLATES = [
    {
        "BACKEND": "django.template.backends.django.DjangoTemplates",
        "DIRS": ["usaspending_api/templates"],
        "APP_DIRS": True,
        "OPTIONS": {
            "context_processors": [
                "django.template.context_processors.debug",
                "django.template.context_processors.request",
                "django.contrib.auth.context_processors.auth",
                "django.contrib.messages.context_processors.messages",
            ]
        },
    }
]

WSGI_APPLICATION = "usaspending_api.wsgi.application"

# CORS Settings
CORS_ORIGIN_ALLOW_ALL = True  # Temporary while in development

# Database
# https://docs.djangoproject.com/en/1.11/ref/settings/#databases

# import an environment variable, DATABASE_URL
# see https://github.com/kennethreitz/dj-database-url for more info


def _configure_database_connection(environment_variable):
    """
    Configure a Django database connection... configuration.  environment_variable is the name of
    the operating system environment variable that contains the database connection string or DSN
    """
    default_options = {"options": "-c statement_timeout={0}".format(DEFAULT_DB_TIMEOUT_IN_SECONDS * 1000)}
    config = dj_database_url.parse(os.environ.get(environment_variable), conn_max_age=CONNECTION_MAX_SECONDS)
    config["OPTIONS"] = {**config.setdefault("OPTIONS", {}), **default_options}
    config["TEST"] = {"SERIALIZE": False}
    return config


# If DB_SOURCE is set, use it as our default database, otherwise use dj_database_url.DEFAULT_ENV
# (which is "DATABASE_URL" by default). Generally speaking, DB_SOURCE is used to support server
# environments that support the API/website and docker-compose local setup whereas DATABASE_URL
# is used for development and operational environments (Jenkins primarily). If DB_SOURCE is provided,
# then DB_R1 (read replica) must also be provided.
if os.environ.get("DB_SOURCE"):
    if not os.environ.get("DB_R1"):
        raise EnvironmentError("DB_SOURCE environment variable defined without DB_R1")
    DATABASES = {
        DEFAULT_DB_ALIAS: _configure_database_connection("DB_SOURCE"),
        "db_r1": _configure_database_connection("DB_R1"),
    }
    DATABASE_ROUTERS = ["usaspending_api.routers.replicas.ReadReplicaRouter"]
elif os.environ.get(dj_database_url.DEFAULT_ENV):
    DATABASES = {DEFAULT_DB_ALIAS: _configure_database_connection(dj_database_url.DEFAULT_ENV)}
    DATABASE_ROUTERS = ["usaspending_api.routers.replicas.DefaultOnlyRouter"]
else:
    raise EnvironmentError(
        "Either {} or DB_SOURCE/DB_R1 environment variable must be defined".format(dj_database_url.DEFAULT_ENV)
    )


# import a second database connection for ETL, connecting to the data broker
# using the environemnt variable, DATA_BROKER_DATABASE_URL - only if it is set
<<<<<<< HEAD
if os.environ.get("DATA_BROKER_DATABASE_URL") and not sys.argv[1:2] == ["test"]:
    DATABASES["data_broker"] = _configure_database_connection("DATA_BROKER_DATABASE_URL")
    # Ensure that the broker DB never has migrations applied to it (even under test), by injecting a router that will
    # return False from allow_migrations(...) when the db == "data_broker"
    try:
        DATABASE_ROUTERS
    except NameError:
        DATABASE_ROUTERS = ["usaspending_api.routers.broker.BrokerRouter"]
    else:
        DATABASE_ROUTERS.insert(0, "usaspending_api.routers.broker.BrokerRouter")
=======
if os.environ.get("DATA_BROKER_DATABASE_URL"):
    DATABASES["data_broker"] = dj_database_url.parse(
        os.environ.get("DATA_BROKER_DATABASE_URL"), conn_max_age=CONNECTION_MAX_SECONDS
    )

>>>>>>> 3c7d9a0e

# Password validation
# https://docs.djangoproject.com/en/1.11/ref/settings/#auth-password-validators

AUTH_PASSWORD_VALIDATORS = [
    {"NAME": "django.contrib.auth.password_validation.UserAttributeSimilarityValidator"},
    {"NAME": "django.contrib.auth.password_validation.MinimumLengthValidator"},
    {"NAME": "django.contrib.auth.password_validation.CommonPasswordValidator"},
    {"NAME": "django.contrib.auth.password_validation.NumericPasswordValidator"},
]

API_VERSION = 2

REST_FRAMEWORK = {
    # Use Django's standard `django.contrib.auth` permissions,
    # or allow read-only access for unauthenticated users.
    "DEFAULT_PERMISSION_CLASSES": ["rest_framework.permissions.AllowAny"],
    "DEFAULT_PAGINATION_CLASS": "usaspending_api.common.pagination.UsaspendingPagination",
    "DEFAULT_RENDERER_CLASSES": (
        "rest_framework.renderers.JSONRenderer",
        "usaspending_api.common.renderers.DocumentAPIRenderer",
        "usaspending_api.common.renderers.BrowsableAPIRendererWithoutForms",
    ),
}

# Internationalization
# https://docs.djangoproject.com/en/1.11/topics/i18n/

LANGUAGE_CODE = "en-us"
TIME_ZONE = "UTC"
USE_I18N = True
USE_L10N = True
USE_TZ = True

# Static files (CSS, JavaScript, Images)
# https://docs.djangoproject.com/en/1.11/howto/static-files/

STATIC_URL = "/static/"
STATIC_ROOT = os.path.join(BASE_DIR, "usaspending_api/static/")
STATICFILES_DIRS = (os.path.join(BASE_DIR, "usaspending_api/static_doc_files"),)

LOGGING = {
    "version": 1,
    "disable_existing_loggers": False,
    "formatters": {
        "specifics": {
            "()": "pythonjsonlogger.jsonlogger.JsonFormatter",
            "format": "%(asctime)s %(filename)s %(funcName)s %(levelname)s %(lineno)s %(module)s "
            + "%(message)s %(name)s %(pathname)s",
        },
        "simpletime": {"format": "%(asctime)s - %(message)s", "datefmt": "%H:%M:%S"},
        "user_readable": {
            "()": "pythonjsonlogger.jsonlogger.JsonFormatter",
            "format": "%(timestamp)s %(status)s %(method)s %(path)s %(status_code)s %(remote_addr)s %(host)s "
            + "%(response_ms)d %(message)s %(request)s %(traceback)s %(error_msg)s",
        },
    },
    "handlers": {
        "server": {
            "level": "INFO",
            "class": "logging.handlers.WatchedFileHandler",
            "filename": os.path.join(BASE_DIR, "usaspending_api/logs/server.log"),
            "formatter": "user_readable",
        },
        "console_file": {
            "level": "INFO",
            "class": "logging.handlers.WatchedFileHandler",
            "filename": os.path.join(BASE_DIR, "usaspending_api/logs/console.log"),
            "formatter": "specifics",
        },
        "console": {"level": "INFO", "class": "logging.StreamHandler", "formatter": "simpletime"},
    },
    "loggers": {
        "server": {"handlers": ["server"], "level": "INFO", "propagate": False},
        "console": {"handlers": ["console", "console_file"], "level": "INFO", "propagate": False},
    },
}


# If caches added or renamed, edit clear_caches in usaspending_api/etl/helpers.py
CACHES = {
    "default": {"BACKEND": "django.core.cache.backends.locmem.LocMemCache", "LOCATION": "default-loc-mem-cache"},
    "locations": {"BACKEND": "django.core.cache.backends.locmem.LocMemCache", "LOCATION": "locations-loc-mem-cache"},
}

# Cache environment - 'local', 'disabled', or 'elasticache'
CACHE_ENVIRONMENT = "disabled"

# Set up the appropriate elasticache for our environment
CACHE_ENVIRONMENTS = {
    # Elasticache settings are changed during deployment, or can be set manually
    "elasticache": {
        "BACKEND": "django_redis.cache.RedisCache",
        "LOCATION": "ELASTICACHE-CONNECTION-STRING",
        "TIMEOUT": "TIMEOUT-IN-SECONDS",
        "OPTIONS": {
            "CLIENT_CLASS": "django_redis.client.DefaultClient",
            # Note: ELASTICACHE-MASTER-STRING is currently only used by Prod and will be removed in other environments.
            "MASTER_CACHE": "ELASTICACHE-MASTER-STRING",
        },
    },
    "local": {"BACKEND": "django.core.cache.backends.locmem.LocMemCache", "LOCATION": "locations-loc-mem-cache"},
    "disabled": {"BACKEND": "django.core.cache.backends.dummy.DummyCache"},
}

# Set the usaspending-cache to whatever our environment cache dictates
CACHES["usaspending-cache"] = CACHE_ENVIRONMENTS[CACHE_ENVIRONMENT]

# DRF extensions
REST_FRAMEWORK_EXTENSIONS = {
    # Not caching errors, these are logged to exceptions.log
    "DEFAULT_CACHE_ERRORS": False,
    # Default cache is usaspending-cache, which is set above based upon environment
    "DEFAULT_USE_CACHE": "usaspending-cache",
    "DEFAULT_CACHE_KEY_FUNC": "usaspending_api.common.cache.usaspending_key_func",
}

# Django spaghetti-and-meatballs (entity relationship diagram) settings
SPAGHETTI_SAUCE = {
    "apps": ["accounts", "awards", "financial_activities", "references", "submissions", "recipient"],
    "show_fields": False,
    "exclude": {},
    "show_proxy": False,
}<|MERGE_RESOLUTION|>--- conflicted
+++ resolved
@@ -201,7 +201,6 @@
 
 # import a second database connection for ETL, connecting to the data broker
 # using the environemnt variable, DATA_BROKER_DATABASE_URL - only if it is set
-<<<<<<< HEAD
 if os.environ.get("DATA_BROKER_DATABASE_URL") and not sys.argv[1:2] == ["test"]:
     DATABASES["data_broker"] = _configure_database_connection("DATA_BROKER_DATABASE_URL")
     # Ensure that the broker DB never has migrations applied to it (even under test), by injecting a router that will
@@ -212,13 +211,6 @@
         DATABASE_ROUTERS = ["usaspending_api.routers.broker.BrokerRouter"]
     else:
         DATABASE_ROUTERS.insert(0, "usaspending_api.routers.broker.BrokerRouter")
-=======
-if os.environ.get("DATA_BROKER_DATABASE_URL"):
-    DATABASES["data_broker"] = dj_database_url.parse(
-        os.environ.get("DATA_BROKER_DATABASE_URL"), conn_max_age=CONNECTION_MAX_SECONDS
-    )
-
->>>>>>> 3c7d9a0e
 
 # Password validation
 # https://docs.djangoproject.com/en/1.11/ref/settings/#auth-password-validators
