"""
For more information on this file: https://docs.djangoproject.com/en/1.11/topics/settings/
For the full list of settings and their values: https://docs.djangoproject.com/en/1.11/ref/settings/
"""

from django.utils.crypto import get_random_string
import dj_database_url
import os
import sys

# Build paths inside the project like this: os.path.join(BASE_DIR, ...)
BASE_DIR = os.path.dirname(os.path.dirname(os.path.abspath(__file__)))

# User-specified limit on downloads should not be permitted beyond this
MAX_DOWNLOAD_LIMIT = 500000

# User-specified timeout limit for streaming downloads
DOWNLOAD_TIMEOUT_MIN_LIMIT = 10

# Default timeout for SQL statements in Django. Set to 5 min (in seconds).
DEFAULT_DB_TIMEOUT_IN_SECONDS = os.environ.get("DEFAULT_DB_TIMEOUT_IN_SECONDS") or 0
CONNECTION_MAX_SECONDS = 10

API_MAX_DATE = "2020-09-30"  # End of FY2020
API_MIN_DATE = "2000-10-01"  # Beginning of FY2001
API_SEARCH_MIN_DATE = "2007-10-01"  # Beginning of FY2008

# Quick-start development settings - unsuitable for production
# See https://docs.djangoproject.com/en/1.11/howto/deployment/checklist/

# SECURITY WARNING: keep the secret key used in production secret!
SECRET_KEY = get_random_string()

# SECURITY WARNING: don't run with debug turned on in production!
DEBUG = False

ALLOWED_HOSTS = ["*"]

# Define local flag to affect location of downloads
IS_LOCAL = True

# AWS Region for USAspending Infrastructure
USASPENDING_AWS_REGION = ""
if not USASPENDING_AWS_REGION:
    USASPENDING_AWS_REGION = os.environ.get("USASPENDING_AWS_REGION")

# AWS locations for CSV files
CSV_LOCAL_PATH = os.path.join(BASE_DIR, "csv_downloads", "")
DOWNLOAD_ENV = ""
BULK_DOWNLOAD_LOCAL_PATH = os.path.join(BASE_DIR, "bulk_downloads", "")

BULK_DOWNLOAD_S3_BUCKET_NAME = ""
BULK_DOWNLOAD_S3_REDIRECT_DIR = "generated_downloads"
BULK_DOWNLOAD_SQS_QUEUE_NAME = ""
MONTHLY_DOWNLOAD_S3_BUCKET_NAME = ""
MONTHLY_DOWNLOAD_S3_REDIRECT_DIR = "award_data_archive"
BROKER_AGENCY_BUCKET_NAME = ""
FPDS_BUCKET_NAME = ""
if not FPDS_BUCKET_NAME:
    FPDS_BUCKET_NAME = os.environ.get("FPDS_BUCKET_NAME")
DELETED_TRANSACTIONS_S3_BUCKET_NAME = ""
if not DELETED_TRANSACTIONS_S3_BUCKET_NAME:
    DELETED_TRANSACTIONS_S3_BUCKET_NAME = os.environ.get("DELETED_TRANSACTIONS_S3_BUCKET_NAME")
STATE_DATA_BUCKET = ""
if not STATE_DATA_BUCKET:
    STATE_DATA_BUCKET = os.environ.get("STATE_DATA_BUCKET")

ROSETTA_DICT_S3_PATH = "da-public-files/user_reference_docs/DATA Transparency Crosswalk.xlsx"
DATA_DICTIONARY_DOWNLOAD_URL = "https://files{}.usaspending.gov/docs/DATA+Transparency+Crosswalk.xlsx".format(
    "-nonprod" if DOWNLOAD_ENV != "production" else ""
)
IDV_DOWNLOAD_README_FILE_PATH = os.path.join(BASE_DIR, "usaspending_api/data/idv_download_readme.txt")

# Elasticsearch
ES_HOSTNAME = ""
if not ES_HOSTNAME:
    ES_HOSTNAME = os.environ.get("ES_HOSTNAME")
TRANSACTIONS_INDEX_ROOT = os.environ.get("ES_TRX_ROOT") or "future-transactions"
ES_TIMEOUT = 30
ES_REPOSITORY = ""

# Application definition

INSTALLED_APPS = [
    "django.contrib.admin",
    "django.contrib.auth",
    "django.contrib.contenttypes",
    "django.contrib.sessions",
    "django.contrib.messages",
    "django.contrib.staticfiles",
    "django.contrib.postgres",
    "debug_toolbar",
    "django_extensions",
    "rest_framework",
    "corsheaders",
    "rest_framework_tracking",
    "usaspending_api.common",
    "usaspending_api.etl",
    "usaspending_api.references",
    "usaspending_api.awards",
    "usaspending_api.accounts",
    "usaspending_api.submissions",
    "usaspending_api.financial_activities",
    "usaspending_api.api_docs",
    "usaspending_api.broker",
    "usaspending_api.download",
    "usaspending_api.bulk_download",
    "usaspending_api.recipient",
    "django_spaghetti",
    "simple_history",
]

INTERNAL_IPS = ()

DEBUG_TOOLBAR_CONFIG = {"SHOW_TOOLBAR_CALLBACK": lambda request: DEBUG}

MIDDLEWARE = [
    "corsheaders.middleware.CorsMiddleware",
    "debug_toolbar.middleware.DebugToolbarMiddleware",
    "django.middleware.security.SecurityMiddleware",
    "django.contrib.sessions.middleware.SessionMiddleware",
    "django.middleware.common.CommonMiddleware",
    "django.middleware.csrf.CsrfViewMiddleware",
    "django.contrib.auth.middleware.AuthenticationMiddleware",
    "django.contrib.messages.middleware.MessageMiddleware",
    "django.middleware.clickjacking.XFrameOptionsMiddleware",
    "simple_history.middleware.HistoryRequestMiddleware",
    "usaspending_api.common.logging.LoggingMiddleware",
]

ROOT_URLCONF = "usaspending_api.urls"

TEMPLATES = [
    {
        "BACKEND": "django.template.backends.django.DjangoTemplates",
        "DIRS": ["usaspending_api/templates"],
        "APP_DIRS": True,
        "OPTIONS": {
            "context_processors": [
                "django.template.context_processors.debug",
                "django.template.context_processors.request",
                "django.contrib.auth.context_processors.auth",
                "django.contrib.messages.context_processors.messages",
            ]
        },
    }
]

WSGI_APPLICATION = "usaspending_api.wsgi.application"

# CORS Settings
CORS_ORIGIN_ALLOW_ALL = True  # Temporary while in development

# Database
# https://docs.djangoproject.com/en/1.11/ref/settings/#databases

# import an environment variable, DATABASE_URL
# see https://github.com/kennethreitz/dj-database-url for more info

DEFAULT_DB_OPTIONS = {"OPTIONS": {"options": "-c statement_timeout={0}".format(DEFAULT_DB_TIMEOUT_IN_SECONDS * 1000)}}

DATABASES = {"default": {**dj_database_url.config(conn_max_age=CONNECTION_MAX_SECONDS), **DEFAULT_DB_OPTIONS}}

# read replica env vars... if not set, default DATABASE_URL will get used
# if only one set, this will error out (single DB should use DATABASE_URL)
if os.environ.get("DB_SOURCE") or os.environ.get("DB_R1"):
    DATABASES["db_source"] = dj_database_url.parse(os.environ.get("DB_SOURCE"), conn_max_age=CONNECTION_MAX_SECONDS)
    DATABASES["db_r1"] = dj_database_url.parse(os.environ.get("DB_R1"), conn_max_age=CONNECTION_MAX_SECONDS)
    DATABASE_ROUTERS = ["usaspending_api.routers.replicas.ReadReplicaRouter"]

# import a second database connection for ETL, connecting to the data broker
# using the environemnt variable, DATA_BROKER_DATABASE_URL - only if it is set
if os.environ.get("DATA_BROKER_DATABASE_URL") and not sys.argv[1:2] == ["test"]:
    DATABASES["data_broker"] = dj_database_url.parse(
        os.environ.get("DATA_BROKER_DATABASE_URL"), conn_max_age=CONNECTION_MAX_SECONDS
    )


# Password validation
# https://docs.djangoproject.com/en/1.11/ref/settings/#auth-password-validators

AUTH_PASSWORD_VALIDATORS = [
    {"NAME": "django.contrib.auth.password_validation.UserAttributeSimilarityValidator"},
    {"NAME": "django.contrib.auth.password_validation.MinimumLengthValidator"},
    {"NAME": "django.contrib.auth.password_validation.CommonPasswordValidator"},
    {"NAME": "django.contrib.auth.password_validation.NumericPasswordValidator"},
]

API_VERSION = 2

REST_FRAMEWORK = {
    # Use Django's standard `django.contrib.auth` permissions,
    # or allow read-only access for unauthenticated users.
    "DEFAULT_PERMISSION_CLASSES": ["rest_framework.permissions.AllowAny"],
    "DEFAULT_PAGINATION_CLASS": "usaspending_api.common.pagination.UsaspendingPagination",
    "DEFAULT_RENDERER_CLASSES": (
        "rest_framework.renderers.JSONRenderer",
        "usaspending_api.common.renderers.DocumentApiRenderer",
        "usaspending_api.common.renderers.BrowsableAPIRendererWithoutForms",
    ),
}

# Internationalization
# https://docs.djangoproject.com/en/1.11/topics/i18n/

LANGUAGE_CODE = "en-us"
TIME_ZONE = "UTC"
USE_I18N = True
USE_L10N = True
USE_TZ = True

# Static files (CSS, JavaScript, Images)
# https://docs.djangoproject.com/en/1.11/howto/static-files/

STATIC_URL = "/static/"
STATIC_ROOT = os.path.join(BASE_DIR, "usaspending_api/static/")
STATICFILES_DIRS = (os.path.join(BASE_DIR, "usaspending_api/static_doc_files"),)

LOGGING = {
    "version": 1,
    "disable_existing_loggers": False,
    "formatters": {
        "specifics": {
            "()": "pythonjsonlogger.jsonlogger.JsonFormatter",
            "format": "%(asctime)s %(filename)s %(funcName)s %(levelname)s %(lineno)s %(module)s "
            + "%(message)s %(name)s %(pathname)s",
        },
<<<<<<< HEAD
        'simpletime': {
            'format': "%(asctime)s %(name)s [%(levelname)s] - %(message)s",
            'datefmt': "%H:%M:%S"
=======
        "simpletime": {"format": "%(asctime)s - %(message)s", "datefmt": "%H:%M:%S"},
        "user_readable": {
            "()": "pythonjsonlogger.jsonlogger.JsonFormatter",
            "format": "%(timestamp)s %(status)s %(method)s %(path)s %(status_code)s %(remote_addr)s %(host)s "
            + "%(response_ms)d %(message)s %(request)s %(traceback)s %(error_msg)s",
>>>>>>> b949a6f8
        },
    },
    "handlers": {
        "server": {
            "level": "INFO",
            "class": "logging.handlers.WatchedFileHandler",
            "filename": os.path.join(BASE_DIR, "usaspending_api/logs/server.log"),
            "formatter": "user_readable",
        },
<<<<<<< HEAD
        'console_file': {
            'level': 'DEBUG',
            'class': 'logging.handlers.WatchedFileHandler',
            'filename': os.path.join(BASE_DIR, 'usaspending_api/logs/console.log'),
            'formatter': 'simpletime'
        },
        'console': {
            'level': 'DEBUG',
            'class': 'logging.StreamHandler',
            'formatter': 'simpletime'
=======
        "console_file": {
            "level": "INFO",
            "class": "logging.handlers.WatchedFileHandler",
            "filename": os.path.join(BASE_DIR, "usaspending_api/logs/console.log"),
            "formatter": "specifics",
>>>>>>> b949a6f8
        },
        "console": {"level": "INFO", "class": "logging.StreamHandler", "formatter": "simpletime"},
    },
<<<<<<< HEAD
    'loggers': {
        '': {
            'handlers': ['console', 'server', 'console_file'],
            'level': 'DEBUG',
            'propagate': False,
        },
        'server': {
            'handlers': ['server'],
            'level': 'INFO',
            'propagate': False,
        },
        'console': {
            'handlers': ['console', 'console_file'],
            'level': 'DEBUG',
            'propagate': False,
        },
        'elasticsearch': {
            'handlers': ['console', 'server', 'console_file'],
            'level': 'INFO',
            'propagate': False,
        }
=======
    "loggers": {
        "server": {"handlers": ["server"], "level": "INFO", "propagate": False},
        "console": {"handlers": ["console", "console_file"], "level": "INFO", "propagate": False},
>>>>>>> b949a6f8
    },
}


# If caches added or renamed, edit clear_caches in usaspending_api/etl/helpers.py
CACHES = {
    "default": {"BACKEND": "django.core.cache.backends.locmem.LocMemCache", "LOCATION": "default-loc-mem-cache"},
    "locations": {"BACKEND": "django.core.cache.backends.locmem.LocMemCache", "LOCATION": "locations-loc-mem-cache"},
}

# Cache environment - 'local', 'disabled', or 'elasticache'
CACHE_ENVIRONMENT = "disabled"

# Set up the appropriate elasticache for our environment
CACHE_ENVIRONMENTS = {
    # Elasticache settings are changed during deployment, or can be set manually
    "elasticache": {
        "BACKEND": "django_redis.cache.RedisCache",
        "LOCATION": "ELASTICACHE-CONNECTION-STRING",
        "TIMEOUT": "TIMEOUT-IN-SECONDS",
        "OPTIONS": {
            "CLIENT_CLASS": "django_redis.client.DefaultClient",
            # Note: ELASTICACHE-MASTER-STRING is currently only used by Prod and will be removed in other environments.
            "MASTER_CACHE": "ELASTICACHE-MASTER-STRING",
        },
    },
    "local": {"BACKEND": "django.core.cache.backends.locmem.LocMemCache", "LOCATION": "locations-loc-mem-cache"},
    "disabled": {"BACKEND": "django.core.cache.backends.dummy.DummyCache"},
}

# Set the usaspending-cache to whatever our environment cache dictates
CACHES["usaspending-cache"] = CACHE_ENVIRONMENTS[CACHE_ENVIRONMENT]

# DRF extensions
REST_FRAMEWORK_EXTENSIONS = {
    # Not caching errors, these are logged to exceptions.log
    "DEFAULT_CACHE_ERRORS": False,
    # Default cache is usaspending-cache, which is set above based upon environment
    "DEFAULT_USE_CACHE": "usaspending-cache",
    "DEFAULT_CACHE_KEY_FUNC": "usaspending_api.common.cache.usaspending_key_func",
}

# Django spaghetti-and-meatballs (entity relationship diagram) settings
SPAGHETTI_SAUCE = {
    "apps": ["accounts", "awards", "financial_activities", "references", "submissions", "recipient"],
    "show_fields": False,
    "exclude": {},
    "show_proxy": False,
}<|MERGE_RESOLUTION|>--- conflicted
+++ resolved
@@ -161,6 +161,11 @@
 
 DATABASES = {"default": {**dj_database_url.config(conn_max_age=CONNECTION_MAX_SECONDS), **DEFAULT_DB_OPTIONS}}
 
+# Add DB for route 53 CNAME test
+if os.environ.get("DB_ROUTE53_CNAME"):
+    DATABASES["db_route53_cname"] = dj_database_url.parse(os.environ.get("DB_ROUTE53_CNAME"),
+                                                          conn_max_age=CONNECTION_MAX_SECONDS)
+
 # read replica env vars... if not set, default DATABASE_URL will get used
 # if only one set, this will error out (single DB should use DATABASE_URL)
 if os.environ.get("DB_SOURCE") or os.environ.get("DB_R1"):
@@ -225,18 +230,15 @@
             "format": "%(asctime)s %(filename)s %(funcName)s %(levelname)s %(lineno)s %(module)s "
             + "%(message)s %(name)s %(pathname)s",
         },
-<<<<<<< HEAD
         'simpletime': {
             'format': "%(asctime)s %(name)s [%(levelname)s] - %(message)s",
             'datefmt': "%H:%M:%S"
-=======
-        "simpletime": {"format": "%(asctime)s - %(message)s", "datefmt": "%H:%M:%S"},
-        "user_readable": {
-            "()": "pythonjsonlogger.jsonlogger.JsonFormatter",
-            "format": "%(timestamp)s %(status)s %(method)s %(path)s %(status_code)s %(remote_addr)s %(host)s "
-            + "%(response_ms)d %(message)s %(request)s %(traceback)s %(error_msg)s",
->>>>>>> b949a6f8
-        },
+        },
+        'user_readable': {
+            '()': "pythonjsonlogger.jsonlogger.JsonFormatter",
+            'format': "%(timestamp)s %(status)s %(method)s %(path)s %(status_code)s %(remote_addr)s %(host)s " +
+                      "%(response_ms)d %(message)s %(request)s %(traceback)s %(error_msg)s"
+        }
     },
     "handlers": {
         "server": {
@@ -245,7 +247,6 @@
             "filename": os.path.join(BASE_DIR, "usaspending_api/logs/server.log"),
             "formatter": "user_readable",
         },
-<<<<<<< HEAD
         'console_file': {
             'level': 'DEBUG',
             'class': 'logging.handlers.WatchedFileHandler',
@@ -256,17 +257,9 @@
             'level': 'DEBUG',
             'class': 'logging.StreamHandler',
             'formatter': 'simpletime'
-=======
-        "console_file": {
-            "level": "INFO",
-            "class": "logging.handlers.WatchedFileHandler",
-            "filename": os.path.join(BASE_DIR, "usaspending_api/logs/console.log"),
-            "formatter": "specifics",
->>>>>>> b949a6f8
         },
         "console": {"level": "INFO", "class": "logging.StreamHandler", "formatter": "simpletime"},
     },
-<<<<<<< HEAD
     'loggers': {
         '': {
             'handlers': ['console', 'server', 'console_file'],
@@ -288,11 +281,6 @@
             'level': 'INFO',
             'propagate': False,
         }
-=======
-    "loggers": {
-        "server": {"handlers": ["server"], "level": "INFO", "propagate": False},
-        "console": {"handlers": ["console", "console_file"], "level": "INFO", "propagate": False},
->>>>>>> b949a6f8
     },
 }
 
