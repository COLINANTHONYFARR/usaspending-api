--- conflicted
+++ resolved
@@ -84,10 +84,7 @@
     @cached_property
     def _query_params(self):
         query_params = self.request.query_params.copy()
-<<<<<<< HEAD
-=======
         # ensure that `award_type_codes` is an array and not a string
->>>>>>> 58eabc6f
         if query_params.get("award_type_codes") is not None:
             query_params["award_type_codes"] = query_params["award_type_codes"].strip("[]").split(",")
         return self._validate_params(query_params)
