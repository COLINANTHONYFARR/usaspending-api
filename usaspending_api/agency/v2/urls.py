--- conflicted
+++ resolved
@@ -18,12 +18,8 @@
                 path("budget_function/count/", BudgetFunctionCount.as_view()),
                 path("budgetary_resources/", BudgetaryResources.as_view()),
                 path("federal_account/count/", FederalAccountCount.as_view()),
+                path("object_class/", ObjectClassList.as_view()),
                 path("object_class/count/", ObjectClassCount.as_view()),
-<<<<<<< HEAD
-                path("object_class/", ObjectClassList.as_view()),
-                path("program_activity/count/", ProgramActivityCount.as_view()),
-=======
->>>>>>> f4a2cf33
                 path("program_activity/", ProgramActivityList.as_view()),
                 path("program_activity/count/", ProgramActivityCount.as_view()),
             ]
