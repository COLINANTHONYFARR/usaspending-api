--- conflicted
+++ resolved
@@ -1,22 +1,20 @@
 from django.urls import include, path, re_path
 from usaspending_api.agency.v2.views.agency_overview import AgencyOverview
+from usaspending_api.agency.v2.views.awards import Awards
 from usaspending_api.agency.v2.views.budget_function_count import BudgetFunctionCount
 from usaspending_api.agency.v2.views.budget_function import BudgetFunctionList
 from usaspending_api.agency.v2.views.budgetary_resources import BudgetaryResources
 from usaspending_api.agency.v2.views.object_class_count import ObjectClassCount
 from usaspending_api.agency.v2.views.federal_account_count import FederalAccountCount
 from usaspending_api.agency.v2.views.federal_account_list import FederalAccountList
+from usaspending_api.agency.v2.views.new_award_count import NewAwardCount
 from usaspending_api.agency.v2.views.object_class_list import ObjectClassList
 from usaspending_api.agency.v2.views.obligations_by_award_category import ObligationsByAwardCategory
 from usaspending_api.agency.v2.views.program_activity_count import ProgramActivityCount
 from usaspending_api.agency.v2.views.program_activity_list import ProgramActivityList
 from usaspending_api.agency.v2.views.recipients import RecipientList
-<<<<<<< HEAD
-from usaspending_api.agency.v2.views.new_award_count import NewAwardCount
-=======
 from usaspending_api.agency.v2.views.sub_agency import SubAgencyList
-from usaspending_api.agency.v2.views.awards import Awards
->>>>>>> a9b50f65
+
 
 urlpatterns = [
     re_path(
@@ -24,11 +22,8 @@
         include(
             [
                 path("", AgencyOverview.as_view()),
-<<<<<<< HEAD
+                path("awards/", Awards.as_view()),
                 path("awards/new/count/", NewAwardCount.as_view()),
-=======
-                path("awards/", Awards.as_view()),
->>>>>>> a9b50f65
                 path("budget_function/", BudgetFunctionList.as_view()),
                 path("budget_function/count/", BudgetFunctionCount.as_view()),
                 path("budgetary_resources/", BudgetaryResources.as_view()),
