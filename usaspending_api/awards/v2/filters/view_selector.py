from usaspending_api.awards.models_matviews import SummaryCfdaNumbersView
from usaspending_api.awards.models_matviews import SummaryNaicsCodesView
from usaspending_api.awards.models_matviews import SummaryPscCodesView
from usaspending_api.awards.models_matviews import SummaryAwardView
from usaspending_api.awards.models_matviews import SummaryTransactionMonthView
from usaspending_api.awards.models_matviews import SummaryTransactionView
from usaspending_api.awards.models_matviews import SummaryView
from usaspending_api.awards.models_matviews import UniversalAwardView
from usaspending_api.awards.models_matviews import UniversalTransactionView
from usaspending_api.awards.v2.filters.filter_helpers import can_use_month_aggregation, can_use_total_obligation_enum
from usaspending_api.awards.v2.filters.matview_filters import matview_search_filter
from usaspending_api.common.exceptions import InvalidParameterException
import logging

logger = logging.getLogger(__name__)

MATVIEW_SELECTOR = {
    'SummaryView': {
        'allowed_filters': ['time_period', 'award_type_codes', 'agencies'],
        'prevent_values': {},  # Example: 'agencies': {'type': 'list', 'key': 'tier', 'value': 'subtier'}
        'examine_values': {},
        'model': SummaryView,
    },
    'SummaryAwardView': {
        'allowed_filters': ['time_period', 'award_type_codes', 'agencies'],
        'prevent_values': {},
        'examine_values': {},
        'model': SummaryAwardView,
    },
    'SummaryPscCodesView': {
        'allowed_filters': ['time_period', 'award_type_codes'],
        'prevent_values': {},
        'examine_values': {},
        'model': SummaryPscCodesView,
    },
    'SummaryCfdaNumbersView': {
        'allowed_filters': ['time_period', 'award_type_codes'],
        'prevent_values': {},
        'examine_values': {},
        'model': SummaryCfdaNumbersView,
    },
    'SummaryNaicsCodesView': {
        'allowed_filters': ['time_period', 'award_type_codes'],
        'prevent_values': {},
        'examine_values': {},
        'model': SummaryNaicsCodesView,
    },
    'SummaryTransactionView': {
        'allowed_filters': [
            'time_period',
            'award_type_codes',
            'agencies',
            'recipient_scope',
            'recipient_locations',
            'recipient_type_names',
            'place_of_performance_scope',
            'place_of_performance_locations',
            'naics_codes',
            'psc_codes',
            'contract_pricing_type_codes',
            'set_aside_type_codes',
            'extent_competed_type_codes'],
        'prevent_values': {},
        'examine_values': {},
        'model': SummaryTransactionView,
    },
    'SummaryTransactionMonthView': {
        'allowed_filters': [
            'time_period',
            'award_type_codes',
            'agencies',
            'recipient_scope',
            'recipient_locations',
            'recipient_type_names',
            'place_of_performance_scope',
            'place_of_performance_locations',
            'award_amounts',
            'naics_codes',
            'psc_codes',
            'contract_pricing_type_codes',
            'set_aside_type_codes',
            'extent_competed_type_codes'],
        'prevent_values': {},
        'examine_values': {
            'time_period': can_use_month_aggregation,
            'award_amounts': can_use_total_obligation_enum},
        'model': SummaryTransactionMonthView,
    },
    'UniversalTransactionView': {
        'allowed_filters': [
            'keyword',
            'time_period',
            'award_type_codes',
            'agencies',
            'legal_entities',
            'recipient_search_text',
            'recipient_scope',
            'recipient_locations',
            'recipient_type_names',
            'place_of_performance_scope',
            'place_of_performance_locations',
            'award_amounts',
            'award_ids',
            'program_numbers',
            'naics_codes',
            'psc_codes',
            'contract_pricing_type_codes',
            'set_aside_type_codes',
            'extent_competed_type_codes'],
        'prevent_values': {},
        'examine_values': {},
        'model': UniversalTransactionView,
    },
    'UniversalAwardView': {
        'allowed_filters': [
            'keyword',
            'time_period',
            'award_type_codes',
            'agencies',
            'legal_entities',
            'recipient_search_text',
            'recipient_scope',
            'recipient_locations',
            'recipient_type_names',
            'place_of_performance_scope',
            'place_of_performance_locations',
            'award_amounts',
            'award_ids',
            'program_numbers',
            'naics_codes',
            'psc_codes',
            'contract_pricing_type_codes',
            'set_aside_type_codes',
            'extent_competed_type_codes'],
        'prevent_values': {},
        'examine_values': {},
        'model': UniversalAwardView,
    }
}


def get_view_queryset(filters, view_name):
    try:
        view_model = MATVIEW_SELECTOR[view_name]['model']
    except Exception:
        raise InvalidParameterException('Invalid view: ' + view_name + ' does not exist.')

    return matview_search_filter(filters, view_model)


def can_use_view(filters, view_name):
    try:
        key_list = MATVIEW_SELECTOR[view_name]['allowed_filters']
    except KeyError:
        return False

    # Make sure *only* acceptable keys are in the filters for that view_name
    if not set(key_list).issuperset(set(filters.keys())):
        return False

    for key, rules in MATVIEW_SELECTOR[view_name]['prevent_values'].items():
        '''
            slightly counter-intuitive. The loop is necessary to ensure that
            allowed filters don't have sub-(tier|scope|child) filters which are
            not compatible with the materialized view.
        '''
        if rules['type'] == 'list':
            try:
                for field in filters[key]:
                    if field[rules['key']] == rules['value']:
                        return False
            except KeyError:
                # Since a postive equality test produces a False, a key error is acceptable
                pass
        elif rules['type'] == 'dict':
            raise NotImplementedError

    for key, func in MATVIEW_SELECTOR[view_name]['examine_values'].items():
        try:
            if not func(filters[key]):
                return False
        except KeyError:
            pass
    return True


def spending_over_time(filters):
    view_chain = ['SummaryView', 'SummaryTransactionMonthView', 'SummaryTransactionView', 'UniversalTransactionView']
    for view in view_chain:
        if can_use_view(filters, view):
                queryset = get_view_queryset(filters, view)
                break
    else:
        raise InvalidParameterException

    return queryset


def spending_by_geography(filters):
    view_chain = ['SummaryTransactionMonthView', 'SummaryTransactionView', 'UniversalTransactionView']
    model = None
    for view in view_chain:
        if can_use_view(filters, view):
                queryset = get_view_queryset(filters, view)
                model = view
                break
    else:
        raise InvalidParameterException

    return queryset, model


def spending_by_award_count(filters):
    view_chain = ['SummaryAwardView', 'UniversalAwardView']
    model = None
    for view in view_chain:
        if can_use_view(filters, view):
                queryset = get_view_queryset(filters, view)
                model = view
                break
    else:
        raise InvalidParameterException

    return queryset, model


<<<<<<< HEAD
def transaction_spending_summary(filters):
=======
def download_transaction_count(filters):
>>>>>>> 304e402a
    view_chain = ['SummaryView', 'SummaryTransactionMonthView', 'SummaryTransactionView', 'UniversalTransactionView']
    model = None
    for view in view_chain:
        if can_use_view(filters, view):
                queryset = get_view_queryset(filters, view)
                model = view
                break
    else:
        raise InvalidParameterException

    return queryset, model<|MERGE_RESOLUTION|>--- conflicted
+++ resolved
@@ -224,11 +224,21 @@
     return queryset, model
 
 
-<<<<<<< HEAD
+def download_transaction_count(filters):
+    view_chain = ['SummaryView', 'SummaryTransactionMonthView', 'SummaryTransactionView', 'UniversalTransactionView']
+    model = None
+    for view in view_chain:
+        if can_use_view(filters, view):
+                queryset = get_view_queryset(filters, view)
+                model = view
+                break
+    else:
+        raise InvalidParameterException
+
+    return queryset, model
+
+
 def transaction_spending_summary(filters):
-=======
-def download_transaction_count(filters):
->>>>>>> 304e402a
     view_chain = ['SummaryView', 'SummaryTransactionMonthView', 'SummaryTransactionView', 'UniversalTransactionView']
     model = None
     for view in view_chain:
