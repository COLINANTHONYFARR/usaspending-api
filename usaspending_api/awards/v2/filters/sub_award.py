--- conflicted
+++ resolved
@@ -48,96 +48,29 @@
         if key not in key_list:
             raise InvalidParameterException('Invalid filter: ' + key + ' does not exist.')
 
-<<<<<<< HEAD
-        if key == "keyword":
-            keyword = value
-            upper_kw = keyword.upper()
-
-            # keyword_string & award_id_string are Postgres TS_vectors.
-            # keyword_string = recipient_name + psc_description + subaward_description
-            # award_id_string = piid + fain + uri + subaward_number
-            compound_or = Q(keyword_ts_vector=keyword) | \
-                Q(award_ts_vector=keyword) | \
-                Q(recipient_unique_id=upper_kw) | \
-                Q(parent_recipient_unique_id=keyword)
-
-            if keyword.isnumeric():
-                compound_or |= Q(naics_code__contains=keyword)
-
-            if len(keyword) == 4 and PSC.objects.all().filter(code__iexact=keyword).exists():
-                compound_or |= Q(product_or_service_code__iexact=keyword)
-
-            queryset = queryset.filter(compound_or)
-=======
         if key == "keywords":
-
-            # description_match = False
-            # description_qs = queryset.filter(description__icontains=keyword)
-            # if description_qs.exists():
-            #     description_match = True
-            def keyword_parse(keyword, queryset):
-                recipient_match = False
-                recipient_list = LegalEntity.objects.all().values('legal_entity_id').filter(
-                    recipient_name__icontains=keyword)
-                if recipient_list.exists():
-                    recipient_match = True
-                    recipient_qs = Q(recipient__in=recipient_list)
-
-                # Commenting out until NAICS is associated with subawards
-                # naics_match = False
-                # if keyword.isnumeric():
-                #     naics_list = NAICS.objects.all().filter(code__icontains=keyword).values('code')
-                # else:
-                #     naics_list = NAICS.objects.all().filter(
-                #         description__icontains=keyword).values('code')
-                # if naics_list.exists():
-                #     naics_match = True
-                #     naics_qs = queryset.filter(award__latest_transaction__contract_data__naics__in=naics_list)
-
-                psc_match = False
-                if len(keyword) == 4 and PSC.objects.all().filter(code=keyword).exists():
-                    psc_list = PSC.objects.all().filter(code=keyword).values('code')
-                else:
-                    psc_list = PSC.objects.all().filter(description__icontains=keyword).values('code')
-                if psc_list.exists():
-                    psc_match = True
-                    psc_qs = Q(
-                        award__latest_transaction__contract_data__product_or_service_code__in=psc_list)
-
-                duns_match = False
-                non_parent_duns_list = LegalEntity.objects.all().values('legal_entity_id').filter(
-                    recipient_unique_id=keyword)
-                parent_duns_list = LegalEntity.objects.all().values('legal_entity_id').filter(
-                    parent_recipient_unique_id=keyword)
-                duns_list = non_parent_duns_list | parent_duns_list
-                if duns_list.exists():
-                    duns_match = True
-                    duns_qs = Q(recipient__in=duns_list)
-
-                piid_qs = Q(award__piid=keyword)
-                fain_qs = Q(award__fain=keyword)
-                subaward_num_qs = Q(subaward_number=keyword)
-
-                # Always filter on fain/piid because fast:
-                queryset = piid_qs
-                queryset |= fain_qs
-                queryset |= subaward_num_qs
-                # if description_match:
-                #     queryset |= description_qs
-                if recipient_match:
-                    queryset |= recipient_qs
-                # if naics_match:
-                #     queryset |= naics_qs
-                if psc_match:
-                    queryset |= psc_qs
-                if duns_match:
-                    queryset |= duns_qs
-                return queryset
-            keyword_qs = Q()
+            def keyword_parse(keyword):
+                # keyword_ts_vector & award_ts_vector are Postgres TS_vectors.
+                # keyword_ts_vector = recipient_name + psc_description + subaward_description
+                # award_ts_vector = piid + fain + uri + subaward_number
+                filter_obj = Q(keyword_ts_vector=keyword) | \
+                    Q(award_ts_vector=keyword)
+                if keyword.isnumeric():
+                    filter_obj |= Q(naics_code__contains=keyword)
+                if len(keyword) == 4 and PSC.objects.all().filter(code__iexact=keyword).exists():
+                    filter_obj |= Q(product_or_service_code__iexact=keyword)
+
+                return filter_obj
+
+            filter_obj = Q()
             for keyword in value:
-                keyword_qs |= keyword_parse(keyword, queryset)
-            queryset = queryset.filter(keyword_qs)
->>>>>>> 052b1719
+                filter_obj |= keyword_parse(keyword)
+            potential_DUNS = list(filter((lambda x: len(x) > 7 and len(x) < 10), value))
+            if len(potential_DUNS) > 0:
+                filter_obj |= Q(recipient_unique_id__in=potential_DUNS) | \
+                    Q(parent_recipient_unique_id__in=potential_DUNS)
+
+            queryset = queryset.filter(filter_obj)
 
         elif key == "elasticsearch_keyword":
             keyword = value
@@ -221,31 +154,22 @@
             #     queryset &= SubawardView.objects.filter(recipient__legal_entity_id__in=or_queryset)
 
         elif key == "recipient_search_text":
-<<<<<<< HEAD
-            if len(value) != 1:
-                raise InvalidParameterException('Invalid filter: recipient_search_text must have exactly one value.')
-            upper_recipient_string = str(value[0]).upper()
-
-            # recipient_name_ts_vector is a postgres TS_Vector
-            filter_obj = Q(recipient_name_ts_vector=upper_recipient_string)
-
-            if len(upper_recipient_string) == 9 and upper_recipient_string[:5].isnumeric():
-                filter_obj |= Q(recipient_unique_id=upper_recipient_string)
-
-            queryset &= SubawardView.objects.filter(filter_obj)
-=======
             def recip_string_parse(recipient_string):
-
-                filter_obj = Q(recipient__recipient_name__icontains=recipient_string)
-
-                if len(recipient_string) == 9:
-                    filter_obj |= Q(recipient__recipient_unique_id__iexact=recipient_string)
+                upper_recipient_string = str(value[0]).upper()
+
+                # recipient_name_ts_vector is a postgres TS_Vector
+                filter_obj = Q(recipient_name_ts_vector=upper_recipient_string)
+
+                if len(upper_recipient_string) == 9 and upper_recipient_string[:5].isnumeric():
+                    filter_obj |= Q(recipient_unique_id=upper_recipient_string)
+
+                filter_obj &= SubawardView.objects.filter(filter_obj)
                 return filter_obj
+
             filter_obj = Q()
             for recip in value:
                 filter_obj |= recip_string_parse(recip)
-            queryset &= Subaward.objects.filter(filter_obj)
->>>>>>> 052b1719
+            queryset &= SubawardView.objects.filter(filter_obj)
 
         elif key == "recipient_scope":
             if value == "domestic":
