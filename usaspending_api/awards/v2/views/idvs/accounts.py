--- conflicted
+++ resolved
@@ -118,11 +118,7 @@
     """
     These endpoints are used to power USAspending.gov's IDV Summary Funding Accounts component.
     """
-<<<<<<< HEAD
-    endpoint_doc = "usaspending_api/api_contracts/contracts/idvs/Accounts.md"
-=======
-    endpoint_doc = "usaspending_api/api_contracts/contracts/v2/awards/idvs/accounts.md"
->>>>>>> 34260daf
+    endpoint_doc = "usaspending_api/api_contracts/contracts/v2/idvs/accounts.md"
 
     @staticmethod
     def _business_logic(request_data: dict) -> list:
