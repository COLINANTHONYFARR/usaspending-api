import pytest

from model_mommy import mommy
from usaspending_api.awards.models_matviews import UniversalAwardView, UniversalTransactionView
from usaspending_api.awards.v2.filters.location_filter_geocode import (
    create_city_name_queryset,
    create_nested_object,
    elasticsearch_results,
    geocode_filter_locations,
    get_record_ids_by_city,
    get_fields_list,
    location_error_handling,
    return_query_string,
    validate_location_keys,
)
from usaspending_api.common.exceptions import InvalidParameterException


@pytest.fixture
def award_data_fixture(db):
    mommy.make("references.Location", location_id=1, location_country_code="USA", state_code="TX")
    mommy.make("references.LegalEntity", legal_entity_id=1)
    mommy.make(
        "awards.TransactionNormalized",
        id=1,
        action_date="2010-10-01",
        award_id=1,
        is_fpds=True,
        place_of_performance_id=1,
        type="A",
    )
    mommy.make(
        "awards.TransactionFPDS",
        transaction_id=1,
        legal_entity_city_name="BURBANK",
        legal_entity_country_code="USA",
        legal_entity_state_code="CA",
        piid="piiiiid",
        place_of_perform_city_name="HOUSTON",
    )
    mommy.make(
        "awards.Award",
        id=1,
        is_fpds=True,
        latest_transaction_id=1,
        piid="piiiiid",
        recipient_id=1,
        type="A",
        place_of_performance_id=1,
    )

    mommy.make("references.Location", location_id=2, location_country_code="USA", state_code="NE")
    mommy.make("references.LegalEntity", legal_entity_id=2)
    mommy.make(
        "awards.TransactionNormalized",
        id=2,
        action_date="2010-10-01",
        award_id=2,
        is_fpds=True,
        place_of_performance_id=1,
        type="A",
    )
    mommy.make(
        "awards.TransactionFPDS",
        transaction_id=2,
        legal_entity_city_name="BRISTOL",
        legal_entity_country_code="GBR",
        piid="piiiiid",
        place_of_perform_city_name="Mccool Junction",
    )
    mommy.make(
        "awards.Award", id=2, is_fpds=True, latest_transaction_id=2, piid="0001", recipient_id=2, type="A",
        place_of_performance_id=2
    )

    mommy.make("references.LegalEntity", legal_entity_id=3)
    mommy.make(
        "awards.TransactionNormalized",
        id=3,
        action_date="2010-10-01",
        award_id=3,
        is_fpds=True,
        place_of_performance_id=2,
        type="A",
    )
    mommy.make(
        "awards.TransactionFPDS",
        transaction_id=3,
        legal_entity_city_name="BRISBANE",
        piid="0002",
        place_of_perform_city_name="BRISBANE",
    )
    mommy.make(
        "awards.Award", id=3, is_fpds=True, latest_transaction_id=3, piid="0002", recipient_id=2, type="A",
        place_of_performance_id=2
    )

    mommy.make("references.LegalEntity", legal_entity_id=4)
    mommy.make(
        "awards.TransactionNormalized",
        id=4,
        action_date="2010-10-01",
        award_id=4,
        is_fpds=True,
        place_of_performance_id=2,
        type="A",
    )
    mommy.make(
        "awards.TransactionFPDS",
        transaction_id=4,
        legal_entity_city_name="NEW YORK",
        legal_entity_country_code="USA",
        piid="0003",
        place_of_perform_city_name="NEW YORK",
    )
    mommy.make(
        "awards.Award", id=4, is_fpds=True, latest_transaction_id=4, piid="0003", recipient_id=2, type="A",
        place_of_performance_id=2
    )
    mommy.make("references.LegalEntity", legal_entity_id=4)
    mommy.make(
        "awards.TransactionNormalized",
        id=5,
        action_date="2010-10-01",
        award_id=5,
        is_fpds=True,
        place_of_performance_id=2,
        type="A",
    )
    mommy.make(
        "awards.TransactionFPDS",
        transaction_id=5,
        legal_entity_city_name="NEW AMSTERDAM",
        legal_entity_country_code="USA",
        piid="0004",
        place_of_perform_city_name="NEW AMSTERDAM",
    )
    mommy.make(
        "awards.Award", id=5, is_fpds=True, latest_transaction_id=5, piid="0004", recipient_id=2, type="A",
        place_of_performance_id=2
    )


def test_geocode_filter_locations(award_data_fixture, elasticsearch_transaction_index):
    elasticsearch_transaction_index.update_index()

    to = UniversalAwardView.objects

    values = [
        {"city": "HOUSTON", "state": "TX", "country": "USA"},
        {"city": "BURBANK", "state": "CA", "country": "USA"},
    ]

    assert to.filter(geocode_filter_locations("nothing", [], True)).count() == 5
    assert to.filter(geocode_filter_locations("pop", values, True)).count() == 1
    assert to.filter(geocode_filter_locations("recipient_location", values, True)).count() == 1

    values = [
        {"city": "AUSTIN", "state": "TX", "country": "USA"},
        {"city": "BURBANK", "state": "TX", "country": "USA"},
    ]

    assert to.filter(geocode_filter_locations("pop", values, True)).count() == 0
    assert to.filter(geocode_filter_locations("recipient_location", values, True)).count() == 0


def test_validate_location_keys():
    assert validate_location_keys([]) is None
    with pytest.raises(InvalidParameterException):
        assert validate_location_keys([{}]) is None
    with pytest.raises(InvalidParameterException):
        assert validate_location_keys([{"district": ""}]) is None
    with pytest.raises(InvalidParameterException):
        assert validate_location_keys([{"county": ""}]) is None
    assert validate_location_keys([{"country": "", "state": ""}]) is None
    assert validate_location_keys([{"country": "", "state": "", "feet": ""}]) is None
    assert (
        validate_location_keys(
            [
                {
                    "country": "USA",
                    "zip": "12345",
                    "city": "Chicago",
                    "state": "IL",
                    "county": "Yes",
                    "district": "Also Yes",
                },
                {"country": "USA", "zip": "12345", "city": "Chicago"},
            ]
        )
        is None
    )


def test_create_nested_object():
    with pytest.raises(InvalidParameterException):
        location_error_handling([])
    with pytest.raises(InvalidParameterException):
        location_error_handling([{"country": "", "state": ""}])
    with pytest.raises(InvalidParameterException):
        location_error_handling([{"country": "", "state": "", "feet": ""}])
    assert create_nested_object(
        [
            {
                "country": "USA",
                "zip": "12345",
                "city": "Chicago",
                "state": "IL",
                "county": "Yes",
                "district": "Also Yes",
            },
            {"country": "USA", "zip": "12345", "city": "Chicago"},
        ]
    ) == {
        "USA": {
            "city": ["Chicago"],
            "zip": ["12345", "12345"],
            "IL": {"county": ["Yes"], "district": ["Also Yes"], "city": ["Chicago"]},
        }
    }


def test_location_error_handling():
    with pytest.raises(InvalidParameterException):
        location_error_handling({})
    with pytest.raises(InvalidParameterException):
        location_error_handling({"country": "", "county": ""})
    with pytest.raises(InvalidParameterException):
        location_error_handling({"country": "", "district": ""})
    assert location_error_handling({"country": "", "state": "", "county": ""}) is None
    assert location_error_handling({"country": "", "state": "", "district": ""}) is None
    assert location_error_handling({"country": "", "state": "", "county": "", "district": ""}) is None
    assert location_error_handling({"country": "", "state": "", "county": "", "district": "", "feet": ""}) is None


def test_get_fields_list():
    assert get_fields_list("congressional_code", "01") == ["1", "01", "1.0"]
    assert get_fields_list("county_code", "01") == ["1", "01", "1.0"]
    assert get_fields_list("feet", "01") == ["01"]
    assert get_fields_list("congressional_code", "abc") == ["abc"]


def test_return_query_string():
    assert return_query_string(True) == ("{0}_{1}", "country_code")
    assert return_query_string(False) == ("{0}__{1}", "location_country_code")


def test_create_city_name_queryset(award_data_fixture, elasticsearch_transaction_index):
    elasticsearch_transaction_index.update_index()

    to = UniversalTransactionView.objects

    assert to.filter(create_city_name_queryset("nothing", [], "nothing", "nothing")).count() == 0

    assert to.filter(create_city_name_queryset("pop", "transaction_id", ["Houston"], "USA", None)).count() == 1
    assert to.filter(create_city_name_queryset("pop", "transaction_id", ["Houston"], "USA", "TX")).count() == 1
    assert to.filter(create_city_name_queryset("pop", "transaction_id", ["Houston"], "USA", "VA")).count() == 0
    assert (
        to.filter(create_city_name_queryset("pop", "transaction_id", ["Houston", "Burbank"], "USA", "TX")).count() == 1
    )
    assert to.filter(create_city_name_queryset("pop", "transaction_id", ["Burbank"], "USA", "CA")).count() == 0

    assert (
        to.filter(create_city_name_queryset("recipient_location", "transaction_id", ["Burbank"], "USA", None)).count()
        == 1
    )
    assert (
        to.filter(create_city_name_queryset("recipient_location", "transaction_id", ["Burbank"], "USA", "CA")).count()
        == 1
    )
    assert (
        to.filter(create_city_name_queryset("recipient_location", "transaction_id", ["Burbank"], "USA", "VA")).count()
        == 0
    )
    assert (
        to.filter(
            create_city_name_queryset("recipient_location", "transaction_id", ["Burbank", "Houston"], "USA", "CA")
        ).count()
        == 1
    )
<<<<<<< HEAD
    assert to.filter(create_city_name_queryset("recipient_location", ["Houston"], "USA", "TX")).count() == 0
    assert to.filter(create_city_name_queryset("recipient_location", ["BRISTOL"], "GBR")).count() == 1
    assert to.filter(create_city_name_queryset("recipient_location", ["BRISTOL"], "FOREIGN")).count() == 1
    assert to.filter(create_city_name_queryset("recipient_location", ["BRISTOL"], "USA")).count() == 0
    assert to.filter(create_city_name_queryset("recipient_location", ["BRISBANE"], "USA")).count() == 1
    assert to.filter(create_city_name_queryset("recipient_location", ["BRISBANE"], "FOREIGN")).count() == 0
    assert to.filter(create_city_name_queryset("recipient_location", ["NEW YORK"], "USA")).count() == 1
    assert to.filter(create_city_name_queryset("recipient_location", ["NEW AMSTERDAM"], "USA")).count() == 1
=======
    assert (
        to.filter(create_city_name_queryset("recipient_location", "transaction_id", ["Houston"], "USA", "TX")).count()
        == 0
    )
>>>>>>> 72e4fdea


def test_get_award_ids_by_city(award_data_fixture, elasticsearch_transaction_index):
    elasticsearch_transaction_index.update_index()

    assert len(get_record_ids_by_city("nothing", "nothing", "nothing", "nothing", "nothing")) == 0

    assert len(get_record_ids_by_city("pop", "award_id", "Houston", "USA", None)) == 1
    assert len(get_record_ids_by_city("pop", "award_id", "Houston", "USA", "TX")) == 1
    assert len(get_record_ids_by_city("pop", "award_id", "Houston", "USA", "VA")) == 0
    assert len(get_record_ids_by_city("pop", "award_id", "Burbank", "USA", "CA")) == 0

<<<<<<< HEAD
    assert len(get_award_ids_by_city("recipient_location", "Burbank", "USA", None)) == 1
    assert len(get_award_ids_by_city("recipient_location", "Burbank", "USA", "CA")) == 1
    assert len(get_award_ids_by_city("recipient_location", "Burbank", "USA", "VA")) == 0
    assert len(get_award_ids_by_city("recipient_location", "Houston", "USA", "TX")) == 0
    assert len(get_award_ids_by_city("recipient_location", "BRISTOL", "GBR")) == 1
    assert len(get_award_ids_by_city("recipient_location", "BRISTOL", "FOREIGN")) == 1
    assert len(get_award_ids_by_city("recipient_location", "BRISTOL", "USA")) == 0
    assert len(get_award_ids_by_city("recipient_location", "BRISBANE", "FOREIGN")) == 0
    assert len(get_award_ids_by_city("recipient_location", "BRISBANE", "USA")) == 1
=======
    assert len(get_record_ids_by_city("recipient_location", "award_id", "Burbank", "USA", None)) == 1
    assert len(get_record_ids_by_city("recipient_location", "award_id", "Burbank", "USA", "CA")) == 1
    assert len(get_record_ids_by_city("recipient_location", "award_id", "Burbank", "USA", "VA")) == 0
    assert len(get_record_ids_by_city("recipient_location", "award_id", "Houston", "USA", "TX")) == 0
>>>>>>> 72e4fdea


def test_elasticsearch_results(award_data_fixture, elasticsearch_transaction_index):
    elasticsearch_transaction_index.update_index()

    query = {
        "_source": ["award_id"],
        "size": 0,
        "query": {"match_all": {}},
        "aggs": {"id_groups": {"terms": {"field": "award_id", "size": 5}}},
    }
    results = elasticsearch_results(query)
    assert results is not None
    assert len(results) == 5
    assert results[0] == 1
    assert results[1] == 2
    assert results[2] == 3
    assert results[3] == 4
    assert results[4] == 5

    query = {
        "_source": ["award_id"],
        "size": 0,
        "query": {"match": {"pop_country": "XXXXX"}},
        "aggs": {"id_groups": {"terms": {"field": "award_id", "size": 5}}},
    }
    results = elasticsearch_results(query)
    assert results is not None
    assert len(results) == 0<|MERGE_RESOLUTION|>--- conflicted
+++ resolved
@@ -278,21 +278,18 @@
         ).count()
         == 1
     )
-<<<<<<< HEAD
-    assert to.filter(create_city_name_queryset("recipient_location", ["Houston"], "USA", "TX")).count() == 0
-    assert to.filter(create_city_name_queryset("recipient_location", ["BRISTOL"], "GBR")).count() == 1
-    assert to.filter(create_city_name_queryset("recipient_location", ["BRISTOL"], "FOREIGN")).count() == 1
-    assert to.filter(create_city_name_queryset("recipient_location", ["BRISTOL"], "USA")).count() == 0
-    assert to.filter(create_city_name_queryset("recipient_location", ["BRISBANE"], "USA")).count() == 1
-    assert to.filter(create_city_name_queryset("recipient_location", ["BRISBANE"], "FOREIGN")).count() == 0
-    assert to.filter(create_city_name_queryset("recipient_location", ["NEW YORK"], "USA")).count() == 1
-    assert to.filter(create_city_name_queryset("recipient_location", ["NEW AMSTERDAM"], "USA")).count() == 1
-=======
+    assert to.filter(create_city_name_queryset("recipient_location", "award_id", ["Houston"], "USA", "TX")).count() == 0
+    assert to.filter(create_city_name_queryset("recipient_location", "award_id", ["BRISTOL"], "GBR")).count() == 1
+    assert to.filter(create_city_name_queryset("recipient_location", "award_id", ["BRISTOL"], "FOREIGN")).count() == 1
+    assert to.filter(create_city_name_queryset("recipient_location", "award_id", ["BRISTOL"], "USA")).count() == 0
+    assert to.filter(create_city_name_queryset("recipient_location", "award_id", ["BRISBANE"], "USA")).count() == 1
+    assert to.filter(create_city_name_queryset("recipient_location", "award_id", ["BRISBANE"], "FOREIGN")).count() == 0
+    assert to.filter(create_city_name_queryset("recipient_location", "award_id", ["NEW YORK"], "USA")).count() == 1
+    assert to.filter(create_city_name_queryset("recipient_location", "award_id", ["NEW AMSTERDAM"], "USA")).count() == 1
     assert (
         to.filter(create_city_name_queryset("recipient_location", "transaction_id", ["Houston"], "USA", "TX")).count()
         == 0
     )
->>>>>>> 72e4fdea
 
 
 def test_get_award_ids_by_city(award_data_fixture, elasticsearch_transaction_index):
@@ -305,22 +302,19 @@
     assert len(get_record_ids_by_city("pop", "award_id", "Houston", "USA", "VA")) == 0
     assert len(get_record_ids_by_city("pop", "award_id", "Burbank", "USA", "CA")) == 0
 
-<<<<<<< HEAD
-    assert len(get_award_ids_by_city("recipient_location", "Burbank", "USA", None)) == 1
-    assert len(get_award_ids_by_city("recipient_location", "Burbank", "USA", "CA")) == 1
-    assert len(get_award_ids_by_city("recipient_location", "Burbank", "USA", "VA")) == 0
-    assert len(get_award_ids_by_city("recipient_location", "Houston", "USA", "TX")) == 0
-    assert len(get_award_ids_by_city("recipient_location", "BRISTOL", "GBR")) == 1
-    assert len(get_award_ids_by_city("recipient_location", "BRISTOL", "FOREIGN")) == 1
-    assert len(get_award_ids_by_city("recipient_location", "BRISTOL", "USA")) == 0
-    assert len(get_award_ids_by_city("recipient_location", "BRISBANE", "FOREIGN")) == 0
-    assert len(get_award_ids_by_city("recipient_location", "BRISBANE", "USA")) == 1
-=======
+    assert len(get_record_ids_by_city("recipient_location", "Burbank", "USA", None)) == 1
+    assert len(get_record_ids_by_city("recipient_location", "Burbank", "USA", "CA")) == 1
+    assert len(get_record_ids_by_city("recipient_location", "Burbank", "USA", "VA")) == 0
+    assert len(get_record_ids_by_city("recipient_location", "Houston", "USA", "TX")) == 0
+    assert len(get_record_ids_by_city("recipient_location", "award_id", "BRISTOL", "GBR")) == 1
+    assert len(get_record_ids_by_city("recipient_location", "award_id", "BRISTOL", "FOREIGN")) == 1
+    assert len(get_record_ids_by_city("recipient_location", "award_id", "BRISTOL", "USA")) == 0
+    assert len(get_record_ids_by_city("recipient_location", "award_id", "BRISBANE", "FOREIGN")) == 0
+    assert len(get_record_ids_by_city("recipient_location", "award_id", "BRISBANE", "USA")) == 1
     assert len(get_record_ids_by_city("recipient_location", "award_id", "Burbank", "USA", None)) == 1
     assert len(get_record_ids_by_city("recipient_location", "award_id", "Burbank", "USA", "CA")) == 1
     assert len(get_record_ids_by_city("recipient_location", "award_id", "Burbank", "USA", "VA")) == 0
     assert len(get_record_ids_by_city("recipient_location", "award_id", "Houston", "USA", "TX")) == 0
->>>>>>> 72e4fdea
 
 
 def test_elasticsearch_results(award_data_fixture, elasticsearch_transaction_index):
