--- conflicted
+++ resolved
@@ -186,20 +186,7 @@
         "awarding_office_name": "awarding_office",
         "cfda_number": 12.340,
         "cfda_title": "Shiloh",
-<<<<<<< HEAD
         "funding_office_name": "funding_office",
-=======
-        "awardee_or_recipient_legal": "John's Pizza",
-        "awardee_or_recipient_uniqu": "456",
-        "ultimate_parent_legal_enti": "Dave's Pizza LLC",
-        "ultimate_parent_unique_ide": "123",
-        "legal_entity_country_code": "USA",
-        "legal_entity_country_name": "UNITED STATES",
-        "legal_entity_state_code": "NC",
-        "legal_entity_state_name": "North Carolina",
-        "legal_entity_city_name": "Charlotte",
-        "legal_entity_county_name": "BUNCOMBE",
->>>>>>> e1351dc9
         "legal_entity_address_line1": "123 main st",
         "legal_entity_address_line2": None,
         "legal_entity_address_line3": None,
@@ -209,6 +196,7 @@
         "legal_entity_country_name": "UNITED STA1TES",
         "legal_entity_county_name": "BUNCOMBE",
         "legal_entity_state_code": "NC",
+        "legal_entity_state_name": "North Carolina",
         "legal_entity_zip_last4": "5312",
         "legal_entity_zip5": "12204",
         "modified_at": "2000-01-02T00:00:00Z",
@@ -237,21 +225,8 @@
         "awarding_office_name": "awarding_office",
         "cfda_number": 10.001,
         "cfda_title": "CFDA Title",
-<<<<<<< HEAD
         "federal_action_obligation": 100,
         "funding_office_name": "funding_office",
-=======
-        "awardee_or_recipient_legal": "John's Pizza",
-        "awardee_or_recipient_uniqu": "456",
-        "ultimate_parent_legal_enti": "Dave's Pizza LLC",
-        "ultimate_parent_unique_ide": "123",
-        "legal_entity_country_code": "USA",
-        "legal_entity_country_name": "UNITED STATES",
-        "legal_entity_state_code": "NC",
-        "legal_entity_state_name": "North Carolina",
-        "legal_entity_city_name": "Charlotte",
-        "legal_entity_county_name": "BUNCOMBE",
->>>>>>> e1351dc9
         "legal_entity_address_line1": "123 main st",
         "legal_entity_address_line2": None,
         "legal_entity_address_line3": None,
@@ -261,6 +236,7 @@
         "legal_entity_country_name": "UNITED STA1TES",
         "legal_entity_county_name": "BUNCOMBE",
         "legal_entity_state_code": "NC",
+        "legal_entity_state_name": "North Carolina",
         "legal_entity_zip_last4": "5312",
         "legal_entity_zip5": "12204",
         "modified_at": "2000-01-02T00:00:00Z",
@@ -292,22 +268,7 @@
         "cfda_number": "10.002",
         "cfda_title": "CFDA Title 2",
         "federal_action_obligation": 400,
-<<<<<<< HEAD
         "funding_office_name": "funding_office",
-=======
-        "non_federal_funding_amount": 0,
-        "total_funding_amount": 400,
-        "awardee_or_recipient_legal": "John's Pizza",
-        "awardee_or_recipient_uniqu": "456",
-        "ultimate_parent_legal_enti": "Dave's Pizza LLC",
-        "ultimate_parent_unique_ide": "123",
-        "legal_entity_country_code": "USA",
-        "legal_entity_country_name": "UNITED STATES",
-        "legal_entity_state_code": "NC",
-        "legal_entity_state_name": "North Carolina",
-        "legal_entity_city_name": "Charlotte",
-        "legal_entity_county_name": "BUNCOMBE",
->>>>>>> e1351dc9
         "legal_entity_address_line1": "123 main st",
         "legal_entity_address_line2": None,
         "legal_entity_address_line3": None,
@@ -317,6 +278,7 @@
         "legal_entity_country_name": "UNITED STA1TES",
         "legal_entity_county_name": "BUNCOMBE",
         "legal_entity_state_code": "NC",
+        "legal_entity_state_name": "North Carolina",
         "legal_entity_zip_last4": "5312",
         "legal_entity_zip5": "12204",
         "modified_at": "2000-01-02T00:00:00Z",
@@ -348,22 +310,7 @@
         "cfda_number": "10.002",
         "cfda_title": "CFDA Title 2",
         "federal_action_obligation": 100,
-<<<<<<< HEAD
         "funding_office_name": "funding_office",
-=======
-        "non_federal_funding_amount": 0,
-        "total_funding_amount": 100,
-        "awardee_or_recipient_legal": "John's Pizza",
-        "awardee_or_recipient_uniqu": "456",
-        "ultimate_parent_legal_enti": "Dave's Pizza LLC",
-        "ultimate_parent_unique_ide": "123",
-        "legal_entity_country_code": "USA",
-        "legal_entity_country_name": "UNITED STATES",
-        "legal_entity_state_code": "NC",
-        "legal_entity_state_name": "North Carolina",
-        "legal_entity_city_name": "Charlotte",
-        "legal_entity_county_name": "BUNCOMBE",
->>>>>>> e1351dc9
         "legal_entity_address_line1": "123 main st",
         "legal_entity_address_line2": None,
         "legal_entity_address_line3": None,
@@ -373,6 +320,7 @@
         "legal_entity_country_name": "UNITED STA1TES",
         "legal_entity_county_name": "BUNCOMBE",
         "legal_entity_state_code": "NC",
+        "legal_entity_state_name": "North Carolina",
         "legal_entity_zip_last4": "5312",
         "legal_entity_zip5": "12204",
         "modified_at": "2000-01-02T00:00:00Z",
@@ -863,44 +811,8 @@
         "piid": "AWARD10",
         "type": "A",
     }
-
-    mommy.make("awards.Award", **award_1)
-    mommy.make("awards.Award", **award_2)
-    mommy.make("awards.Award", **award_3)
-    mommy.make("awards.Award", **award_4)
-    mommy.make("awards.Award", **award_5)
-    mommy.make("awards.Award", **award_6)
-    mommy.make("awards.Award", **award_7)
-    mommy.make("awards.Award", **award_8)
-    mommy.make("awards.Award", **award_9)
-    mommy.make("awards.Award", **award_10)
-
-    # Parent Award
-    parent_award_1 = {
-        "award_id": 4,
-        "direct_base_and_all_options_value": 12,
-        "direct_base_exercised_options_val": 0,
-        "direct_contract_count": 1,
-        "direct_idv_count": 0,
-        "direct_total_obligation": 4500,
-        "generated_unique_award_id": "CONT_IDV_1234_9700",
-        "rollup_base_and_all_options_value": 12,
-        "rollup_base_exercised_options_val": 0,
-        "rollup_contract_count": 1,
-        "rollup_idv_count": 0,
-        "rollup_total_obligation": 4500,
-        "parent_award_id": None,
-    }
-    parent_award_2 = {"award_id": 8, "generated_unique_award_id": "CONT_IDV_AWARD8_1000", "parent_award_id": 9}
-    parent_award_3 = {"award_id": 9, "generated_unique_award_id": "CONT_IDV_AWARD9_1000", "parent_award_id": None}
-
-<<<<<<< HEAD
-    mommy.make("awards.ParentAward", **parent_award_1)
-    mommy.make("awards.ParentAward", **parent_award_2)
-    mommy.make("awards.ParentAward", **parent_award_3)
-=======
-    award_7_model = {
-        "pk": 7,
+    award_11 = {
+        "pk": 11,
         "type": "03",
         "type_description": "FORMULA GRANT (A)",
         "category": "grant",
@@ -921,15 +833,41 @@
         "subaward_count": 0,
         "date_signed": "2004-03-02",
     }
-    mommy.make("awards.Award", **award_1_model)
-    mommy.make("awards.Award", **award_2_model)
-    mommy.make("awards.Award", **award_3_model)
-    mommy.make("awards.Award", **award_4_model)
-    mommy.make("awards.Award", **award_5_model)
-    mommy.make("awards.Award", **award_6_model)
-    mommy.make("awards.Award", **award_7_model)
-    mommy.make("awards.ParentAward", **parent_award_model)
->>>>>>> e1351dc9
+
+    mommy.make("awards.Award", **award_1)
+    mommy.make("awards.Award", **award_2)
+    mommy.make("awards.Award", **award_3)
+    mommy.make("awards.Award", **award_4)
+    mommy.make("awards.Award", **award_5)
+    mommy.make("awards.Award", **award_6)
+    mommy.make("awards.Award", **award_7)
+    mommy.make("awards.Award", **award_8)
+    mommy.make("awards.Award", **award_9)
+    mommy.make("awards.Award", **award_10)
+    mommy.make("awards.Award", **award_11)
+
+    # Parent Award
+    parent_award_1 = {
+        "award_id": 4,
+        "direct_base_and_all_options_value": 12,
+        "direct_base_exercised_options_val": 0,
+        "direct_contract_count": 1,
+        "direct_idv_count": 0,
+        "direct_total_obligation": 4500,
+        "generated_unique_award_id": "CONT_IDV_1234_9700",
+        "rollup_base_and_all_options_value": 12,
+        "rollup_base_exercised_options_val": 0,
+        "rollup_contract_count": 1,
+        "rollup_idv_count": 0,
+        "rollup_total_obligation": 4500,
+        "parent_award_id": None,
+    }
+    parent_award_2 = {"award_id": 8, "generated_unique_award_id": "CONT_IDV_AWARD8_1000", "parent_award_id": 9}
+    parent_award_3 = {"award_id": 9, "generated_unique_award_id": "CONT_IDV_AWARD9_1000", "parent_award_id": None}
+
+    mommy.make("awards.ParentAward", **parent_award_1)
+    mommy.make("awards.ParentAward", **parent_award_2)
+    mommy.make("awards.ParentAward", **parent_award_3)
 
 
 @pytest.fixture
