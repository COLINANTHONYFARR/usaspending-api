--- conflicted
+++ resolved
@@ -1066,7 +1066,6 @@
     assert json.loads(resp.content.decode("utf-8"))["recipient"]["location"]["zip4"] == "0000"
 
 
-<<<<<<< HEAD
 def test_file_c_data(client, awards_and_transactions):
     defc = mommy.make("references.DisasterEmergencyFundCode", code="L")
     mommy.make(
@@ -1079,13 +1078,12 @@
 
     resp = client.get("/api/v2/awards/1/")
     assert resp.status_code == status.HTTP_200_OK
-    assert json.loads(resp.content.decode("utf-8"))["file_c"] == {
-        "total_account_outlay": 100.0,
-        "total_account_obligation": 100.0,
-        "account_outlays_by_defc": {"L": 100.0},
-        "account_obligations_by_defc": {"L": 100.0},
-    }
-=======
+    assert json.loads(resp.content.decode("utf-8"))["total_account_outlay"] ==  100.0
+    assert json.loads(resp.content.decode("utf-8"))["total_account_obligation"] == 100.0
+    assert json.loads(resp.content.decode("utf-8"))["account_outlays_by_defc"] == {"L": 100.0},
+    assert json.loads(resp.content.decode("utf-8"))["account_obligations_by_defc"] == {"L": 100.0}
+
+
 def test_defc(client, awards_and_transactions):
     mommy.make("references.DisasterEmergencyFundCode", code="A", title="AA")
     mommy.make("references.DisasterEmergencyFundCode", code="B", title="BB")
@@ -1114,7 +1112,6 @@
     resp = client.get("/api/v2/awards/ASST_AGG_1830212.0481163_3620/")
     assert resp.status_code == status.HTTP_200_OK
     assert resp.data["disaster_emergency_fund_codes"] == ["A", "B"]
->>>>>>> 92694674
 
 
 expected_response_asst = {
@@ -1222,16 +1219,11 @@
         "congressional_code": "-0-",
     },
     "date_signed": "2005-04-03",
-<<<<<<< HEAD
-    "file_c": {
-        "account_obligations_by_defc": {},
-        "account_outlays_by_defc": {},
-        "total_account_obligation": 0,
-        "total_account_outlay": 0,
-    },
-=======
+    "account_obligations_by_defc": {},
+    "account_outlays_by_defc": {},
+    "total_account_obligation": 0,
+    "total_account_outlay": 0,
     "disaster_emergency_fund_codes": [],
->>>>>>> 92694674
 }
 
 
@@ -1415,16 +1407,11 @@
         "piid": None,
         "type_of_idc_description": None,
     },
-<<<<<<< HEAD
-    "file_c": {
-        "account_obligations_by_defc": {},
-        "account_outlays_by_defc": {},
-        "total_account_obligation": 0,
-        "total_account_outlay": 0,
-    },
-=======
+    "account_obligations_by_defc": {},
+    "account_outlays_by_defc": {},
+    "total_account_obligation": 0,
+    "total_account_outlay": 0,
     "disaster_emergency_fund_codes": [],
->>>>>>> 92694674
 }
 
 expected_contract_award_parent = {
