--- conflicted
+++ resolved
@@ -7,13 +7,8 @@
 
 def count_rows_in_delimited_file(filename, has_header=True, safe=True, delimiter=","):
     """
-<<<<<<< HEAD
-    Simple and efficient utility function to provide the rows in a vald delimited file
-    If a header is not present, set head_header parameter to False
-=======
         Simple and efficient utility function to provide the rows in a valid delimited file
         If a header is not present, set head_header parameter to False
->>>>>>> 73d31b8b
 
     Added "safe" mode which will handle any NUL BYTE characters in delimited files
     It does increase the function runtime by approx 10%.
