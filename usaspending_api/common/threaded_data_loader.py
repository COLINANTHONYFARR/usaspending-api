from django.db.models import Q
from django.conf import settings
from django.db import connection
from retrying import retry
from multiprocessing import Process, JoinableQueue
from django import db
import multiprocessing
import time
import logging
import csv
import queue
import sys
import json


# This class is a threaded data loader
# IMPLEMENTATION NOTE!!
# If you write a test that will use this loader, mark it with
# @pytest.mark.django_db(transaction=True)
# otherwise you may run into some concurrency issues!
class ThreadedDataLoader():
    # The threaded data loader requires a bit of set up, and explanation of the
    # parameters are below. Most parameter defaults are about where you'd want them:
    #   model_class - The class of the model each row of the file corresponds to
    #   processes - The number of processes to use. Default: 2 * number of machine cores
    #   field_map - A dict map from the CSV's columns to model field names. Default: Empty
    #   value_map - A dict map of default or processed values to use. Keys should be model fields
    #               To process values, create a lambda function that accepts a parameter which is
    #               a dict representing the row. i.e. lambda row: datetime(row['published date'])
    #               (Theoretically you can use some arbitrary method, as well, for complex processes)
    #   collision_field - The field with which to collide upon, usually some PK or unique identifier. String
    #                     Default: None
    #   collision_behavior - A string representing the collision behavior, which occurs when a collision is detected
    #                       Options:
    #                           delete - Delete the row from the data store and load new row
    #                           update - Update the row in the data store with new values from the CSV
    #                           skip - Skip the row
    #                           skip_and_complain - Log a warning and skip the row
    #                           die - Raise an exception and cease execution
    #   post_row_function - A function to call after every row. Should support parameters of row and instance
    #                       i.e. def do_this_after_a_row(row=None, instance=None)
    #   pre_row_function - Like post_row_function, but before the model class is updated
    #   post_process_function - A function to call when all rows have been processed, uses the same
    #                           function parameters as post_row_function
    def __init__(self, model_class, processes=None, field_map={}, value_map={}, collision_field=None, collision_behavior='update', pre_row_function=None, post_row_function=None, post_process_function=None, loghandler='console'):
        self.logger = logging.getLogger(loghandler)
        self.model_class = model_class
        self.processes = processes
        if self.processes is None:
<<<<<<< HEAD
            # self.processes = multiprocessing.cpu_count() * 2
=======
>>>>>>> d9a674f5
            # self.processes is set to 1 because the logger threading doesn't work, resulting in
            # a bunch of garbage being spat to console whenever this loader is used.
            # can change to self.processes = multiprocessing.cpu_count() * 2 or something else if we
            # fix the logger issue
            self.processes = 1
            self.logger.info('Setting processes count to ' + str(self.processes))
        self.field_map = field_map
        self.value_map = value_map
        self.collision_field = collision_field
        self.collision_behavior = collision_behavior
        self.pre_row_function = pre_row_function
        self.post_row_function = post_row_function
        self.post_process_function = post_process_function
        self.fields = [field.name for field in self.model_class._meta.get_fields()]

    # Loads data from a file using parameters set during creation of the loader
    # The filepath parameter should be the string location of the file for use with open()
    def load_from_file(self, filepath, encoding='utf-8'):
        self.logger.info('Started processing file ' + filepath)
        # Create the Queue object - this will hold all the rows in the CSV
        row_queue = JoinableQueue(500)

        references = {
            "collision_field": self.collision_field,
            "collision_behavior": self.collision_behavior,
            "logger": self.logger,
            "pre_row_function": self.pre_row_function,
            "post_row_function": self.post_row_function,
            "fields": self.fields.copy()
        }

        # Spawn our processes
        # We have to kill any DB connections before forking processes, as Django
        # will want to share the single connection with all processes and we
        # don't want to have any deadlock/effeciency problems due to that
        db.connections.close_all()
        pool = []
        for i in range(self.processes):
            pool.append(DataLoaderThread("Process-" + str(len(pool)), self.model_class, row_queue, self.field_map.copy(), self.value_map.copy(), references))

        for process in pool:
            process.start()

        count = 0
        with open(filepath, encoding=encoding) as csvfile:
            reader = csv.DictReader(csvfile)
            for row in reader:
                count = count + 1
                row_queue.put(row)
                if count % 1000 == 0:
                    self.logger.info("Queued row " + str(count))

        for i in range(self.processes):
            row_queue.put(None)

        row_queue.join()

        for process in pool:
            process.terminate()

        if self.post_process_function is not None:
            self.post_process_function()

        self.logger.info('Finished processing all rows')


class DataLoaderThread(Process):
    def __init__(self, name, model_class, data_queue, field_map, value_map, references):
        super(DataLoaderThread, self).__init__()
        self.name = name
        self.model_class = model_class
        self.data_queue = data_queue
        self.field_map = field_map
        self.value_map = value_map
        self.references = references

    def run(self):
        self.references['logger'].info("Starting " + self.name)
        connection.connect()
        self.process_data()
        self.references['logger'].info("Exiting " + self.name)

    def process_data(self):
        # Make sure we weren't flagged to exit
        while True:
            row = self.data_queue.get()
            # If row is none, we need to die.
            if row is None:
                self.data_queue.task_done()
                connection.close()
                return
            row = cleanse_values(row)
            # Grab the collision field
            update = False
            collision_instance = None
            model_instance = None
            if self.references["collision_field"] is not None:
                model_collision_field = self.references["collision_field"]
                data_collision_field = model_collision_field
                # If it's in the field map, we need to look it up
                if model_collision_field in self.field_map:
                    data_collision_field = self.field_map[model_collision_field]
                query = {model_collision_field: row[data_collision_field]}
                collision_instance = self.model_class.objects.filter(**query).first()

                if collision_instance is not None:
                    behavior = self.references["collision_behavior"]
                    if behavior is "delete":  # Delete the row from the data store and load new row
                        collision_instance.delete()
                    if behavior is "update":  # Update the row in the data store with new values from the CSV
                        update = True
                    if behavior is "skip":  # Skip the row
                        self.data_queue.task_done()
                        continue
                    if behavior is "skip_and_complain":  # Log a warning and skip the row
                        self.references['logger'].warning('Hit a collision on row %s' % (row))
                        self.data_queue.task_done()
                        continue
                    if behavior is "die":  # Raise an exception and cease execution
                        raise Exception("Hit collision on row %s" % (row))

            if not update:
                model_instance = self.model_class()
            else:
                model_instance = collision_instance

            try:
                if self.references["pre_row_function"] is not None:
                    self.references["pre_row_function"](row=row, instance=model_instance)

                processed_row = self.load_data_into_model(model_instance,
                                                          self.references["fields"],
                                                          self.field_map,
                                                          self.value_map,
                                                          row,
                                                          self.references["logger"])

                # If we have a post row function, run it before saving
                if self.references["post_row_function"] is not None:
                    self.references["post_row_function"](row=row, instance=model_instance)

                model_instance.save()
            except SkipRowException as e:
                self.references["logger"].info(e)
            except Exception as e:
                self.references["logger"].error(e)

            self.data_queue.task_done()

    # Retry decorator to help resolve race conditions when constructing auxilliary objects
    @retry(stop_max_attempt_number=3, wait_fixed=10)
    def load_data_into_model(self, model_instance, fields, field_map, value_map, row, logger, as_dict=False):
        mod = model_instance

        if as_dict:
            mod = {}

        for model_field in fields:
            loaded = False

            source_field = model_field
            # If our model_field is present in the value map, use that value
            if model_field in value_map:
                # Check if the stored value is a function
                if callable(value_map[model_field]):
                    value = value_map[model_field](row)
                    self.store_value(mod, model_field, value)
                    loaded = True
                else:
                    self.store_value(mod, model_field, value_map[model_field])
                    loaded = True
            # If we're not in the value map or the long_to_terse_labels, check the field map
            elif model_field in field_map:
                source_field = field_map[model_field]
            # If our field is the 'long form' field, we need to get what it maps to
            # in the data so we can map the data properly
            elif model_field in settings.LONG_TO_TERSE_LABELS:
                source_field = settings.LONG_TO_TERSE_LABELS[model_field]

            # If we haven't loaded via value map, load in the data using the source field
            if not loaded:
                if source_field in row:
                    self.store_value(mod, model_field, row[source_field])
                else:
                    pass
                    # logger.warning("Field " + source_field + " not available in data")

        if as_dict:
            return mod

    def store_value(self, model_instance_or_dict, field, value):
        if value is None:
            return
        if isinstance(model_instance_or_dict, dict):
            model_instance_or_dict[field] = value
        else:
            setattr(model_instance_or_dict, field, value)


def cleanse_values(row):
    """
    Remove textual quirks from CSV values.
    """
    row = {k: v.strip() for (k, v) in row.items()}
    row = {k: (None if v.lower() == 'null' else v) for (k, v) in row.items()}
    return row


class SkipRowException(Exception):
    pass<|MERGE_RESOLUTION|>--- conflicted
+++ resolved
@@ -47,10 +47,6 @@
         self.model_class = model_class
         self.processes = processes
         if self.processes is None:
-<<<<<<< HEAD
-            # self.processes = multiprocessing.cpu_count() * 2
-=======
->>>>>>> d9a674f5
             # self.processes is set to 1 because the logger threading doesn't work, resulting in
             # a bunch of garbage being spat to console whenever this loader is used.
             # can change to self.processes = multiprocessing.cpu_count() * 2 or something else if we
