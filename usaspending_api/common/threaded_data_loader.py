--- conflicted
+++ resolved
@@ -108,75 +108,18 @@
 
     def run(self):
         self.references['logger'].info("Starting " + self.name)
+        connection.connect()
         self.process_data()
         self.references['logger'].info("Exiting " + self.name)
 
     def process_data(self):
         # Make sure we weren't flagged to exit
-<<<<<<< HEAD
-        while not self.loader.exit_flag:
-            if not self.data_queue.empty():
-                row = self.data_queue.get()
-                # Grab the collision field
-                update = False
-                collision_instance = None
-                model_instance = None
-                if self.loader.collision_field is not None:
-                    model_collision_field = self.loader.collision_field
-                    data_collision_field = model_collision_field
-                    # If it's a long label, we need to look it up to map to data
-                    if model_collision_field in settings.LONG_TO_TERSE_LABELS:
-                        data_collision_field = settings.LONG_TO_TERSE_LABELS[model_collision_field]
-                    # If it's in the field map, we need to look it up
-                    elif model_collision_field in self.loader.field_map:
-                        data_collision_field = self.loader.field_map[model_collision_field]
-                    query = {model_collision_field: row[data_collision_field]}
-                    collision_instance = self.loader.model_class.objects.filter(**query).first()
-
-                    if collision_instance is not None:
-                        behavior = self.loader.collision_behavior
-                        if behavior is "delete":  # Delete the row from the data store and load new row
-                            collision_instance.delete()
-                        if behavior is "update":  # Update the row in the data store with new values from the CSV
-                            update = True
-                        if behavior is "skip":  # Skip the row
-                            continue
-                        if behavior is "skip_and_complain":  # Log a warning and skip the row
-                            self.loader.logger.warning('Hit a collision on row %s' % (row))
-                            continue
-                        if behavior is "die":  # Raise an exception and cease execution
-                            raise Exception("Hit collision on row %s" % (row))
-
-                if not update:
-                    model_instance = self.loader.model_class()
-                else:
-                    model_instance = collision_instance
-
-                if self.loader.pre_row_function is not None:
-                    self.loader.pre_row_function(row=row, instance=model_instance)
-
-                try:
-                    processed_row = self.load_data_into_model(model_instance,
-                                                              self.loader.fields,
-                                                              self.loader.field_map,
-                                                              self.loader.value_map,
-                                                              row)
-                except Exception as e:
-                    self.loader.logger.error(e)
-                # If we have a post row function, run it before saving
-                if self.loader.post_row_function is not None:
-                    self.loader.post_row_function(row=row, instance=model_instance)
-
-                model_instance.save()
-            time.sleep(1)
-        connection.close()
-=======
         while True:
             row = self.data_queue.get()
             # If row is none, we need to die.
             if row is None:
+                self.data_queue.task_done()
                 connection.close()
-                self.data_queue.task_done()
                 return
             # Grab the collision field
             update = False
@@ -188,8 +131,8 @@
                 # If it's in the field map, we need to look it up
                 if model_collision_field in self.field_map:
                     data_collision_field = self.field_map[model_collision_field]
-                query_object = Q({model_collision_field: row[data_collision_field]})
-                collision_instance = self.model_class.objects.filter(query_object).first()
+                query = {model_collision_field: row[data_collision_field]}
+                collision_instance = self.model_class.objects.filter(**query).first()
 
                 if collision_instance is not None:
                     behavior = self.references["collision_field"]
@@ -228,7 +171,6 @@
 
             model_instance.save()
             self.data_queue.task_done()
->>>>>>> dbb7fe9b
 
     # Retry decorator to help resolve race conditions when constructing auxilliary objects
     @retry(stop_max_attempt_number=3, wait_fixed=10)
