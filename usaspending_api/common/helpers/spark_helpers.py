"""
Boilerplate helper functions for setup and configuration of the Spark environment

NOTE: This is distinguished from the usaspending_api.common.etl.spark module, which holds Spark utility functions that
could be used as stages or steps of an ETL job (aka "data pipeline")
"""
import inspect
import logging
import os
import sys
from typing import Optional, Union

from py4j.java_gateway import (
    JavaGateway,
)
from py4j.protocol import Py4JJavaError
from pydantic import AnyHttpUrl
from pyspark.conf import SparkConf
from pyspark.context import SparkContext
from pyspark.find_spark_home import _find_spark_home
from pyspark.java_gateway import launch_gateway
from pyspark.serializers import read_int, UTF8Deserializer
from pyspark.sql import SparkSession
from pyspark.sql.conf import RuntimeConfig
from usaspending_api.common.helpers.aws_helpers import is_aws, get_aws_credentials
from usaspending_api.config import CONFIG

from usaspending_api.config.utils import parse_pg_uri


def get_active_spark_context() -> Optional[SparkContext]:
    """Returns the active ``SparkContext`` if there is one and it's not stopped, otherwise returns None"""
    if is_spark_context_stopped():
        return None
    return SparkContext._active_spark_context


def get_active_spark_session() -> Optional[SparkSession]:
    """Returns the active ``SparkSession`` if there is one and it's not stopped, otherwise returns None"""
    if is_spark_context_stopped():
        return None
    return SparkSession.getActiveSession()


def is_spark_context_stopped() -> bool:
    is_stopped = True
    with SparkContext._lock:
        # Check the Singleton instance populated if there's an active SparkContext
        if SparkContext._active_spark_context is not None:
            sc = SparkContext._active_spark_context
            is_stopped = not (sc._jvm and not sc._jvm.SparkSession.getDefaultSession().get().sparkContext().isStopped())
    return is_stopped


def stop_spark_context() -> bool:
    stopped_without_error = True
    with SparkContext._lock:
        # Check the Singleton instance populated if there's an active SparkContext
        if SparkContext._active_spark_context is not None:
            sc = SparkContext._active_spark_context
            if sc._jvm and not sc._jvm.SparkSession.getDefaultSession().get().sparkContext().isStopped():
                try:
                    sc.stop()
                except Exception:
                    # Swallow errors if not able to stop (e.g. may have already been stopped)
                    stopped_without_error = False
    return stopped_without_error


def configure_spark_session(
    java_gateway: JavaGateway = None,
    spark_context: Union[SparkContext, SparkSession] = None,
    master=None,
    app_name="Spark App",
    log_level: int = None,
    log_spark_config_vals: bool = False,
    log_hadoop_config_vals: bool = False,
    enable_hive_support: bool = False,
    **options,
) -> SparkSession:
    """Get a SparkSession object with some of the default/boiler-plate config needed for THIS project pre-set

    Providing no arguments will work, and give a plain-vanilla SparkSession wrapping a plain vanilla SparkContext
    with all the default spark configurations set (or set with any file-based configs that have been established in
    the runtime environment (e.g. $SPARK_HOME/spark-defaults.conf)

    Use arguments in varying combinations to override or provide pre-configured components of the SparkSession.
    Lastly, provide a dictionary or exploded dict (like: **my_options) of name-value pairs of spark properties with
    specific values.

    Args:
        java_gateway (JavaGateway): Provide your own JavaGateway, which is typically a network interface to a running
            spark-submit process, through which PySpark jobs can be submitted to a JVM-based Spark runtime.
            NOTE: Only JavaGateway and not ClientServer (which would be used for support of PYSPARK_PIN_THREAD) is
            supported at this time.

        spark_context (SparkContext): Provide your own pre-built or fetched-from-elsewhere SparkContext object that
            the built SparkSession will wrap. The given SparkContext must be active (not stopped). Since an active
            SparkContext will have its own active underlying JVM gateway, you cannot provide this AND a java_gateway.

        master (str): URL in the form of spark://host:port where the master node of the Spark cluster can be found.
            If not provided here, or via a conf property spark.master, the default value of local[*] will remain.

        app_name (str): The name given to the app running in this SparkSession. This is not a modifiable property,
            and can only be set if creating a brand new SparkContext and SparkSession.

        log_level (str): Set the log level. Only set AFTER construction of the SparkContext, unfortunately.
            Values are one of: logging.ERROR, logging.WARN, logging.WARNING, logging.INFO, logging.DEBUG

        log_spark_config_vals (bool): If True, log at INFO the current spark config property values

        log_hadoop_config_vals (bool): If True, log at INFO the current hadoop config property values

        enable_hive_support (bool): If True, enable hive on the created SparkSession. Doing so internally sets the
            spark conf spark.sql.catalogImplementation=hive, which persists the metastore_db to its configured location
            (by default the working dir of the spark command run as a Derby DB folder, but configured explicitly here
            if running locally (not AWS))

        options (kwargs): dict or named-arguments (unlikely due to dots in properties) of key-value pairs representing
            additional spark config values to set as the SparkContext and SparkSession are created.
            NOTE: If a value is provided, and a SparkContext is also provided, the value must be a modifiable
            property, otherwise an error will be thrown.
    """
    if spark_context and (
        not spark_context._jvm or spark_context._jvm.SparkSession.getDefaultSession().get().sparkContext().isStopped()
    ):
        raise ValueError("The provided spark_context arg is a stopped SparkContext. It must be active.")
    if spark_context and java_gateway:
        raise Exception(
            "Cannot provide BOTH spark_context and java_gateway args. The active spark_context supplies its own gateway"
        )

    conf = SparkConf()

    # Normalize all timestamps read into the SparkSession to UTC time.
    # So if timezone-aware timestamps are read-in, Spark will shifted to UTC and then strip off the timezone so they
    # are only an "instant" (no timezone part)
    # - See also: https://docs.databricks.com/spark/latest/dataframes-datasets/dates-timestamps.html#timestamps-and
    #   time-zones
    # - if not set, it will fallback to the timezone of the JVM running spark, which could be the local time zone of
    #   the machine
    #   - Still would be ok so long as reads and writes of an "instant" happen from the same session timezone
    conf.set("spark.sql.session.timeZone", "UTC")
    conf.set("spark.scheduler.mode", CONFIG.SPARK_SCHEDULER_MODE)
    # Don't try to re-run the whole job if there's an error
    # Assume that random errors are rare, and jobs have long runtimes, so fail fast, fix and retry manually.
    conf.set("spark.yarn.maxAppAttempts", "1")
    conf.set("spark.hadoop.fs.s3a.endpoint", CONFIG.AWS_S3_ENDPOINT)

    if not CONFIG.USE_AWS:  # i.e. running in a "local" [development] environment
        # Set configs to allow the S3AFileSystem to work against a local MinIO object storage proxy
        conf.set("spark.hadoop.fs.s3a.connection.ssl.enabled", "false")
        # "Enable S3 path style access ie disabling the default virtual hosting behaviour.
        # Useful for S3A-compliant storage providers as it removes the need to set up DNS for virtual hosting."
        conf.set("spark.hadoop.fs.s3a.path.style.access", "true")

        # Documenting for Awareness:
        # Originally it was thought that the S3AFileSystem "Committer" needed config changes to be compliant when
        # hitting MinIO locally instead of AWS S3 service. However, those changs were proven unnecessary.
        # - There is however an intermitten issue which we cannot quite identify the root cause (perhaps changing
        #   back to defaults will keep it from happening again). See: https://github.com/minio/minio/issues/10744
        #   - The error comes back as "FileAlreadyExists" ... or just: "<file/folder> already exists"
        #   - It is either some cache purging of Docker or MinIO or both over time that fixes it
        #   - Or some fiddling with these committer settings
        # - For Committer Details: https://hadoop.apache.org/docs/current/hadoop-aws/tools/hadoop-aws/committers.html
        # - Findings:
        #   - If USE_AWS = True, and you point it at an AWS bucket...
        #     - s3a.path.style.access=true works, by itself as well as with no committer specified (falls back to
        #      FileOutputCommitter) and any combo of conflict-mode and tmp.path
        #     - However if committer.name="directory" (it uses the StagingOutputCommitter) AND conflict-mode=replace,
        #       it will replace the whole directory at the last file write, which is the _SUCCESS file, and that's why
        #       that's the only file you see
        # - The below settings are the DEFAULT when not set, but documenting here FYI
        # conf.set("spark.hadoop.fs.s3a.committer.name", "file")
        # conf.set("spark.hadoop.fs.s3a.committer.staging.conflict-mode", "fail")
        # conf.set("spark.hadoop.fs.s3a.committer.staging.tmp.path", "tmp/staging")

        # Turn on Hive support to use a Derby filesystem DB as the metastore DB for tracking of schemas and tables
        enable_hive_support = True

        # Add Spark conf to set the Spark SQL Warehouse to an explicit directory,
        # and to make the Hive metastore_db folder get stored under that warehouse dir
        conf.set("spark.sql.warehouse.dir", CONFIG.SPARK_SQL_WAREHOUSE_DIR)
        conf.set(
            "spark.hadoop.javax.jdo.option.ConnectionURL",
            f"jdbc:derby:;databaseName={CONFIG.HIVE_METASTORE_DERBY_DB_DIR};create=true",
        )

    # Set AWS credentials in the Spark config
    # Hint: If connecting to AWS resources when executing program from a local env, and you usually authenticate with
    # an AWS_PROFILE, set each of these config values to empty/None, and ensure your AWS_PROFILE env var is set in
    # the shell when executing this program, and set temporary_creds=True.
    configure_s3_credentials(
        conf,
        CONFIG.AWS_ACCESS_KEY.get_secret_value(),
        CONFIG.AWS_SECRET_KEY.get_secret_value(),
        CONFIG.AWS_PROFILE,
        temporary_creds=False,
    )

    # Set optional config key=value items passed in as args
    # Do this after all required config values are set with their defaults to allow overrides by passed-in values
    [conf.set(str(k), str(v)) for k, v in options.items() if options]

    # NOTE: If further configuration needs to be set later (after SparkSession is built), use the below, where keys are
    # not prefixed with "spark.hadoop.", e.g.:
    # spark.sparkContext._jsc.hadoopConfiguration().set("key", value), e.g.
    # spark.sparkContext._jsc.hadoopConfiguration().set("fs.s3a.access.key", AWS_ACCESS_KEY)
    # EXPLORE THE ABOVE WITH CAUTION. It may not stick, and if it does, it's generally dangerous to modify a
    #     JavaSparkContext (_jsc) since all SparkSessions share that single context and its config

    # Build the SparkSession based on args provided
    builder = SparkSession.builder
    if spark_context:
        builder = builder._sparkContext(spark_context)
    if java_gateway:
        SparkContext._ensure_initialized(gateway=java_gateway, conf=conf)
        sc_with_gateway = SparkContext.getOrCreate(conf=conf)
        builder = builder._sparkContext(sc_with_gateway)
    if master:
        builder = builder.master(master)
    if app_name:
        builder = builder.appName(app_name)
    if enable_hive_support:
        builder = builder.enableHiveSupport()
    spark = builder.config(conf=conf).getOrCreate()

    # Now that the SparkSession was created, check whether certain provided config values were ignored if given a
    # pre-existing SparkContext, and error-out if so
    if spark_context:
        built_conf = spark.conf  # type: RuntimeConfig
        provided_conf_keys = [item[0] for item in conf.getAll()]
        non_modifiable_conf = [k for k in provided_conf_keys if not built_conf.isModifiable(k)]
        if non_modifiable_conf:
            raise ValueError(
                "An active SparkContext was given along with NEW spark config values. The following "
                "spark config values were not set because they are not modifiable on the active "
                "SparkContext"
            )

    # Override log level, if provided
    # While this is a bit late (missing out on any logging at SparkSession instantiation time),
    # could not find a way (aside from injecting a ${SPARK_HOME}/conf/log4.properties file) to have it pick up
    # the desired log level at Spark startup time
    if log_level:
        logging._checkLevel(log_level)  # throws error if not recognized
        log_level_name = logging.getLevelName(log_level)
        if log_level_name == "WARNING":
            log_level_name = "WARN"  # tranlate to short-form used by log4j
        spark.sparkContext.setLogLevel(log_level_name)

    logger = get_jvm_logger(spark)
    logger.info("PySpark Job started!")
    logger.info(
        f"""
@       Found SPARK_HOME: {_find_spark_home()}
@       Python Version: {sys.version}
@       Spark Version: {spark.version}
@       Hadoop Version: {spark.sparkContext._gateway.jvm.org.apache.hadoop.util.VersionInfo.getVersion()}
    """
    )
    es_config = get_es_config()
    es_auth = ""
    if "es.net.http.auth.user" in es_config and "es.net.http.auth.pass" in es_config:
        es_auth = f"{es_config['es.net.http.auth.user']}:********@"
    logger.info(
        f"Running Job with:\n"
        f"\tDB = {get_usas_jdbc_url().rsplit('=', 1)[0] + '=********'}"
        f"\n\tES = {'https' if (es_config['es.net.ssl'] and es_config['es.net.ssl'].lower() != 'false') else 'http'}://"
        f"{es_auth}{es_config['es.nodes']}:{es_config['es.port']}"
        f"\n\tS3 = {conf.get('spark.hadoop.fs.s3a.endpoint')} with "
        f"spark.hadoop.fs.s3a.access.key='{conf.get('spark.hadoop.fs.s3a.access.key')}' and "
        f"spark.hadoop.fs.s3a.secret.key='{'********' if conf.get('spark.hadoop.fs.s3a.secret.key') else ''}'"
    )

    if log_spark_config_vals:
        log_spark_config(spark)
    if log_hadoop_config_vals:
        log_hadoop_config(spark)
    return spark


def read_java_gateway_connection_info(gateway_conn_info_path):  # pragma: no cover -- useful development util
    """Read the port and auth token from a file holding connection info to a running spark-submit process

    Args:
        gateway_conn_info_path (path-like): File path of a file that the spun-up spark-submit process would have
            written its port and secret info to. In order to do so this file path would have needed to be provided in an
            environment variable named _PYSPARK_DRIVER_CONN_INFO_PATH in the environment where the spark-submit
            process was started. It will read that, and dump out its connection info to that file upon starting.
    """
    with open(gateway_conn_info_path, "rb") as conn_info:
        gateway_port = read_int(conn_info)
        gateway_secret = UTF8Deserializer().loads(conn_info)
    return gateway_port, gateway_secret


def attach_java_gateway(
    gateway_port,
    gateway_auth_token,
) -> JavaGateway:  # pragma: no cover -- useful development util
    """Create a new JavaGateway that latches onto the port of a running spark-submit process

    Args:
        gateway_port (int): Port on which the spark-submit process will allow the gateway to attach
        gateway_auth_token: Shared secret that must be provided to attach to the spark-submit process

    Returns: The instantiated JavaGateway, which acts as a network interface for PySpark to submit spark jobs through
        to the JVM-based Spark runtime
    """
    os.environ["PYSPARK_GATEWAY_PORT"] = str(gateway_port)
    os.environ["PYSPARK_GATEWAY_SECRET"] = gateway_auth_token

    gateway = launch_gateway()

    # ALTERNATIVE IMPL BELOW, THAT WOULD ALLOW SETTING THE IP ADDRESS WHERE THE JAVA GATEWAY CAN BE FOUND
    #     - HOWEVER APPEARS TO NOT WORK FROM OUTSIDE-IN OF A CONTAINER, PROBABLY DUE TO IT NOT BEING ABLE TO CALLBACK
    #       TO THE PYTHON PROCESS SINCE IT IS HARD-CODED TO LOOK AT LOCALHOST
    # gateway = JavaGateway(
    #     gateway_parameters=GatewayParameters(
    #         address=gateway_address,
    #         port=gateway_port,
    #         auth_token=gateway_auth_token,
    #         auto_convert=True))
    #
    # gateway.proc = None  # no self-started process, latching on to externally started gateway process
    #
    # # CAUTION: These imports were copied from pyspark/java_gateway.py -> launch_gateway(). They should be checked for
    # #          change if an error occurs
    #
    # # Import the classes used by PySpark
    # java_import(gateway.jvm, "org.apache.spark.SparkConf")
    # java_import(gateway.jvm, "org.apache.spark.api.java.*")
    # java_import(gateway.jvm, "org.apache.spark.api.python.*")
    # java_import(gateway.jvm, "org.apache.spark.ml.python.*")
    # java_import(gateway.jvm, "org.apache.spark.mllib.api.python.*")
    # java_import(gateway.jvm, "org.apache.spark.resource.*")
    # # TODO(davies): move into sql
    # java_import(gateway.jvm, "org.apache.spark.sql.*")
    # java_import(gateway.jvm, "org.apache.spark.sql.api.python.*")
    # java_import(gateway.jvm, "org.apache.spark.sql.hive.*")
    # java_import(gateway.jvm, "scala.Tuple2")

    return gateway


def get_jdbc_connection_properties(fix_strings=True) -> dict:
    jdbc_props = {"driver": "org.postgresql.Driver", "fetchsize": str(CONFIG.SPARK_PARTITION_ROWS)}
    if fix_strings:
        # This setting basically tells the JDBC driver how to process the strings, which could be a special type casted
        # as a string (ex. UUID, JSONB). By default, it assumes they are actually strings. Setting this to "unspecified"
        # tells the driver to not make that assumption and let the schema try to infer the type on insertion.
        # See the `stringtype` param on https://jdbc.postgresql.org/documentation/94/connect.html for details.
        jdbc_props["stringtype"] = "unspecified"
    return jdbc_props


def get_jdbc_url_from_pg_uri(pg_uri: str) -> str:
    """Converts the passed-in Postgres DB connection URI to a JDBC-compliant Postgres DB connection string"""
    url_parts, user, password = parse_pg_uri(pg_uri)
    if user is None or password is None:
        raise ValueError("pg_uri provided must have username and password with host or in query string")
    # JDBC URLs only support postgresql://
    pg_uri = f"postgresql://{url_parts.hostname}:{url_parts.port}{url_parts.path}?user={user}&password={password}"

    return f"jdbc:{pg_uri}"


def get_usas_jdbc_url():
    """Getting a JDBC-compliant Postgres DB connection string hard-wired to the POSTGRES vars set in CONFIG"""
    if not CONFIG.DATABASE_URL:
        raise ValueError("DATABASE_URL config val must provided")

    return get_jdbc_url_from_pg_uri(CONFIG.DATABASE_URL)


def get_broker_jdbc_url():
    """Getting a JDBC-compliant Broker Postgres DB connection string hard-wired to the POSTGRES vars set in CONFIG"""
    if not CONFIG.DATA_BROKER_DATABASE_URL:
        raise ValueError("DATA_BROKER_DATABASE_URL config val must provided")

    return get_jdbc_url_from_pg_uri(CONFIG.DATA_BROKER_DATABASE_URL)


def get_es_config():  # pragma: no cover -- will be used eventually

    """
    Get a base template of Elasticsearch configuration settings tailored to the specific environment setup being
    used

    NOTE that this is the base or template config. index-specific values should be overwritten in a copy of this
    config; e.g.
        base_config = get_es_config()
        index_config = base_config.copy()
        index_config["es.resource.write"] = name      # for index name
        index_config["es.mapping.routing"] = routing  # for index routing key
        index_config["es.mapping.id"] = doc_id        # for _id field of indexed documents
    """
    es_host = CONFIG.ELASTICSEARCH_HOST  # type: AnyHttpUrl
    ssl = es_host.scheme == "https"
    host = es_host.host
    port = es_host.port if es_host.port else "443" if ssl else "80"
    user = es_host.user if es_host.user else ""
    password = es_host.password if es_host.password else ""

    # More values at:
    # - https://www.elastic.co/guide/en/elasticsearch/hadoop/current/configuration.html
    # - https://www.elastic.co/guide/en/elasticsearch/hadoop/current/spark.html#spark-python
    config = {
        "es.resource.write": "",
        "es.nodes": host,
        "es.port": str(port),  # default 9200
        "es.index.auto.create": "yes",  # default yes
        # "es.mapping.id": "_id",  # defaults to not set
        # "es.nodes.data.only": "false",                    # default true, but should not be set when in WAN-only mode
        "es.nodes.wan.only": "true",  # default false
        "es.net.http.auth.user": user,  # default (not set). Set if running on a local cluster that has auth
        "es.net.http.auth.pass": password,  # default (not set) Set if running on a local cluster that has auth
        "es.net.ssl": str(ssl).lower(),  # default false
        "es.net.ssl.cert.allow.self.signed": "true",  # default false
        "es.batch.size.entries": str(CONFIG.ES_BATCH_ENTRIES),  # default 1000
        "es.batch.size.bytes": str(CONFIG.ES_MAX_BATCH_BYTES),  # default 1024*1024 (1mb)
        "es.batch.write.refresh": "false",  # default true, to refresh after configured batch size completes
    }

    if is_aws():
        # Basic auth only required for local clusters
        config.pop("es.net.http.auth.user")
        config.pop("es.net.http.auth.pass")

    return config


def get_jvm_logger(spark: SparkSession, logger_name=None):
    """
    Get a JVM log4j Logger object instance to log through Java

    WARNING about Logging: This is NOT python's `logging` module
    This is a python proxy to a java Log4J Logger object
    As such, you can't do everything with it you'd do in Python, NOTABLY: passing
    keyword args, like `logger.error("msg here", exc_info=exc)`. Instead do e.g.:
    `logger.error("msg here", exc)`
    Also, errors may not be loggable in the traditional way. See: https://www.py4j.org/py4j_java_protocol.html#
    `logger.error("msg here", exc)` should probably just format the stack track from Java:
    `logger.error("msg here:\n {str(exc)}")`
    """
    if not logger_name:
        try:
            calling_function_name = inspect.stack()[1][3]
            logger_name = calling_function_name
        except Exception:
            logger_name = "pyspark_job"
    logger = spark._jvm.org.apache.log4j.LogManager.getLogger(logger_name)
    return logger


def log_java_exception(logger, exc, err_msg=""):
    if exc and (isinstance(exc, Py4JJavaError) or hasattr(exc, "java_exception")):
        logger.error(f"{err_msg}\n{str(exc.java_exception)}")
    elif exc and hasattr(exc, "printStackTrace"):
        logger.error(f"{err_msg}\n{str(exc.printStackTrace)}")
    else:
        try:
            logger.error(err_msg, exc)
        except Exception:
            logger.error(f"{err_msg}\n{str(exc)}")


def configure_s3_credentials(
    conf: SparkConf,
    access_key: str = None,
    secret_key: str = None,
    profile: str = None,
    temporary_creds: bool = False,
):
    """Set Spark config values allowing authentication to S3 for bucket data

    See Also:
        Details on authenticating to AWS for s3a access:
          - https://hadoop.apache.org/docs/current/hadoop-aws/tools/hadoop-aws/index.html#Authenticating_with_S3
          -                                ^---- change docs to version of hadoop being used

    Args:
        conf: Spark configuration object
        access_key: AWS Access Key ID
        secret_key: AWS Secret Access Key
        profile: AWS profile, from which to derive access key and secret key
        temporary_creds: When set to True, use ``org.apache.hadoop.fs.s3a.TemporaryAWSCredentialsProvider``
          - This provider issues short-lived credentials that are routinely refreshed on the client system. Typically
            the client uses an AWS_PROFILE, under which the credentials are refreshed. When authenticating with these
            credentials, the access_key, secret_key, and token must be provided. Additionally the endpoint to a Security
            Token Service that can validate that the given temporary credentials were in fact issued must be configured.
    """
    if access_key and secret_key and not profile and not temporary_creds:
        # Short-circuit the need for boto3 if the caller gave the creds directly as access/secret keys
        conf.set("spark.hadoop.fs.s3a.access.key", access_key)
        conf.set("spark.hadoop.fs.s3a.secret.key", secret_key)
        return

    # Use boto3 Session to derive creds
    aws_creds = get_aws_credentials(access_key, secret_key, profile)
    conf.set("spark.hadoop.fs.s3a.access.key", aws_creds.access_key)
    conf.set("spark.hadoop.fs.s3a.secret.key", aws_creds.secret_key)
    if temporary_creds:
        conf.set(
            "spark.hadoop.fs.s3a.aws.credentials.provider", "org.apache.hadoop.fs.s3a.TemporaryAWSCredentialsProvider"
        )
        conf.set("spark.hadoop.fs.s3a.session.token", aws_creds.token)
        conf.set("spark.hadoop.fs.s3a.assumed.role.sts.endpoint", CONFIG.AWS_STS_ENDPOINT)
        conf.set("spark.hadoop.fs.s3a.assumed.role.sts.endpoint.region", CONFIG.AWS_REGION)


def log_spark_config(spark: SparkSession, config_key_contains=""):
    """Log at log4j INFO the values of the SparkConf object in the current SparkSession"""
    logger = get_jvm_logger(spark)
    [
        logger.info(f"{item[0]}={item[1]}")
        for item in spark.sparkContext.getConf().getAll()
        if config_key_contains in item[0]
    ]


def log_hadoop_config(spark: SparkSession, config_key_contains=""):
    """Print out to the log the current config values for hadoop. Limit to only those whose key contains the string
    provided to narrow in on a particular subset of config values.
    """
    logger = get_jvm_logger(spark)
    conf = spark.sparkContext._jsc.hadoopConfiguration()
    [
        logger.info(f"{k}={v}")
        for (k, v) in {str(_).split("=")[0]: str(_).split("=")[1] for _ in conf.iterator()}.items()
        if config_key_contains in k
<<<<<<< HEAD
    ]
=======
    ]


def create_ref_temp_views(spark: SparkSession):
    """Create global temporary Spark reference views that sit atop remote PostgreSQL RDS tables
    Note: They will all be listed under global_temp.{table_name}
    """
    logger = get_jvm_logger(spark)
    jdbc_conn_props = get_jdbc_connection_properties()
    rds_ref_tables = [rds_ref_table._meta.db_table for rds_ref_table in RDS_REF_TABLES]

    logger.info(f"Creating the following tables under the global_temp database: {rds_ref_tables}")
    for ref_rdf_table in rds_ref_tables:
        spark_sql = f"""
        CREATE OR REPLACE GLOBAL TEMPORARY VIEW {ref_rdf_table}
        USING JDBC
        OPTIONS (
          driver '{jdbc_conn_props["driver"]}',
          fetchsize '{jdbc_conn_props["fetchsize"]}',
          url '{get_usas_jdbc_url()}',
          dbtable '{ref_rdf_table}'
        )
        """
        spark.sql(spark_sql)
    logger.info(f"Created the reference views in the global_temp database")
>>>>>>> 366471a3
<|MERGE_RESOLUTION|>--- conflicted
+++ resolved
@@ -530,32 +530,4 @@
         logger.info(f"{k}={v}")
         for (k, v) in {str(_).split("=")[0]: str(_).split("=")[1] for _ in conf.iterator()}.items()
         if config_key_contains in k
-<<<<<<< HEAD
-    ]
-=======
-    ]
-
-
-def create_ref_temp_views(spark: SparkSession):
-    """Create global temporary Spark reference views that sit atop remote PostgreSQL RDS tables
-    Note: They will all be listed under global_temp.{table_name}
-    """
-    logger = get_jvm_logger(spark)
-    jdbc_conn_props = get_jdbc_connection_properties()
-    rds_ref_tables = [rds_ref_table._meta.db_table for rds_ref_table in RDS_REF_TABLES]
-
-    logger.info(f"Creating the following tables under the global_temp database: {rds_ref_tables}")
-    for ref_rdf_table in rds_ref_tables:
-        spark_sql = f"""
-        CREATE OR REPLACE GLOBAL TEMPORARY VIEW {ref_rdf_table}
-        USING JDBC
-        OPTIONS (
-          driver '{jdbc_conn_props["driver"]}',
-          fetchsize '{jdbc_conn_props["fetchsize"]}',
-          url '{get_usas_jdbc_url()}',
-          dbtable '{ref_rdf_table}'
-        )
-        """
-        spark.sql(spark_sql)
-    logger.info(f"Created the reference views in the global_temp database")
->>>>>>> 366471a3
+    ]