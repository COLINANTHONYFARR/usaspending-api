import inspect
import logging
import os
import sys
from typing import Optional, Union

from py4j.java_gateway import (
    JavaGateway,
)
from py4j.protocol import Py4JJavaError
from pydantic import AnyHttpUrl
from pyspark.conf import SparkConf
from pyspark.context import SparkContext
from pyspark.find_spark_home import _find_spark_home
from pyspark.java_gateway import launch_gateway
from pyspark.serializers import read_int, UTF8Deserializer
from pyspark.sql import DataFrame
from pyspark.sql import SparkSession
from pyspark.sql.conf import RuntimeConfig
from pyspark.sql.types import DecimalType
from pyspark.sql.types import StringType
from usaspending_api.common.helpers.aws_helpers import is_aws, get_aws_credentials
from usaspending_api.config import CONFIG

from usaspending_api.accounts.models import FederalAccount, TreasuryAppropriationAccount
from usaspending_api.config.utils import parse_pg_uri
from usaspending_api.recipient.models import StateData
from usaspending_api.references.models import (
    Cfda,
    Agency,
    ToptierAgency,
    SubtierAgency,
    NAICS,
    Office,
    PSC,
    RefCountryCode,
    CityCountyStateCode,
    PopCounty,
    PopCongressionalDistrict,
    DisasterEmergencyFundCode,
)
from usaspending_api.submissions.models import SubmissionAttributes, DABSSubmissionWindowSchedule

RDS_REF_TABLES = [
    Cfda,
    Agency,
    ToptierAgency,
    SubtierAgency,
    NAICS,
    Office,
    PSC,
    RefCountryCode,
    CityCountyStateCode,
    PopCounty,
    PopCongressionalDistrict,
    StateData,
    FederalAccount,
    TreasuryAppropriationAccount,
    DisasterEmergencyFundCode,
    SubmissionAttributes,
    DABSSubmissionWindowSchedule,
]


def get_active_spark_context() -> Optional[SparkContext]:
<<<<<<< HEAD
    """Returns the active spark context if there is one and it's not stopped, otherwise returns None"""
=======
    """Returns the active ``SparkContext`` if there is one and it's not stopped, otherwise returns None"""
>>>>>>> a227c59b
    if is_spark_context_stopped():
        return None
    return SparkContext._active_spark_context


<<<<<<< HEAD
def get_active_spark_session() -> Optional[SparkContext]:
    """Returns the active spark context if there is one and it's not stopped, otherwise returns None"""
=======
def get_active_spark_session() -> Optional[SparkSession]:
    """Returns the active ``SparkSession`` if there is one and it's not stopped, otherwise returns None"""
>>>>>>> a227c59b
    if is_spark_context_stopped():
        return None
    return SparkSession.getActiveSession()


def is_spark_context_stopped() -> bool:
    is_stopped = True
    with SparkContext._lock:
        # Check the Singleton instance populated if there's an active SparkContext
        if SparkContext._active_spark_context is not None:
            sc = SparkContext._active_spark_context
            is_stopped = not (sc._jvm and not sc._jvm.SparkSession.getDefaultSession().get().sparkContext().isStopped())
    return is_stopped


def stop_spark_context() -> bool:
    stopped_without_error = True
    with SparkContext._lock:
        # Check the Singleton instance populated if there's an active SparkContext
        if SparkContext._active_spark_context is not None:
            sc = SparkContext._active_spark_context
            if sc._jvm and not sc._jvm.SparkSession.getDefaultSession().get().sparkContext().isStopped():
                try:
                    sc.stop()
                except Exception:
                    # Swallow errors if not able to stop (e.g. may have already been stopped)
                    stopped_without_error = False
    return stopped_without_error


def configure_spark_session(
    java_gateway: JavaGateway = None,
    spark_context: Union[SparkContext, SparkSession] = None,
    master=None,
    app_name="Spark App",
    log_level: int = None,
    log_spark_config_vals: bool = False,
    log_hadoop_config_vals: bool = False,
    enable_hive_support: bool = False,
    **options,
) -> SparkSession:
    """Get a SparkSession object with some of the default/boiler-plate config needed for THIS project pre-set

    Providing no arguments will work, and give a plain-vanilla SparkSession wrapping a plain vanilla SparkContext
    with all the default spark configurations set (or set with any file-based configs that have been established in
    the runtime environment (e.g. $SPARK_HOME/spark-defaults.conf)

    Use arguments in varying combinations to override or provide pre-configured components of the SparkSession.
    Lastly, provide a dictionary or exploded dict (like: **my_options) of name-value pairs of spark properties with
    specific values.

    Args:
        java_gateway (JavaGateway): Provide your own JavaGateway, which is typically a network interface to a running
            spark-submit process, through which PySpark jobs can be submitted to a JVM-based Spark runtime.
            NOTE: Only JavaGateway and not ClientServer (which would be used for support of PYSPARK_PIN_THREAD) is
            supported at this time.

        spark_context (SparkContext): Provide your own pre-built or fetched-from-elsewhere SparkContext object that
            the built SparkSession will wrap. The given SparkContext must be active (not stopped). Since an active
            SparkContext will have its own active underlying JVM gateway, you cannot provide this AND a java_gateway.

        master (str): URL in the form of spark://host:port where the master node of the Spark cluster can be found.
            If not provided here, or via a conf property spark.master, the default value of local[*] will remain.

        app_name (str): The name given to the app running in this SparkSession. This is not a modifiable property,
            and can only be set if creating a brand new SparkContext and SparkSession.

        log_level (str): Set the log level. Only set AFTER construction of the SparkContext, unfortunately.
            Values are one of: logging.ERROR, logging.WARN, logging.WARNING, logging.INFO, logging.DEBUG

        log_spark_config_vals (bool): If True, log at INFO the current spark config property values

        log_hadoop_config_vals (bool): If True, log at INFO the current hadoop config property values

        enable_hive_support (bool): If True, enable hive on the created SparkSession. Doing so internally sets the
            spark conf spark.sql.catalogImplementation=hive, which persists the metastore_db to its configured location
            (by default the working dir of the spark command run as a Derby DB folder, but configured explicitly here
            if running locally (not AWS))

        options (kwargs): dict or named-arguments (unlikely due to dots in properties) of key-value pairs representing
            additional spark config values to set as the SparkContext and SparkSession are created.
            NOTE: If a value is provided, and a SparkContext is also provided, the value must be a modifiable
            property, otherwise an error will be thrown.
    """
    if spark_context and (
        not spark_context._jvm or spark_context._jvm.SparkSession.getDefaultSession().get().sparkContext().isStopped()
    ):
        raise ValueError("The provided spark_context arg is a stopped SparkContext. It must be active.")
    if spark_context and java_gateway:
        raise Exception(
            "Cannot provide BOTH spark_context and java_gateway args. The active spark_context supplies its own gateway"
        )

    conf = SparkConf()

    # Normalize all timestamps read into the SparkSession to UTC time.
    # So if timezone-aware timestamps are read-in, Spark will shifted to UTC and then strip off the timezone so they
    # are only an "instant" (no timezone part)
    # - See also: https://docs.databricks.com/spark/latest/dataframes-datasets/dates-timestamps.html#timestamps-and
    #   time-zones
    # - if not set, it will fallback to the timezone of the JVM running spark, which could be the local time zone of
    #   the machine
    #   - Still would be ok so long as reads and writes of an "instant" happen from the same session timezone
    conf.set("spark.sql.session.timeZone", "UTC")
    conf.set("spark.scheduler.mode", CONFIG.SPARK_SCHEDULER_MODE)
    # Don't try to re-run the whole job if there's an error
    # Assume that random errors are rare, and jobs have long runtimes, so fail fast, fix and retry manually.
    conf.set("spark.yarn.maxAppAttempts", "1")
    conf.set("spark.hadoop.fs.s3a.endpoint", CONFIG.AWS_S3_ENDPOINT)

    if not CONFIG.USE_AWS:  # i.e. running in a "local" [development] environment
        # Set configs to allow the S3AFileSystem to work against a local MinIO object storage proxy
        conf.set("spark.hadoop.fs.s3a.connection.ssl.enabled", "false")
        # "Enable S3 path style access ie disabling the default virtual hosting behaviour.
        # Useful for S3A-compliant storage providers as it removes the need to set up DNS for virtual hosting."
        conf.set("spark.hadoop.fs.s3a.path.style.access", "true")

        # Documenting for Awareness:
        # Originally it was thought that the S3AFileSystem "Committer" needed config changes to be compliant when
        # hitting MinIO locally instead of AWS S3 service. However, those changs were proven unnecessary.
        # - There is however an intermitten issue which we cannot quite identify the root cause (perhaps changing
        #   back to defaults will keep it from happening again). See: https://github.com/minio/minio/issues/10744
        #   - The error comes back as "FileAlreadyExists" ... or just: "<file/folder> already exists"
        #   - It is either some cache purging of Docker or MinIO or both over time that fixes it
        #   - Or some fiddling with these committer settings
        # - For Committer Details: https://hadoop.apache.org/docs/current/hadoop-aws/tools/hadoop-aws/committers.html
        # - Findings:
        #   - If USE_AWS = True, and you point it at an AWS bucket...
        #     - s3a.path.style.access=true works, by itself as well as with no committer specified (falls back to
        #      FileOutputCommitter) and any combo of conflict-mode and tmp.path
        #     - However if committer.name="directory" (it uses the StagingOutputCommitter) AND conflict-mode=replace,
        #       it will replace the whole directory at the last file write, which is the _SUCCESS file, and that's why
        #       that's the only file you see
        # - The below settings are the DEFAULT when not set, but documenting here FYI
        # conf.set("spark.hadoop.fs.s3a.committer.name", "file")
        # conf.set("spark.hadoop.fs.s3a.committer.staging.conflict-mode", "fail")
        # conf.set("spark.hadoop.fs.s3a.committer.staging.tmp.path", "tmp/staging")

        # Turn on Hive support to use a Derby filesystem DB as the metastore DB for tracking of schemas and tables
        enable_hive_support = True

        # Add Spark conf to set the Spark SQL Warehouse to an explicit directory,
        # and to make the Hive metastore_db folder get stored under that warehouse dir
        conf.set("spark.sql.warehouse.dir", CONFIG.SPARK_SQL_WAREHOUSE_DIR)
        conf.set(
            "spark.hadoop.javax.jdo.option.ConnectionURL",
            f"jdbc:derby:;databaseName={CONFIG.HIVE_METASTORE_DERBY_DB_DIR};create=true",
        )

    # Set AWS credentials in the Spark config
    # Hint: If connecting to AWS resources when executing program from a local env, and you usually authenticate with
    # an AWS_PROFILE, set each of these config values to empty/None, and ensure your AWS_PROFILE env var is set in
    # the shell when executing this program, and set temporary_creds=True.
    configure_s3_credentials(
        conf,
        CONFIG.AWS_ACCESS_KEY.get_secret_value(),
        CONFIG.AWS_SECRET_KEY.get_secret_value(),
        CONFIG.AWS_PROFILE,
        temporary_creds=False,
    )

    # Set optional config key=value items passed in as args
    # Do this after all required config values are set with their defaults to allow overrides by passed-in values
    [conf.set(str(k), str(v)) for k, v in options.items() if options]

    # NOTE: If further configuration needs to be set later (after SparkSession is built), use the below, where keys are
    # not prefixed with "spark.hadoop.", e.g.:
    # spark.sparkContext._jsc.hadoopConfiguration().set("key", value), e.g.
    # spark.sparkContext._jsc.hadoopConfiguration().set("fs.s3a.access.key", AWS_ACCESS_KEY)
    # EXPLORE THE ABOVE WITH CAUTION. It may not stick, and if it does, it's generally dangerous to modify a
    #     JavaSparkContext (_jsc) since all SparkSessions share that single context and its config

    # Build the SparkSession based on args provided
    builder = SparkSession.builder
    if spark_context:
        builder = builder._sparkContext(spark_context)
    if java_gateway:
        SparkContext._ensure_initialized(gateway=java_gateway, conf=conf)
        sc_with_gateway = SparkContext.getOrCreate(conf=conf)
        builder = builder._sparkContext(sc_with_gateway)
    if master:
        builder = builder.master(master)
    if app_name:
        builder = builder.appName(app_name)
    if enable_hive_support:
        builder = builder.enableHiveSupport()
    spark = builder.config(conf=conf).getOrCreate()

    # Now that the SparkSession was created, check whether certain provided config values were ignored if given a
    # pre-existing SparkContext, and error-out if so
    if spark_context:
        built_conf = spark.conf  # type: RuntimeConfig
        provided_conf_keys = [item[0] for item in conf.getAll()]
        non_modifiable_conf = [k for k in provided_conf_keys if not built_conf.isModifiable(k)]
        if non_modifiable_conf:
            raise ValueError(
                "An active SparkContext was given along with NEW spark config values. The following "
                "spark config values were not set because they are not modifiable on the active "
                "SparkContext"
            )

    # Override log level, if provided
    # While this is a bit late (missing out on any logging at SparkSession instantiation time),
    # could not find a way (aside from injecting a ${SPARK_HOME}/conf/log4.properties file) to have it pick up
    # the desired log level at Spark startup time
    if log_level:
        logging._checkLevel(log_level)  # throws error if not recognized
        log_level_name = logging.getLevelName(log_level)
        if log_level_name == "WARNING":
            log_level_name = "WARN"  # tranlate to short-form used by log4j
        spark.sparkContext.setLogLevel(log_level_name)

    logger = get_jvm_logger(spark)
    logger.info("PySpark Job started!")
    logger.info(
        f"""
@       Found SPARK_HOME: {_find_spark_home()}
@       Python Version: {sys.version}
@       Spark Version: {spark.version}
@       Hadoop Version: {spark.sparkContext._gateway.jvm.org.apache.hadoop.util.VersionInfo.getVersion()}
    """
    )
    es_config = get_es_config()
    es_auth = ""
    if "es.net.http.auth.user" in es_config and "es.net.http.auth.pass" in es_config:
        es_auth = f"{es_config['es.net.http.auth.user']}:********@"
    logger.info(
        f"Running Job with:\n"
        f"\tDB = {get_jdbc_url().rsplit('=', 1)[0] + '=********'}"
        f"\n\tES = {'https' if (es_config['es.net.ssl'] and es_config['es.net.ssl'].lower() != 'false') else 'http'}://"
        f"{es_auth}{es_config['es.nodes']}:{es_config['es.port']}"
        f"\n\tS3 = {conf.get('spark.hadoop.fs.s3a.endpoint')} with "
        f"spark.hadoop.fs.s3a.access.key='{conf.get('spark.hadoop.fs.s3a.access.key')}' and "
        f"spark.hadoop.fs.s3a.secret.key='{'********' if conf.get('spark.hadoop.fs.s3a.secret.key') else ''}'"
    )

    if log_spark_config_vals:
        log_spark_config(spark)
    if log_hadoop_config_vals:
        log_hadoop_config(spark)
    return spark


def read_java_gateway_connection_info(gateway_conn_info_path):  # pragma: no cover -- useful development util
    """Read the port and auth token from a file holding connection info to a running spark-submit process

    Args:
        gateway_conn_info_path (path-like): File path of a file that the spun-up spark-submit process would have
            written its port and secret info to. In order to do so this file path would have needed to be provided in an
            environment variable named _PYSPARK_DRIVER_CONN_INFO_PATH in the environment where the spark-submit
            process was started. It will read that, and dump out its connection info to that file upon starting.
    """
    with open(gateway_conn_info_path, "rb") as conn_info:
        gateway_port = read_int(conn_info)
        gateway_secret = UTF8Deserializer().loads(conn_info)
    return gateway_port, gateway_secret


def attach_java_gateway(
    gateway_port,
    gateway_auth_token,
) -> JavaGateway:  # pragma: no cover -- useful development util
    """Create a new JavaGateway that latches onto the port of a running spark-submit process

    Args:
        gateway_port (int): Port on which the spark-submit process will allow the gateway to attach
        gateway_auth_token: Shared secret that must be provided to attach to the spark-submit process

    Returns: The instantiated JavaGateway, which acts as a network interface for PySpark to submit spark jobs through
        to the JVM-based Spark runtime
    """
    os.environ["PYSPARK_GATEWAY_PORT"] = str(gateway_port)
    os.environ["PYSPARK_GATEWAY_SECRET"] = gateway_auth_token

    gateway = launch_gateway()

    # ALTERNATIVE IMPL BELOW, THAT WOULD ALLOW SETTING THE IP ADDRESS WHERE THE JAVA GATEWAY CAN BE FOUND
    #     - HOWEVER APPEARS TO NOT WORK FROM OUTSIDE-IN OF A CONTAINER, PROBABLY DUE TO IT NOT BEING ABLE TO CALLBACK
    #       TO THE PYTHON PROCESS SINCE IT IS HARD-CODED TO LOOK AT LOCALHOST
    # gateway = JavaGateway(
    #     gateway_parameters=GatewayParameters(
    #         address=gateway_address,
    #         port=gateway_port,
    #         auth_token=gateway_auth_token,
    #         auto_convert=True))
    #
    # gateway.proc = None  # no self-started process, latching on to externally started gateway process
    #
    # # CAUTION: These imports were copied from pyspark/java_gateway.py -> launch_gateway(). They should be checked for
    # #          change if an error occurs
    #
    # # Import the classes used by PySpark
    # java_import(gateway.jvm, "org.apache.spark.SparkConf")
    # java_import(gateway.jvm, "org.apache.spark.api.java.*")
    # java_import(gateway.jvm, "org.apache.spark.api.python.*")
    # java_import(gateway.jvm, "org.apache.spark.ml.python.*")
    # java_import(gateway.jvm, "org.apache.spark.mllib.api.python.*")
    # java_import(gateway.jvm, "org.apache.spark.resource.*")
    # # TODO(davies): move into sql
    # java_import(gateway.jvm, "org.apache.spark.sql.*")
    # java_import(gateway.jvm, "org.apache.spark.sql.api.python.*")
    # java_import(gateway.jvm, "org.apache.spark.sql.hive.*")
    # java_import(gateway.jvm, "scala.Tuple2")

    return gateway


def get_jdbc_connection_properties() -> dict:
    return {"driver": "org.postgresql.Driver", "fetchsize": str(CONFIG.SPARK_PARTITION_ROWS)}


def get_jdbc_url_from_pg_uri(pg_uri: str) -> str:
    """Converts the passed-in Postgres DB connection URI to a JDBC-compliant Postgres DB connection string"""
    url_parts, user, password = parse_pg_uri(pg_uri)
    if user is None or password is None:
        raise ValueError("pg_uri provided must have username and password with host or in query string")
    # JDBC URLs only support postgresql://
    pg_uri = f"postgresql://{url_parts.hostname}:{url_parts.port}{url_parts.path}?user={user}&password={password}"

    return f"jdbc:{pg_uri}"


def get_jdbc_url():
    """Getting a JDBC-compliant Postgres DB connection string hard-wired to the POSTGRES vars set in CONFIG"""
    if not CONFIG.DATABASE_URL:
        raise ValueError("DATABASE_URL config val must provided")

    return get_jdbc_url_from_pg_uri(CONFIG.DATABASE_URL)


def get_es_config():  # pragma: no cover -- will be used eventually

    """
    Get a base template of Elasticsearch configuration settings tailored to the specific environment setup being
    used

    NOTE that this is the base or template config. index-specific values should be overwritten in a copy of this
    config; e.g.
        base_config = get_es_config()
        index_config = base_config.copy()
        index_config["es.resource.write"] = name      # for index name
        index_config["es.mapping.routing"] = routing  # for index routing key
        index_config["es.mapping.id"] = doc_id        # for _id field of indexed documents
    """
    es_host = CONFIG.ELASTICSEARCH_HOST  # type: AnyHttpUrl
    ssl = es_host.scheme == "https"
    host = es_host.host
    port = es_host.port if es_host.port else "443" if ssl else "80"
    user = es_host.user if es_host.user else ""
    password = es_host.password if es_host.password else ""

    # More values at:
    # - https://www.elastic.co/guide/en/elasticsearch/hadoop/current/configuration.html
    # - https://www.elastic.co/guide/en/elasticsearch/hadoop/current/spark.html#spark-python
    config = {
        "es.resource.write": "",
        "es.nodes": host,
        "es.port": str(port),  # default 9200
        "es.index.auto.create": "yes",  # default yes
        # "es.mapping.id": "_id",  # defaults to not set
        # "es.nodes.data.only": "false",                    # default true, but should not be set when in WAN-only mode
        "es.nodes.wan.only": "true",  # default false
        "es.net.http.auth.user": user,  # default (not set). Set if running on a local cluster that has auth
        "es.net.http.auth.pass": password,  # default (not set) Set if running on a local cluster that has auth
        "es.net.ssl": str(ssl).lower(),  # default false
        "es.net.ssl.cert.allow.self.signed": "true",  # default false
        "es.batch.size.entries": str(CONFIG.ES_BATCH_ENTRIES),  # default 1000
        "es.batch.size.bytes": str(CONFIG.ES_MAX_BATCH_BYTES),  # default 1024*1024 (1mb)
        "es.batch.write.refresh": "false",  # default true, to refresh after configured batch size completes
    }

    if is_aws():
        # Basic auth only required for local clusters
        config.pop("es.net.http.auth.user")
        config.pop("es.net.http.auth.pass")

    return config


def convert_decimal_cols_to_string(df: DataFrame) -> DataFrame:
    df_no_decimal = df
    for f in df.schema.fields:
        if not isinstance(f.dataType, DecimalType):
            continue
        df_no_decimal = df_no_decimal.withColumn(f.name, df_no_decimal[f.name].cast(StringType()))
    return df_no_decimal


def get_jvm_logger(spark: SparkSession, logger_name=None):
    """
    Get a JVM log4j Logger object instance to log through Java

    WARNING about Logging: This is NOT python's `logging` module
    This is a python proxy to a java Log4J Logger object
    As such, you can't do everything with it you'd do in Python, NOTABLY: passing
    keyword args, like `logger.error("msg here", exc_info=exc)`. Instead do e.g.:
    `logger.error("msg here", exc)`
    Also, errors may not be loggable in the traditional way. See: https://www.py4j.org/py4j_java_protocol.html#
    `logger.error("msg here", exc)` should probably just format the stack track from Java:
    `logger.error("msg here:\n {str(exc)}")`
    """
    if not logger_name:
        try:
            calling_function_name = inspect.stack()[1][3]
            logger_name = calling_function_name
        except Exception:
            logger_name = "pyspark_job"
    logger = spark._jvm.org.apache.log4j.LogManager.getLogger(logger_name)
    return logger


def log_java_exception(logger, exc, err_msg=""):
    if exc and (isinstance(exc, Py4JJavaError) or hasattr(exc, "java_exception")):
        logger.error(f"{err_msg}\n{str(exc.java_exception)}")
    elif exc and hasattr(exc, "printStackTrace"):
        logger.error(f"{err_msg}\n{str(exc.printStackTrace)}")
    else:
        try:
            logger.error(err_msg, exc)
        except Exception:
            logger.error(f"{err_msg}\n{str(exc)}")


def configure_s3_credentials(
    conf: SparkConf,
    access_key: str = None,
    secret_key: str = None,
    profile: str = None,
    temporary_creds: bool = False,
):
    """Set Spark config values allowing authentication to S3 for bucket data

    See Also:
        Details on authenticating to AWS for s3a access:
          - https://hadoop.apache.org/docs/current/hadoop-aws/tools/hadoop-aws/index.html#Authenticating_with_S3
          -                                ^---- change docs to version of hadoop being used

    Args:
        conf: Spark configuration object
        access_key: AWS Access Key ID
        secret_key: AWS Secret Access Key
        profile: AWS profile, from which to derive access key and secret key
        temporary_creds: When set to True, use ``org.apache.hadoop.fs.s3a.TemporaryAWSCredentialsProvider``
          - This provider issues short-lived credentials that are routinely refreshed on the client system. Typically
            the client uses an AWS_PROFILE, under which the credentials are refreshed. When authenticating with these
            credentials, the access_key, secret_key, and token must be provided. Additionally the endpoint to a Security
            Token Service that can validate that the given temporary credentials were in fact issued must be configured.
    """
    if access_key and secret_key and not profile and not temporary_creds:
        # Short-circuit the need for boto3 if the caller gave the creds directly as access/secret keys
        conf.set("spark.hadoop.fs.s3a.access.key", access_key)
        conf.set("spark.hadoop.fs.s3a.secret.key", secret_key)
        return

    # Use boto3 Session to derive creds
    aws_creds = get_aws_credentials(access_key, secret_key, profile)
    conf.set("spark.hadoop.fs.s3a.access.key", aws_creds.access_key)
    conf.set("spark.hadoop.fs.s3a.secret.key", aws_creds.secret_key)
    if temporary_creds:
        conf.set(
            "spark.hadoop.fs.s3a.aws.credentials.provider", "org.apache.hadoop.fs.s3a.TemporaryAWSCredentialsProvider"
        )
        conf.set("spark.hadoop.fs.s3a.session.token", aws_creds.token)
        conf.set("spark.hadoop.fs.s3a.assumed.role.sts.endpoint", CONFIG.AWS_STS_ENDPOINT)
        conf.set("spark.hadoop.fs.s3a.assumed.role.sts.endpoint.region", CONFIG.AWS_REGION)


def log_spark_config(spark: SparkSession, config_key_contains=""):
    """Log at log4j INFO the values of the SparkConf object in the current SparkSession"""
    logger = get_jvm_logger(spark)
    [
        logger.info(f"{item[0]}={item[1]}")
        for item in spark.sparkContext.getConf().getAll()
        if config_key_contains in item[0]
    ]


def log_hadoop_config(spark: SparkSession, config_key_contains=""):
    """Print out to the log the current config values for hadoop. Limit to only those whose key contains the string
    provided to narrow in on a particular subset of config values.
    """
    logger = get_jvm_logger(spark)
    conf = spark.sparkContext._jsc.hadoopConfiguration()
    [
        logger.info(f"{k}={v}")
        for (k, v) in {str(_).split("=")[0]: str(_).split("=")[1] for _ in conf.iterator()}.items()
        if config_key_contains in k
    ]


def create_ref_temp_views(spark: SparkSession):
    """Create global temporary Spark reference views that sit atop remote PostgreSQL RDS tables
    Note: They will all be listed under global_temp.{table_name}
    """
    logger = get_jvm_logger(spark)
    jdbc_conn_props = get_jdbc_connection_properties()
    rds_ref_tables = [rds_ref_table._meta.db_table for rds_ref_table in RDS_REF_TABLES]

    logger.info(f"Creating the following tables under the global_temp database: {rds_ref_tables}")
    for ref_rdf_table in rds_ref_tables:
        spark_sql = f"""
        CREATE OR REPLACE GLOBAL TEMPORARY VIEW {ref_rdf_table}
        USING JDBC
        OPTIONS (
          driver '{jdbc_conn_props["driver"]}',
          fetchsize '{jdbc_conn_props["fetchsize"]}',
          url '{get_jdbc_url()}',
          dbtable '{ref_rdf_table}'
        )
        """
        spark.sql(spark_sql)
    logger.info(f"Created the reference views in the global_temp database")<|MERGE_RESOLUTION|>--- conflicted
+++ resolved
@@ -63,23 +63,14 @@
 
 
 def get_active_spark_context() -> Optional[SparkContext]:
-<<<<<<< HEAD
-    """Returns the active spark context if there is one and it's not stopped, otherwise returns None"""
-=======
     """Returns the active ``SparkContext`` if there is one and it's not stopped, otherwise returns None"""
->>>>>>> a227c59b
     if is_spark_context_stopped():
         return None
     return SparkContext._active_spark_context
 
 
-<<<<<<< HEAD
 def get_active_spark_session() -> Optional[SparkContext]:
-    """Returns the active spark context if there is one and it's not stopped, otherwise returns None"""
-=======
-def get_active_spark_session() -> Optional[SparkSession]:
     """Returns the active ``SparkSession`` if there is one and it's not stopped, otherwise returns None"""
->>>>>>> a227c59b
     if is_spark_context_stopped():
         return None
     return SparkSession.getActiveSession()
