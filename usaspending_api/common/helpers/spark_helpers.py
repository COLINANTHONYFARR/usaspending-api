import inspect
import logging
import os
import sys
from typing import Optional, Union

from py4j.java_gateway import (
    JavaGateway,
)
from py4j.protocol import Py4JJavaError
from pydantic import AnyHttpUrl
from pyspark.conf import SparkConf
from pyspark.context import SparkContext
from pyspark.find_spark_home import _find_spark_home
from pyspark.java_gateway import launch_gateway
from pyspark.serializers import read_int, UTF8Deserializer
from pyspark.sql import DataFrame
from pyspark.sql import SparkSession
from pyspark.sql.conf import RuntimeConfig
from pyspark.sql.types import DecimalType
from pyspark.sql.types import StringType
from usaspending_api.common.helpers.aws_helpers import is_aws, get_aws_credentials
from usaspending_api.config import CONFIG

from usaspending_api.accounts.models import FederalAccount, TreasuryAppropriationAccount
from usaspending_api.config.utils import parse_pg_uri
from usaspending_api.recipient.models import StateData
from usaspending_api.references.models import (
    Cfda,
    Agency,
    ToptierAgency,
    SubtierAgency,
    NAICS,
    Office,
    PSC,
    RefCountryCode,
    CityCountyStateCode,
    PopCounty,
    PopCongressionalDistrict,
)

RDS_REF_TABLES = [
    Cfda,
    Agency,
    ToptierAgency,
    SubtierAgency,
    NAICS,
    Office,
    PSC,
    RefCountryCode,
    CityCountyStateCode,
    PopCounty,
    PopCongressionalDistrict,
    StateData,
    FederalAccount,
    TreasuryAppropriationAccount,
]


<<<<<<< HEAD
def get_active_spark_context() -> Optional[SparkContext]:
    """Returns the active spark context if there is one and it's not stopped, otherwise returns None"""
=======
def get_active_spark_context() -> SparkContext:
    """Returns the active ``SparkContext`` if there is one and it's not stopped, otherwise returns None"""
>>>>>>> f42e2fef
    if is_spark_context_stopped():
        return None
    return SparkContext._active_spark_context


<<<<<<< HEAD
def get_active_spark_session() -> Optional[SparkSession]:
    """Returns the active spark context if there is one and it's not stopped, otherwise returns None"""
=======
def get_active_spark_session() -> SparkSession:
    """Returns the active ``SparkSession`` if there is one and it's not stopped, otherwise returns None"""
>>>>>>> f42e2fef
    if is_spark_context_stopped():
        return None
    return SparkSession.getActiveSession()


def is_spark_context_stopped() -> bool:
    is_stopped = True
    with SparkContext._lock:
        # Check the Singleton instance populated if there's an active SparkContext
        if SparkContext._active_spark_context is not None:
            sc = SparkContext._active_spark_context
            is_stopped = not (sc._jvm and not sc._jvm.SparkSession.getDefaultSession().get().sparkContext().isStopped())
    return is_stopped


def stop_spark_context() -> bool:
    stopped_without_error = True
    with SparkContext._lock:
        # Check the Singleton instance populated if there's an active SparkContext
        if SparkContext._active_spark_context is not None:
            sc = SparkContext._active_spark_context
            if sc._jvm and not sc._jvm.SparkSession.getDefaultSession().get().sparkContext().isStopped():
                try:
                    sc.stop()
                except Exception:
                    # Swallow errors if not able to stop (e.g. may have already been stopped)
                    stopped_without_error = False
    return stopped_without_error


def configure_spark_session(
    java_gateway: JavaGateway = None,
    spark_context: Union[SparkContext, SparkSession] = None,
    master=None,
    app_name="Spark App",
    log_level: int = None,
    log_spark_config_vals: bool = False,
    log_hadoop_config_vals: bool = False,
    enable_hive_support: bool = False,
    **options,
) -> SparkSession:
    """Get a SparkSession object with some of the default/boiler-plate config needed for THIS project pre-set

    Providing no arguments will work, and give a plain-vanilla SparkSession wrapping a plain vanilla SparkContext
    with all the default spark configurations set (or set with any file-based configs that have been established in
    the runtime environment (e.g. $SPARK_HOME/spark-defaults.conf)

    Use arguments in varying combinations to override or provide pre-configured components of the SparkSession.
    Lastly, provide a dictionary or exploded dict (like: **my_options) of name-value pairs of spark properties with
    specific values.

    Args:
        java_gateway (JavaGateway): Provide your own JavaGateway, which is typically a network interface to a running
            spark-submit process, through which PySpark jobs can be submitted to a JVM-based Spark runtime.
            NOTE: Only JavaGateway and not ClientServer (which would be used for support of PYSPARK_PIN_THREAD) is
            supported at this time.

        spark_context (SparkContext): Provide your own pre-built or fetched-from-elsewhere SparkContext object that
            the built SparkSession will wrap. The given SparkContext must be active (not stopped). Since an active
            SparkContext will have its own active underlying JVM gateway, you cannot provide this AND a java_gateway.

        master (str): URL in the form of spark://host:port where the master node of the Spark cluster can be found.
            If not provided here, or via a conf property spark.master, the default value of local[*] will remain.

        app_name (str): The name given to the app running in this SparkSession. This is not a modifiable property,
            and can only be set if creating a brand new SparkContext and SparkSession.

        log_level (str): Set the log level. Only set AFTER construction of the SparkContext, unfortunately.
            Values are one of: logging.ERROR, logging.WARN, logging.WARNING, logging.INFO, logging.DEBUG

        log_spark_config_vals (bool): If True, log at INFO the current spark config property values

        log_hadoop_config_vals (bool): If True, log at INFO the current hadoop config property values

        enable_hive_support (bool): If True, enable hive on the created SparkSession. Doing so internally sets the
            spark conf spark.sql.catalogImplementation=hive, which persists the metastore_db to its configured location
            (by default the working dir of the spark command run as a Derby DB folder, but configured explicitly here
            if running locally (not AWS))

        options (kwargs): dict or named-arguments (unlikely due to dots in properties) of key-value pairs representing
            additional spark config values to set as the SparkContext and SparkSession are created.
            NOTE: If a value is provided, and a SparkContext is also provided, the value must be a modifiable
            property, otherwise an error will be thrown.
    """
    if spark_context and (
        not spark_context._jvm or spark_context._jvm.SparkSession.getDefaultSession().get().sparkContext().isStopped()
    ):
        raise ValueError("The provided spark_context arg is a stopped SparkContext. It must be active.")
    if spark_context and java_gateway:
        raise Exception(
            "Cannot provide BOTH spark_context and java_gateway args. The active spark_context supplies its own gateway"
        )

    conf = SparkConf()

    # Normalize all timestamps read into the SparkSession to UTC time.
    # So if timezone-aware timestamps are read-in, Spark will shifted to UTC and then strip off the timezone so they
    # are only an "instant" (no timezone part)
    # - See also: https://docs.databricks.com/spark/latest/dataframes-datasets/dates-timestamps.html#timestamps-and
    #   time-zones
    # - if not set, it will fallback to the timezone of the JVM running spark, which could be the local time zone of
    #   the machine
    #   - Still would be ok so long as reads and writes of an "instant" happen from the same session timezone
    conf.set("spark.sql.session.timeZone", "UTC")
    conf.set("spark.scheduler.mode", CONFIG.SPARK_SCHEDULER_MODE)
    # Don't try to re-run the whole job if there's an error
    # Assume that random errors are rare, and jobs have long runtimes, so fail fast, fix and retry manually.
    conf.set("spark.yarn.maxAppAttempts", "1")
    conf.set("spark.hadoop.fs.s3a.endpoint", CONFIG.AWS_S3_ENDPOINT)

    if not CONFIG.USE_AWS:  # i.e. running in a "local" [development] environment
        # Set configs to allow the S3AFileSystem to work against a local MinIO object storage proxy
        conf.set("spark.hadoop.fs.s3a.connection.ssl.enabled", "false")
        # "Enable S3 path style access ie disabling the default virtual hosting behaviour.
        # Useful for S3A-compliant storage providers as it removes the need to set up DNS for virtual hosting."
        conf.set("spark.hadoop.fs.s3a.path.style.access", "true")

        # Documenting for Awareness:
        # Originally it was thought that the S3AFileSystem "Committer" needed config changes to be compliant when
        # hitting MinIO locally instead of AWS S3 service. However, those changs were proven unnecessary.
        # - There is however an intermitten issue which we cannot quite identify the root cause (perhaps changing
        #   back to defaults will keep it from happening again). See: https://github.com/minio/minio/issues/10744
        #   - The error comes back as "FileAlreadyExists" ... or just: "<file/folder> already exists"
        #   - It is either some cache purging of Docker or MinIO or both over time that fixes it
        #   - Or some fiddling with these committer settings
        # - For Committer Details: https://hadoop.apache.org/docs/current/hadoop-aws/tools/hadoop-aws/committers.html
        # - Findings:
        #   - If USE_AWS = True, and you point it at an AWS bucket...
        #     - s3a.path.style.access=true works, by itself as well as with no committer specified (falls back to
        #      FileOutputCommitter) and any combo of conflict-mode and tmp.path
        #     - However if committer.name="directory" (it uses the StagingOutputCommitter) AND conflict-mode=replace,
        #       it will replace the whole directory at the last file write, which is the _SUCCESS file, and that's why
        #       that's the only file you see
        # - The below settings are the DEFAULT when not set, but documenting here FYI
        # conf.set("spark.hadoop.fs.s3a.committer.name", "file")
        # conf.set("spark.hadoop.fs.s3a.committer.staging.conflict-mode", "fail")
        # conf.set("spark.hadoop.fs.s3a.committer.staging.tmp.path", "tmp/staging")

        # Turn on Hive support to use a Derby filesystem DB as the metastore DB for tracking of schemas and tables
        enable_hive_support = True

        # Add Spark conf to set the Spark SQL Warehouse to an explicit directory,
        # and to make the Hive metastore_db folder get stored under that warehouse dir
        conf.set("spark.sql.warehouse.dir", CONFIG.SPARK_SQL_WAREHOUSE_DIR)
        conf.set(
            "spark.hadoop.javax.jdo.option.ConnectionURL",
            f"jdbc:derby:;databaseName={CONFIG.HIVE_METASTORE_DERBY_DB_DIR};create=true",
        )

    # Set AWS credentials in the Spark config
    # Hint: If connecting to AWS resources when executing program from a local env, and you usually authenticate with
    # an AWS_PROFILE, set each of these config values to empty/None, and ensure your AWS_PROFILE env var is set in
    # the shell when executing this program, and set temporary_creds=True.
    configure_s3_credentials(
        conf,
        CONFIG.AWS_ACCESS_KEY.get_secret_value(),
        CONFIG.AWS_SECRET_KEY.get_secret_value(),
        CONFIG.AWS_PROFILE,
        temporary_creds=False,
    )

    # Set optional config key=value items passed in as args
    # Do this after all required config values are set with their defaults to allow overrides by passed-in values
    [conf.set(str(k), str(v)) for k, v in options.items() if options]

    # NOTE: If further configuration needs to be set later (after SparkSession is built), use the below, where keys are
    # not prefixed with "spark.hadoop.", e.g.:
    # spark.sparkContext._jsc.hadoopConfiguration().set("key", value), e.g.
    # spark.sparkContext._jsc.hadoopConfiguration().set("fs.s3a.access.key", AWS_ACCESS_KEY)
    # EXPLORE THE ABOVE WITH CAUTION. It may not stick, and if it does, it's generally dangerous to modify a
    #     JavaSparkContext (_jsc) since all SparkSessions share that single context and its config

    # Build the SparkSession based on args provided
    builder = SparkSession.builder
    if spark_context:
        builder = builder._sparkContext(spark_context)
    if java_gateway:
        SparkContext._ensure_initialized(gateway=java_gateway, conf=conf)
        sc_with_gateway = SparkContext.getOrCreate(conf=conf)
        builder = builder._sparkContext(sc_with_gateway)
    if master:
        builder = builder.master(master)
    if app_name:
        builder = builder.appName(app_name)
    if enable_hive_support:
        builder = builder.enableHiveSupport()
    spark = builder.config(conf=conf).getOrCreate()

    # Now that the SparkSession was created, check whether certain provided config values were ignored if given a
    # pre-existing SparkContext, and error-out if so
    if spark_context:
        built_conf = spark.conf  # type: RuntimeConfig
        provided_conf_keys = [item[0] for item in conf.getAll()]
        non_modifiable_conf = [k for k in provided_conf_keys if not built_conf.isModifiable(k)]
        if non_modifiable_conf:
            raise ValueError(
                "An active SparkContext was given along with NEW spark config values. The following "
                "spark config values were not set because they are not modifiable on the active "
                "SparkContext"
            )

    # Override log level, if provided
    # While this is a bit late (missing out on any logging at SparkSession instantiation time),
    # could not find a way (aside from injecting a ${SPARK_HOME}/conf/log4.properties file) to have it pick up
    # the desired log level at Spark startup time
    if log_level:
        logging._checkLevel(log_level)  # throws error if not recognized
        log_level_name = logging.getLevelName(log_level)
        if log_level_name == "WARNING":
            log_level_name = "WARN"  # tranlate to short-form used by log4j
        spark.sparkContext.setLogLevel(log_level_name)

    logger = get_jvm_logger(spark)
    logger.info("PySpark Job started!")
    logger.info(
        f"""
@       Found SPARK_HOME: {_find_spark_home()}
@       Python Version: {sys.version}
@       Spark Version: {spark.version}
@       Hadoop Version: {spark.sparkContext._gateway.jvm.org.apache.hadoop.util.VersionInfo.getVersion()}
    """
    )
    es_config = get_es_config()
    es_auth = ""
    if "es.net.http.auth.user" in es_config and "es.net.http.auth.pass" in es_config:
        es_auth = f"{es_config['es.net.http.auth.user']}:********@"
    logger.info(
        f"Running Job with:\n"
        f"\tDB = {get_jdbc_url().rsplit('=', 1)[0] + '=********'}"
        f"\n\tES = {'https' if (es_config['es.net.ssl'] and es_config['es.net.ssl'].lower() != 'false') else 'http'}://"
        f"{es_auth}{es_config['es.nodes']}:{es_config['es.port']}"
        f"\n\tS3 = {conf.get('spark.hadoop.fs.s3a.endpoint')} with "
        f"spark.hadoop.fs.s3a.access.key='{conf.get('spark.hadoop.fs.s3a.access.key')}' and "
        f"spark.hadoop.fs.s3a.secret.key='{'********' if conf.get('spark.hadoop.fs.s3a.secret.key') else ''}'"
    )

    if log_spark_config_vals:
        log_spark_config(spark)
    if log_hadoop_config_vals:
        log_hadoop_config(spark)
    return spark


def read_java_gateway_connection_info(gateway_conn_info_path):  # pragma: no cover -- useful development util
    """Read the port and auth token from a file holding connection info to a running spark-submit process

    Args:
        gateway_conn_info_path (path-like): File path of a file that the spun-up spark-submit process would have
            written its port and secret info to. In order to do so this file path would have needed to be provided in an
            environment variable named _PYSPARK_DRIVER_CONN_INFO_PATH in the environment where the spark-submit
            process was started. It will read that, and dump out its connection info to that file upon starting.
    """
    with open(gateway_conn_info_path, "rb") as conn_info:
        gateway_port = read_int(conn_info)
        gateway_secret = UTF8Deserializer().loads(conn_info)
    return gateway_port, gateway_secret


def attach_java_gateway(
    gateway_port,
    gateway_auth_token,
) -> JavaGateway:  # pragma: no cover -- useful development util
    """Create a new JavaGateway that latches onto the port of a running spark-submit process

    Args:
        gateway_port (int): Port on which the spark-submit process will allow the gateway to attach
        gateway_auth_token: Shared secret that must be provided to attach to the spark-submit process

    Returns: The instantiated JavaGateway, which acts as a network interface for PySpark to submit spark jobs through
        to the JVM-based Spark runtime
    """
    os.environ["PYSPARK_GATEWAY_PORT"] = str(gateway_port)
    os.environ["PYSPARK_GATEWAY_SECRET"] = gateway_auth_token

    gateway = launch_gateway()

    # ALTERNATIVE IMPL BELOW, THAT WOULD ALLOW SETTING THE IP ADDRESS WHERE THE JAVA GATEWAY CAN BE FOUND
    #     - HOWEVER APPEARS TO NOT WORK FROM OUTSIDE-IN OF A CONTAINER, PROBABLY DUE TO IT NOT BEING ABLE TO CALLBACK
    #       TO THE PYTHON PROCESS SINCE IT IS HARD-CODED TO LOOK AT LOCALHOST
    # gateway = JavaGateway(
    #     gateway_parameters=GatewayParameters(
    #         address=gateway_address,
    #         port=gateway_port,
    #         auth_token=gateway_auth_token,
    #         auto_convert=True))
    #
    # gateway.proc = None  # no self-started process, latching on to externally started gateway process
    #
    # # CAUTION: These imports were copied from pyspark/java_gateway.py -> launch_gateway(). They should be checked for
    # #          change if an error occurs
    #
    # # Import the classes used by PySpark
    # java_import(gateway.jvm, "org.apache.spark.SparkConf")
    # java_import(gateway.jvm, "org.apache.spark.api.java.*")
    # java_import(gateway.jvm, "org.apache.spark.api.python.*")
    # java_import(gateway.jvm, "org.apache.spark.ml.python.*")
    # java_import(gateway.jvm, "org.apache.spark.mllib.api.python.*")
    # java_import(gateway.jvm, "org.apache.spark.resource.*")
    # # TODO(davies): move into sql
    # java_import(gateway.jvm, "org.apache.spark.sql.*")
    # java_import(gateway.jvm, "org.apache.spark.sql.api.python.*")
    # java_import(gateway.jvm, "org.apache.spark.sql.hive.*")
    # java_import(gateway.jvm, "scala.Tuple2")

    return gateway


def get_jdbc_connection_properties() -> dict:
    return {"driver": "org.postgresql.Driver", "fetchsize": str(CONFIG.SPARK_PARTITION_ROWS)}


def get_jdbc_url_from_pg_uri(pg_uri: str) -> str:
    """Converts the passed-in Postgres DB connection URI to a JDBC-compliant Postgres DB connection string"""
    url_parts, user, password = parse_pg_uri(pg_uri)
    if user is None or password is None:
        raise ValueError("pg_uri provided must have username and password with host or in query string")
    # JDBC URLs only support postgresql://
    pg_uri = f"postgresql://{url_parts.hostname}:{url_parts.port}{url_parts.path}?user={user}&password={password}"

    return f"jdbc:{pg_uri}"


def get_jdbc_url():
    """Getting a JDBC-compliant Postgres DB connection string hard-wired to the POSTGRES vars set in CONFIG"""
    if not CONFIG.DATABASE_URL:
        raise ValueError("DATABASE_URL config val must provided")

    return get_jdbc_url_from_pg_uri(CONFIG.DATABASE_URL)


def get_es_config():  # pragma: no cover -- will be used eventually

    """
    Get a base template of Elasticsearch configuration settings tailored to the specific environment setup being
    used

    NOTE that this is the base or template config. index-specific values should be overwritten in a copy of this
    config; e.g.
        base_config = get_es_config()
        index_config = base_config.copy()
        index_config["es.resource.write"] = name      # for index name
        index_config["es.mapping.routing"] = routing  # for index routing key
        index_config["es.mapping.id"] = doc_id        # for _id field of indexed documents
    """
    es_host = CONFIG.ELASTICSEARCH_HOST  # type: AnyHttpUrl
    ssl = es_host.scheme == "https"
    host = es_host.host
    port = es_host.port if es_host.port else "443" if ssl else "80"
    user = es_host.user if es_host.user else ""
    password = es_host.password if es_host.password else ""

    # More values at:
    # - https://www.elastic.co/guide/en/elasticsearch/hadoop/current/configuration.html
    # - https://www.elastic.co/guide/en/elasticsearch/hadoop/current/spark.html#spark-python
    config = {
        "es.resource.write": "",
        "es.nodes": host,
        "es.port": str(port),  # default 9200
        "es.index.auto.create": "yes",  # default yes
        # "es.mapping.id": "_id",  # defaults to not set
        # "es.nodes.data.only": "false",                    # default true, but should not be set when in WAN-only mode
        "es.nodes.wan.only": "true",  # default false
        "es.net.http.auth.user": user,  # default (not set). Set if running on a local cluster that has auth
        "es.net.http.auth.pass": password,  # default (not set) Set if running on a local cluster that has auth
        "es.net.ssl": str(ssl).lower(),  # default false
        "es.net.ssl.cert.allow.self.signed": "true",  # default false
        "es.batch.size.entries": str(CONFIG.ES_BATCH_ENTRIES),  # default 1000
        "es.batch.size.bytes": str(CONFIG.ES_MAX_BATCH_BYTES),  # default 1024*1024 (1mb)
        "es.batch.write.refresh": "false",  # default true, to refresh after configured batch size completes
    }

    if is_aws():
        # Basic auth only required for local clusters
        config.pop("es.net.http.auth.user")
        config.pop("es.net.http.auth.pass")

    return config


def convert_decimal_cols_to_string(df: DataFrame) -> DataFrame:
    df_no_decimal = df
    for f in df.schema.fields:
        if not isinstance(f.dataType, DecimalType):
            continue
        df_no_decimal = df_no_decimal.withColumn(f.name, df_no_decimal[f.name].cast(StringType()))
    return df_no_decimal


def get_jvm_logger(spark: SparkSession, logger_name=None):
    """
    Get a JVM log4j Logger object instance to log through Java

    WARNING about Logging: This is NOT python's `logging` module
    This is a python proxy to a java Log4J Logger object
    As such, you can't do everything with it you'd do in Python, NOTABLY: passing
    keyword args, like `logger.error("msg here", exc_info=exc)`. Instead do e.g.:
    `logger.error("msg here", exc)`
    Also, errors may not be loggable in the traditional way. See: https://www.py4j.org/py4j_java_protocol.html#
    `logger.error("msg here", exc)` should probably just format the stack track from Java:
    `logger.error("msg here:\n {str(exc)}")`
    """
    if not logger_name:
        try:
            calling_function_name = inspect.stack()[1][3]
            logger_name = calling_function_name
        except Exception:
            logger_name = "pyspark_job"
    logger = spark._jvm.org.apache.log4j.LogManager.getLogger(logger_name)
    return logger


def log_java_exception(logger, exc, err_msg=""):
    if exc and (isinstance(exc, Py4JJavaError) or hasattr(exc, "java_exception")):
        logger.error(f"{err_msg}\n{str(exc.java_exception)}")
    elif exc and hasattr(exc, "printStackTrace"):
        logger.error(f"{err_msg}\n{str(exc.printStackTrace)}")
    else:
        try:
            logger.error(err_msg, exc)
        except Exception:
            logger.error(f"{err_msg}\n{str(exc)}")


def configure_s3_credentials(
    conf: SparkConf,
    access_key: str = None,
    secret_key: str = None,
    profile: str = None,
    temporary_creds: bool = False,
):
    """Set Spark config values allowing authentication to S3 for bucket data

    See Also:
        Details on authenticating to AWS for s3a access:
          - https://hadoop.apache.org/docs/current/hadoop-aws/tools/hadoop-aws/index.html#Authenticating_with_S3
          -                                ^---- change docs to version of hadoop being used

    Args:
        conf: Spark configuration object
        access_key: AWS Access Key ID
        secret_key: AWS Secret Access Key
        profile: AWS profile, from which to derive access key and secret key
        temporary_creds: When set to True, use ``org.apache.hadoop.fs.s3a.TemporaryAWSCredentialsProvider``
          - This provider issues short-lived credentials that are routinely refreshed on the client system. Typically
            the client uses an AWS_PROFILE, under which the credentials are refreshed. When authenticating with these
            credentials, the access_key, secret_key, and token must be provided. Additionally the endpoint to a Security
            Token Service that can validate that the given temporary credentials were in fact issued must be configured.
    """
    if access_key and secret_key and not profile and not temporary_creds:
        # Short-circuit the need for boto3 if the caller gave the creds directly as access/secret keys
        conf.set("spark.hadoop.fs.s3a.access.key", access_key)
        conf.set("spark.hadoop.fs.s3a.secret.key", secret_key)
        return

    # Use boto3 Session to derive creds
    aws_creds = get_aws_credentials(access_key, secret_key, profile)
    conf.set("spark.hadoop.fs.s3a.access.key", aws_creds.access_key)
    conf.set("spark.hadoop.fs.s3a.secret.key", aws_creds.secret_key)
    if temporary_creds:
        conf.set(
            "spark.hadoop.fs.s3a.aws.credentials.provider", "org.apache.hadoop.fs.s3a.TemporaryAWSCredentialsProvider"
        )
        conf.set("spark.hadoop.fs.s3a.session.token", aws_creds.token)
        conf.set("spark.hadoop.fs.s3a.assumed.role.sts.endpoint", CONFIG.AWS_STS_ENDPOINT)
        conf.set("spark.hadoop.fs.s3a.assumed.role.sts.endpoint.region", CONFIG.AWS_REGION)


def log_spark_config(spark: SparkSession, config_key_contains=""):
    """Log at log4j INFO the values of the SparkConf object in the current SparkSession"""
    logger = get_jvm_logger(spark)
    [
        logger.info(f"{item[0]}={item[1]}")
        for item in spark.sparkContext.getConf().getAll()
        if config_key_contains in item[0]
    ]


def log_hadoop_config(spark: SparkSession, config_key_contains=""):
    """Print out to the log the current config values for hadoop. Limit to only those whose key contains the string
    provided to narrow in on a particular subset of config values.
    """
    logger = get_jvm_logger(spark)
    conf = spark.sparkContext._jsc.hadoopConfiguration()
    [
        logger.info(f"{k}={v}")
        for (k, v) in {str(_).split("=")[0]: str(_).split("=")[1] for _ in conf.iterator()}.items()
        if config_key_contains in k
    ]


def create_ref_temp_views(spark: SparkSession):
    """Create global temporary Spark reference views that sit atop remote PostgreSQL RDS tables
    Note: They will all be listed under global_temp.{table_name}
    """
    logger = get_jvm_logger(spark)
    jdbc_conn_props = get_jdbc_connection_properties()
    rds_ref_tables = [rds_ref_table._meta.db_table for rds_ref_table in RDS_REF_TABLES]

    logger.info(f"Creating the following tables under the global_temp database: {rds_ref_tables}")
    for ref_rdf_table in rds_ref_tables:
        spark_sql = f"""
        CREATE OR REPLACE GLOBAL TEMPORARY VIEW {ref_rdf_table}
        USING JDBC
        OPTIONS (
          driver '{jdbc_conn_props["driver"]}',
          fetchsize '{jdbc_conn_props["fetchsize"]}',
          url '{get_jdbc_url()}',
          dbtable '{ref_rdf_table}'
        )
        """
        spark.sql(spark_sql)
    logger.info(f"Created the reference views in the global_temp database")<|MERGE_RESOLUTION|>--- conflicted
+++ resolved
@@ -57,25 +57,15 @@
 ]
 
 
-<<<<<<< HEAD
 def get_active_spark_context() -> Optional[SparkContext]:
-    """Returns the active spark context if there is one and it's not stopped, otherwise returns None"""
-=======
-def get_active_spark_context() -> SparkContext:
     """Returns the active ``SparkContext`` if there is one and it's not stopped, otherwise returns None"""
->>>>>>> f42e2fef
     if is_spark_context_stopped():
         return None
     return SparkContext._active_spark_context
 
 
-<<<<<<< HEAD
 def get_active_spark_session() -> Optional[SparkSession]:
-    """Returns the active spark context if there is one and it's not stopped, otherwise returns None"""
-=======
-def get_active_spark_session() -> SparkSession:
     """Returns the active ``SparkSession`` if there is one and it's not stopped, otherwise returns None"""
->>>>>>> f42e2fef
     if is_spark_context_stopped():
         return None
     return SparkSession.getActiveSession()
