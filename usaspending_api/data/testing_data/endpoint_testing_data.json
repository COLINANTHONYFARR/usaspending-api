[
    {
        "status_code": 200,
        "request_object": {
            "fields": [
                "fain",
                "uri",
                "piid"
            ]
        },
        "response_object": {
            "page_metadata": {
                "num_pages": 26,
                "page_number": 1,
                "count": 1
            },
            "total_metadata": {
                "count": 26
            },
            "results": [
                {
                    "piid": null,
                    "fain": "SBAHQ15J0005",
                    "uri": null
                }
            ]
        },
        "method": "POST",
        "name": "Test field limiting on awards/",
        "url": "/api/v1/awards/?page=1&limit=1"
    },
    {
        "status_code": 200,
        "request_object": {
            "limit": 1,
            "exclude": [
                "fain",
                "uri",
                "piid"
            ],
            "page": 1
        },
        "response_object": {
            "page_metadata": {
                "num_pages": 26,
                "page_number": 1,
                "count": 1
            },
            "total_metadata": {
                "count": 26
            },
            "results": [
                {
                    "id": 47587,
                    "type": "05",
                    "type_description": "Cooperative Agreement",
                    "total_obligation": "15000.00",
                    "total_outlay": null,
                    "date_signed": "2016-09-20",
                    "description": "FY 15 7J",
                    "period_of_performance_start_date": "2016-09-20",
                    "period_of_performance_current_end_date": "2016-12-28",
                    "potential_total_value_of_award": null,
                    "awarding_agency": {
                        "id": 1234567,
                        "toptier_agency": {
                            "cgac_code": "HEY",
                            "fpds_code": "HEYA",
                            "name": "DEPARTMENT OF POORLY NAMED TEST DATA"
                        },
                        "subtier_agency": {
                            "subtier_code": "YEAH",
                            "name": "DEPARTMENT OF ARACHNID DISPOSAL"
                        },
                        "office_agency": null
                    },
                    "funding_agency": {
                        "id": 1234567,
                        "toptier_agency": {
                            "cgac_code": "HEY",
                            "fpds_code": "HEYA",
                            "name": "DEPARTMENT OF POORLY NAMED TEST DATA"
                        },
                        "subtier_agency": {
                            "subtier_code": "YEAH",
                            "name": "DEPARTMENT OF ARACHNID DISPOSAL"
                        },
                        "office_agency": null
                    },
                    "recipient": {
                        "legal_entity_id": 799999094,
                        "ultimate_parent_legal_entity_id": null,
                        "recipient_name": "PROJECT SOLUTIONS, INC.",
                        "business_types": "Q",
                        "location": {
                            "country_name": null,
                            "state_code": "SD",
                            "state_name": "South Dakota",
                            "city_name": "Rapid City",
                            "address_line1": "3022 W Saint Louis St",
                            "address_line2": null,
                            "address_line3": null,
                            "zip5": "57702",
                            "foreign_postal_code": null,
                            "foreign_province": null,
                            "foreign_city_name": null,
                            "location_country_code": "USA"
                        }
                    },
                    "place_of_performance": {
                        "country_name": null,
                        "state_code": null,
                        "state_name": "South Dakota",
                        "city_name": "Rapid City",
                        "address_line1": null,
                        "address_line2": null,
                        "address_line3": null,
                        "zip5": null,
                        "foreign_postal_code": null,
                        "foreign_province": null,
                        "foreign_city_name": null,
                        "location_country_code": "USA"
                    },
                    "financial_set": [],
                    "financialassistanceaward_set": [
                        {
                            "type": "05",
                            "action_date": "2016-09-20",
                            "federal_action_obligation": "6098.67",
                            "modification_number": "0003:670400DB",
                            "description": "FY 15 7J",
                            "cfda_number": "59.007",
                            "cfda_title": "7(j) Technical Assistance",
                            "face_value_loan_guarantee": null,
                            "original_loan_subsidy_cost": null,
                            "update_date": "2016-12-20T22:50:56.849000Z"
                        },
                        {
                            "type": "05",
                            "action_date": "2016-09-20",
                            "federal_action_obligation": "8901.33",
                            "modification_number": "0003:560400DB",
                            "description": "FY 15 7J",
                            "cfda_number": "59.007",
                            "cfda_title": "7(j) Technical Assistance",
                            "face_value_loan_guarantee": null,
                            "original_loan_subsidy_cost": null,
                            "update_date": "2016-12-20T22:50:56.818000Z"
                        }
                    ],
                    "procurement_set": []
                }
            ]
        },
        "method": "POST",
        "name": "Testing field exclusion on awards/",
        "url": "/api/v1/awards/"
    },
    {
        "status_code": 200,
        "request_object": {
            "fields": [
                "funding_agency"
            ],
            "filters": [
                {
                    "field": "funding_agency__toptier_agency__name",
                    "value": "DEPARTMENT OF POORLY NAMED TEST DATA",
                    "operation": "equals"
                }
            ]
        },
        "response_object": {
            "page_metadata": {
                "num_pages": 5,
                "page_number": 1,
                "count": 1
            },
            "total_metadata": {
                "count": 5
            },
            "results": [
                {
                    "funding_agency": {
                        "id": 1234567,
                        "toptier_agency": {
                            "cgac_code": "HEY",
                            "fpds_code": "HEYA",
                            "name": "DEPARTMENT OF POORLY NAMED TEST DATA"
                        },
                        "subtier_agency": {
                            "subtier_code": "YEAH",
                            "name": "DEPARTMENT OF ARACHNID DISPOSAL"
                        },
                        "office_agency": null
                    }
                }
            ]
        },
        "method": "POST",
        "name": "Testing filter operation 'equals' on awards",
        "url": "/api/v1/awards/?page=1&limit=1"
    },
    {
        "status_code": 200,
        "request_object": {
            "fields": [
                "create_date",
                "update_date"
            ],
            "filters": [
                {
                    "field": [
                        "create_date",
                        "update_date"
                    ],
                    "value": [
                        "2015-10-05",
                        "2016-12-10"
                    ],
                    "operation": "range_intersect"
                }
            ]
        },
        "response_object": {
            "page_metadata": {
                "num_pages": 1,
                "page_number": 1,
                "count": 0
            },
            "total_metadata": {
                "count": 0
            },
            "results": []
        },
        "method": "POST",
        "name": "Testing filter operation 'range_intersect' on awards",
        "url": "/api/v1/awards/?page=1&limit=1"
    },
    {
        "status_code": 200,
        "request_object": {
            "fields": [
                "fain",
                "create_date",
                "funding_agency"
            ],
            "filters": [
                {
                    "field": "funding_agency__toptier_agency__name",
                    "value": "poorly",
                    "operation": "search"
                }
            ]
        },
        "response_object": {
            "page_metadata": {
                "num_pages": 1,
                "page_number": 1,
                "count": 5
            },
            "total_metadata": {
                "count": 5
            },
            "results": [
                {
                    "fain": "SBAHQ16B0070",
                    "create_date": "2016-12-20T22:50:52.907000Z",
                    "funding_agency": {
                        "id": 1234567,
                        "toptier_agency": {
                            "cgac_code": "HEY",
                            "fpds_code": "HEYA",
                            "name": "DEPARTMENT OF POORLY NAMED TEST DATA"
                        },
                        "subtier_agency": {
                            "subtier_code": "YEAH",
                            "name": "DEPARTMENT OF ARACHNID DISPOSAL"
                        },
                        "office_agency": null
                    }
                },
                {
                    "fain": "SBAHQ16B0069",
                    "create_date": "2016-12-20T22:50:53.071000Z",
                    "funding_agency": {
                        "id": 1234567,
                        "toptier_agency": {
                            "cgac_code": "HEY",
                            "fpds_code": "HEYA",
                            "name": "DEPARTMENT OF POORLY NAMED TEST DATA"
                        },
                        "subtier_agency": {
                            "subtier_code": "YEAH",
                            "name": "DEPARTMENT OF ARACHNID DISPOSAL"
                        },
                        "office_agency": null
                    }
                },
                {
                    "fain": "SBAHQ16V0028",
                    "create_date": "2016-12-20T22:50:55.986000Z",
                    "funding_agency": {
                        "id": 1234567,
                        "toptier_agency": {
                            "cgac_code": "HEY",
                            "fpds_code": "HEYA",
                            "name": "DEPARTMENT OF POORLY NAMED TEST DATA"
                        },
                        "subtier_agency": {
                            "subtier_code": "YEAH",
                            "name": "DEPARTMENT OF ARACHNID DISPOSAL"
                        },
                        "office_agency": null
                    }
                },
                {
                    "fain": "SBAHQ16B0017",
                    "create_date": "2016-12-20T22:50:56.135000Z",
                    "funding_agency": {
                        "id": 1234567,
                        "toptier_agency": {
                            "cgac_code": "HEY",
                            "fpds_code": "HEYA",
                            "name": "DEPARTMENT OF POORLY NAMED TEST DATA"
                        },
                        "subtier_agency": {
                            "subtier_code": "YEAH",
                            "name": "DEPARTMENT OF ARACHNID DISPOSAL"
                        },
                        "office_agency": null
                    }
                },
                {
                    "fain": "SBAHQ15J0005",
                    "create_date": "2016-12-20T22:50:52.650000Z",
                    "funding_agency": {
                        "id": 1234567,
                        "toptier_agency": {
                            "cgac_code": "HEY",
                            "fpds_code": "HEYA",
                            "name": "DEPARTMENT OF POORLY NAMED TEST DATA"
                        },
                        "subtier_agency": {
                            "subtier_code": "YEAH",
                            "name": "DEPARTMENT OF ARACHNID DISPOSAL"
                        },
                        "office_agency": null
                    }
                }
            ]
        },
        "method": "POST",
        "name": "Testing filter operation 'search' on awards",
        "url": "/api/v1/awards/?page=1&limit=5"
    },
    {
        "status_code": 200,
        "request_object": {
            "fields": [
                "fain",
                "uri"
            ],
            "filters": [
                {
                    "combine_method": "OR",
                    "filters": [
                        {
                            "field": "fain",
                            "value": false,
                            "operation": "is_null"
                        },
                        {
                            "field": "funding_agency__toptier_agency__name",
                            "value": "DEPARTMENT OF POORLY NAMED TEST DATA",
                            "operation": "equals"
                        }
                    ]
                }
            ]
        },
        "response_object": {
            "page_metadata": {
                "num_pages": 1,
                "page_number": 1,
                "count": 5
            },
            "total_metadata": {
                "count": 5
            },
            "results": [
                {
                    "fain": "SBAHQ16B0070",
                    "uri": null
                },
                {
                    "fain": "SBAHQ16B0069",
                    "uri": null
                },
                {
                    "fain": "SBAHQ15J0005",
                    "uri": null
                },
                {
                    "fain": "SBAHQ16V0028",
                    "uri": null
                },
                {
                    "fain": "SBAHQ16B0017",
                    "uri": null
                }
            ]
        },
        "method": "POST",
        "name": "Testing filter combinations via OR on awards",
        "url": "/api/v1/awards/?page=1&limit=100"
    },
    {
        "status_code": 200,
        "request_object": {
            "value": "a",
            "fields": [
<<<<<<< HEAD
                "recipient__location__state_code",
                "recipient__location__state_name"
            ],
            "value": "a"
        },
        "response_object": {
            "counts": {
                "recipient__location__state_name": 5,
                "recipient__location__state_code": 2
            },
            "results": {
                "recipient__location__state_name": [
                    "Louisiana",
                    "Utah",
                    "Minnesota",
                    "South Dakota",
                    "Virginia"
                ],
                "recipient__location__state_code": [
=======
                "recipient__location__location_state_code",
                "recipient__location__location_state_name"
            ]
        },
        "response_object": {
            "results": {
                "recipient__location__location_state_code": [
>>>>>>> 5d3800f0
                    "LA",
                    "VA"
                ],
                "recipient__location__location_state_name": [
                    "Virginia",
                    "South Dakota",
                    "Louisiana",
                    "Utah",
                    "Minnesota"
                ]
            },
            "counts": {
                "recipient__location__location_state_code": 2,
                "recipient__location__location_state_name": 5
            }
        },
        "method": "POST",
        "name": "Testing mode 'contains' awards/autocomplete",
        "url": "/api/v1/awards/autocomplete/"
    },
    {
        "status_code": 200,
        "request_object": {
            "mode": "startswith",
            "value": "l",
            "fields": [
<<<<<<< HEAD
                "recipient__location__state_code",
                "recipient__location__state_name"
            ],
            "value": "l",
            "mode": "startswith"
        },
        "response_object": {
            "counts": {
                "recipient__location__state_name": 1,
                "recipient__location__state_code": 1
            },
            "results": {
                "recipient__location__state_name": [
                    "Louisiana"
                ],
                "recipient__location__state_code": [
=======
                "recipient__location__location_state_code",
                "recipient__location__location_state_name"
            ]
        },
        "response_object": {
            "results": {
                "recipient__location__location_state_code": [
>>>>>>> 5d3800f0
                    "LA"
                ],
                "recipient__location__location_state_name": [
                    "Louisiana"
                ]
            },
            "counts": {
                "recipient__location__location_state_code": 1,
                "recipient__location__location_state_name": 1
            }
        },
        "method": "POST",
        "name": "Testing mode 'startswith' awards/autocomplete",
        "url": "/api/v1/awards/autocomplete/"
    },
    {
        "status_code": 200,
        "request_object": {
            "field": "total_obligation",
            "aggregate": "sum",
            "group": "type_description"
        },
        "response_object": {
            "page_metadata": {
                "num_pages": 1,
                "page_number": 1,
                "count": 2
            },
            "total_metadata": {
                "count": 2
            },
            "results": [
                {
                    "item": "Cooperative Agreement",
                    "aggregate": "954392.01"
                },
                {
                    "item": "Unknown Type",
                    "aggregate": "1612311.83"
                }
            ]
        },
        "method": "POST",
        "name": "Testing awards/total",
        "url": "/api/v1/awards/total/"
    },
    {
        "status_code": 200,
        "request_object": {
            "fields": [
                "budget_authority_unobligated_balance_brought_forward_fyb"
            ],
            "filters": [
                {
                    "field": "appropriation_account_balances_id",
                    "value": 530,
                    "operation": "equals"
                }
            ]
        },
        "response_object": {
            "page_metadata": {
                "num_pages": 1,
                "page_number": 1,
                "count": 1
            },
            "total_metadata": {
                "count": 1
            },
            "results": [
                {
                    "budget_authority_unobligated_balance_brought_forward_fyb": "864120.58"
                }
            ]
        },
        "method": "POST",
        "name": "Test accounts endpoint POST request",
        "url": "/api/v1/accounts/"
    },
    {
        "status_code": 200,
        "request_object": {
            "fields": [
                "main_account_code"
            ],
            "filters": [
                {
                    "field": "treasury_account_identifier",
                    "value": 63031,
                    "operation": "equals"
                }
            ]
        },
        "response_object": {
            "page_metadata": {
                "num_pages": 1,
                "page_number": 1,
                "count": 1
            },
            "total_metadata": {
                "count": 1
            },
            "results": [
                {
                    "main_account_code": "0100"
                }
            ]
        },
        "method": "POST",
        "name": "Test TAS endpoint POST request",
        "url": "/api/v1/accounts/tas/"
    },
    {
        "status_code": 200,
        "request_object": {
            "fields": [
                "cgac_code"
            ],
            "filters": [
                {
                    "field": "submission_id",
                    "value": 12,
                    "operation": "equals"
                }
            ]
        },
        "response_object": {
            "page_metadata": {
                "num_pages": 1,
                "page_number": 1,
                "count": 1
            },
            "total_metadata": {
                "count": 1
            },
            "results": [
                {
                    "cgac_code": "073"
                }
            ]
        },
        "method": "POST",
        "name": "Test submission endpoint POST request",
        "url": "/api/v1/submissions/"
    },
    {
        "status_code": 200,
        "request_object": {
            "order": [
                "award"
            ]
        },
        "response_object": {
            "page_metadata": {
                "num_pages": 22,
                "page_number": 1,
                "count": 1
            },
            "total_metadata": {
                "count": 22
            },
            "results": [
                {
                    "type": "B",
                    "type_description": "Purchase Order",
                    "modification_number": "0",
                    "federal_action_obligation": "54400.00",
                    "action_date": "2016-09-01",
                    "description": "IGF::OT::IGF AGENCY IT SECURITY PENETRATION TEST - INTERNAL AND EXTERNAL",
                    "update_date": "2016-12-20T22:50:57.790000Z",
                    "type_of_contract_pricing": "J",
                    "type_of_contract_pricing_description": null
                }
            ]
        },
        "method": "POST",
        "name": "Test transaction endpoint POST request",
        "url": "/api/v1/transactions/?page=1&limit=1"
    },
    {
        "status_code": 200,
        "request_object": {
            "field": "federal_action_obligation",
            "aggregate": "sum",
            "date_part": "year",
            "group": "action_date"
        },
        "response_object": {
            "page_metadata": {
                "num_pages": 1,
                "page_number": 1,
                "count": 1
            },
            "total_metadata": {
                "count": 1
            },
            "results": [
                {
                    "item": "2016",
                    "aggregate": "1666711.83"
                }
            ]
        },
        "method": "POST",
        "name": "Test transaction total POST request",
        "url": "/api/v1/transactions/total/"
    },
    {
        "status_code": 200,
        "request_object": {},
        "response_object": {
            "id": 47691,
            "data_source": null,
            "type": "U",
            "type_description": "Cooperative Agreement",
            "piid": "SBAHQ16M0163",
            "fain": null,
            "uri": null,
            "total_obligation": "54400.00",
            "total_outlay": null,
            "date_signed": "2016-09-01",
            "description": null,
            "period_of_performance_start_date": "2016-09-01",
            "period_of_performance_current_end_date": null,
            "potential_total_value_of_award": null,
            "last_modified_date": null,
            "certified_date": null,
            "create_date": "2016-12-20T22:50:53.882000Z",
            "update_date": "2016-12-20T22:50:57.802000Z",
            "parent_award": null,
            "awarding_agency": null,
            "funding_agency": null,
            "recipient": null,
            "place_of_performance": null,
            "latest_submission": 12,
            "financial_set": [],
            "financialassistanceaward_set": [],
            "procurement_set": [
                {
                    "procurement_id": 22,
                    "data_source": "DBR",
                    "usaspending_unique_transaction_id": null,
                    "type": "B",
                    "type_description": "Purchase Order",
                    "period_of_performance_start_date": null,
                    "period_of_performance_current_end_date": null,
                    "action_date": "2016-09-01",
                    "action_type": null,
                    "federal_action_obligation": "54400.00",
                    "modification_number": "0",
                    "description": "IGF::OT::IGF AGENCY IT SECURITY PENETRATION TEST - INTERNAL AND EXTERNAL",
                    "drv_award_transaction_usaspend": null,
                    "drv_current_total_award_value_amount_adjustment": null,
                    "drv_potential_total_award_value_amount_adjustment": null,
                    "piid": "SBAHQ16M0163",
                    "parent_award_id": null,
                    "cost_or_pricing_data": "J",
                    "type_of_contract_pricing": "J",
                    "type_of_contract_pricing_description": null,
                    "naics": "541511",
                    "naics_description": "541511: CUSTOM COMPUTER PROGRAMMING SERVICES",
                    "period_of_performance_potential_end_date": "20161028",
                    "ordering_period_end_date": null,
                    "current_total_value_award": "54400.00",
                    "potential_total_value_of_award": "54400.00",
                    "referenced_idv_agency_identifier": null,
                    "idv_type": "B",
                    "multiple_or_single_award_idv": null,
                    "type_of_idc": null,
                    "a76_fair_act_action": null,
                    "dod_claimant_program_code": null,
                    "clinger_cohen_act_planning": "0",
                    "commercial_item_acquisition_procedures": "A",
                    "commercial_item_test_program": "0",
                    "consolidated_contract": "0",
                    "contingency_humanitarian_or_peacekeeping_operation": null,
                    "contract_bundling": "D",
                    "contract_financing": null,
                    "contracting_officers_determination_of_business_size": "S",
                    "cost_accounting_standards": null,
                    "country_of_product_or_service_origin": "USA",
                    "davis_bacon_act": "X",
                    "evaluated_preference": "NONE",
                    "extent_competed": "C",
                    "fed_biz_opps": "N",
                    "foreign_funding": "X",
                    "gfe_gfp": null,
                    "information_technology_commercial_item_category": null,
                    "interagency_contracting_authority": "X",
                    "local_area_set_aside": "0",
                    "major_program": null,
                    "purchase_card_as_payment_method": "0",
                    "multi_year_contract": null,
                    "national_interest_action": "NONE",
                    "number_of_actions": "1",
                    "number_of_offers_received": "1",
                    "other_statutory_authority": null,
                    "performance_based_service_acquisition": "Y",
                    "place_of_manufacture": "C",
                    "price_evaluation_adjustment_preference_percent_difference": null,
                    "product_or_service_code": "D318",
                    "program_acronym": null,
                    "other_than_full_and_open_competition": "UNQ",
                    "recovered_materials_sustainability": "B",
                    "research": null,
                    "sea_transportation": null,
                    "service_contract_act": "X",
                    "small_business_competitiveness_demonstration_program": null,
                    "solicitation_identifier": null,
                    "solicitation_procedures": "SSS",
                    "fair_opportunity_limited_sources": null,
                    "subcontracting_plan": "B",
                    "program_system_or_equipment_code": null,
                    "type_set_aside": "NONE",
                    "epa_designated_product": "A",
                    "walsh_healey_act": "X",
                    "transaction_number": "0",
                    "referenced_idv_modification_number": null,
                    "rec_flag": null,
                    "drv_parent_award_awarding_agency_code": null,
                    "drv_current_aggregated_total_value_of_award": null,
                    "drv_current_total_value_of_award": null,
                    "drv_potential_award_idv_amount_total_estimate": null,
                    "drv_potential_aggregated_award_idv_amount_total_estimate": null,
                    "drv_potential_aggregated_total_value_of_award": null,
                    "drv_potential_total_value_of_award": null,
                    "create_date": "2016-12-20T22:50:57.790000Z",
                    "update_date": "2016-12-20T22:50:57.790000Z",
                    "last_modified_date": null,
                    "certified_date": null,
                    "reporting_period_start": null,
                    "reporting_period_end": null,
                    "awarding_agency": null,
                    "funding_agency": null,
                    "recipient": null,
                    "place_of_performance": null,
                    "award": 47691,
                    "submission": 12
                }
            ]
        },
        "method": "POST",
        "name": "Test single award endpoint",
        "url": "/api/v1/awards/47691/"
    },
    {
        "status_code": 200,
        "request_object": {
            "verbose": true
        },
        "response_object": {
            "award": 47722,
            "type": "D",
            "type_description": "Definitive Contract",
            "modification_number": "4",
            "federal_action_obligation": "425000.00",
            "action_date": "2016-09-01",
            "description": "IGF::OT::IGF REGIONAL INNOVATION CLUSTER INITIATIVE SERVICES",
            "update_date": "2016-12-20T22:50:57.773000Z",
            "contract_data": {
                "product_or_service_code": "R499",
                "cost_or_pricing_data": "J",
                "naics_description": "541690: OTHER SCIENTIFIC AND TECHNICAL CONSULTING SERVICES",
                "naics": "541690"
            },
            "assistance_data": {},
            "type_of_contract_pricing": "J",
            "type_of_contract_pricing_description": null,
            "recipient": null,
            "funding_agency": null,
            "awarding_agency": null
        },
        "method": "POST",
        "name": "Test single transaction endpoint",
        "url": "/api/v1/transactions/21/"
    }
]<|MERGE_RESOLUTION|>--- conflicted
+++ resolved
@@ -1,6 +1,5 @@
 [
     {
-        "status_code": 200,
         "request_object": {
             "fields": [
                 "fain",
@@ -8,14 +7,18 @@
                 "piid"
             ]
         },
-        "response_object": {
-            "page_metadata": {
+        "status_code": 200,
+        "name": "Test field limiting on awards/",
+        "method": "POST",
+        "url": "/api/v1/awards/?page=1&limit=1",
+        "response_object": {
+            "total_metadata": {
+                "count": 26
+            },
+            "page_metadata": {
+                "page_number": 1,
                 "num_pages": 26,
-                "page_number": 1,
-                "count": 1
-            },
-            "total_metadata": {
-                "count": 26
+                "count": 1
             },
             "results": [
                 {
@@ -24,13 +27,9 @@
                     "uri": null
                 }
             ]
-        },
-        "method": "POST",
-        "name": "Test field limiting on awards/",
-        "url": "/api/v1/awards/?page=1&limit=1"
-    },
-    {
-        "status_code": 200,
+        }
+    },
+    {
         "request_object": {
             "limit": 1,
             "exclude": [
@@ -40,18 +39,23 @@
             ],
             "page": 1
         },
-        "response_object": {
-            "page_metadata": {
+        "status_code": 200,
+        "name": "Testing field exclusion on awards/",
+        "method": "POST",
+        "url": "/api/v1/awards/",
+        "response_object": {
+            "total_metadata": {
+                "count": 26
+            },
+            "page_metadata": {
+                "page_number": 1,
                 "num_pages": 26,
-                "page_number": 1,
-                "count": 1
-            },
-            "total_metadata": {
-                "count": 26
+                "count": 1
             },
             "results": [
                 {
                     "id": 47587,
+                    "date_signed__fy": 2016,
                     "type": "05",
                     "type_description": "Cooperative Agreement",
                     "total_obligation": "15000.00",
@@ -92,6 +96,7 @@
                         "ultimate_parent_legal_entity_id": null,
                         "recipient_name": "PROJECT SOLUTIONS, INC.",
                         "business_types": "Q",
+                        "business_types_description": "Unknown Business Type",
                         "location": {
                             "country_name": null,
                             "state_code": "SD",
@@ -151,33 +156,33 @@
                     "procurement_set": []
                 }
             ]
-        },
-        "method": "POST",
-        "name": "Testing field exclusion on awards/",
-        "url": "/api/v1/awards/"
-    },
-    {
-        "status_code": 200,
-        "request_object": {
+        }
+    },
+    {
+        "request_object": {
+            "filters": [
+                {
+                    "value": "DEPARTMENT OF POORLY NAMED TEST DATA",
+                    "field": "funding_agency__toptier_agency__name",
+                    "operation": "equals"
+                }
+            ],
             "fields": [
                 "funding_agency"
-            ],
-            "filters": [
-                {
-                    "field": "funding_agency__toptier_agency__name",
-                    "value": "DEPARTMENT OF POORLY NAMED TEST DATA",
-                    "operation": "equals"
-                }
-            ]
-        },
-        "response_object": {
-            "page_metadata": {
+            ]
+        },
+        "status_code": 200,
+        "name": "Testing filter operation 'equals' on awards",
+        "method": "POST",
+        "url": "/api/v1/awards/?page=1&limit=1",
+        "response_object": {
+            "total_metadata": {
+                "count": 5
+            },
+            "page_metadata": {
+                "page_number": 1,
                 "num_pages": 5,
-                "page_number": 1,
-                "count": 1
-            },
-            "total_metadata": {
-                "count": 5
+                "count": 1
             },
             "results": [
                 {
@@ -196,73 +201,141 @@
                     }
                 }
             ]
-        },
-        "method": "POST",
-        "name": "Testing filter operation 'equals' on awards",
-        "url": "/api/v1/awards/?page=1&limit=1"
-    },
-    {
-        "status_code": 200,
-        "request_object": {
-            "fields": [
-                "create_date",
-                "update_date"
-            ],
+        }
+    },
+    {
+        "request_object": {
             "filters": [
                 {
+                    "value": [
+                        "2015-10-05",
+                        "2016-12-10"
+                    ],
                     "field": [
                         "create_date",
                         "update_date"
                     ],
-                    "value": [
-                        "2015-10-05",
-                        "2016-12-10"
-                    ],
                     "operation": "range_intersect"
                 }
-            ]
-        },
-        "response_object": {
-            "page_metadata": {
+            ],
+            "fields": [
+                "create_date",
+                "update_date"
+            ]
+        },
+        "status_code": 200,
+        "name": "Testing filter operation 'range_intersect' on awards",
+        "method": "POST",
+        "url": "/api/v1/awards/?page=1&limit=1",
+        "response_object": {
+            "total_metadata": {
+                "count": 0
+            },
+            "page_metadata": {
+                "page_number": 1,
                 "num_pages": 1,
-                "page_number": 1,
                 "count": 0
             },
-            "total_metadata": {
-                "count": 0
-            },
             "results": []
-        },
-        "method": "POST",
-        "name": "Testing filter operation 'range_intersect' on awards",
-        "url": "/api/v1/awards/?page=1&limit=1"
-    },
-    {
-        "status_code": 200,
-        "request_object": {
+        }
+    },
+    {
+        "request_object": {
+            "filters": [
+                {
+                    "value": "poorly",
+                    "field": "funding_agency__toptier_agency__name",
+                    "operation": "search"
+                }
+            ],
             "fields": [
                 "fain",
                 "create_date",
                 "funding_agency"
-            ],
-            "filters": [
-                {
-                    "field": "funding_agency__toptier_agency__name",
-                    "value": "poorly",
-                    "operation": "search"
-                }
-            ]
-        },
-        "response_object": {
-            "page_metadata": {
+            ]
+        },
+        "status_code": 200,
+        "name": "Testing filter operation 'search' on awards",
+        "method": "POST",
+        "url": "/api/v1/awards/?page=1&limit=5",
+        "response_object": {
+            "total_metadata": {
+                "count": 5
+            },
+            "page_metadata": {
+                "page_number": 1,
                 "num_pages": 1,
-                "page_number": 1,
                 "count": 5
             },
-            "total_metadata": {
-                "count": 5
-            },
-            "results": [
+            "results": [
+                {
+                    "fain": "SBAHQ16V0028",
+                    "create_date": "2016-12-20T22:50:55.986000Z",
+                    "funding_agency": {
+                        "id": 1234567,
+                        "toptier_agency": {
+                            "cgac_code": "HEY",
+                            "fpds_code": "HEYA",
+                            "name": "DEPARTMENT OF POORLY NAMED TEST DATA"
+                        },
+                        "subtier_agency": {
+                            "subtier_code": "YEAH",
+                            "name": "DEPARTMENT OF ARACHNID DISPOSAL"
+                        },
+                        "office_agency": null
+                    }
+                },
+                {
+                    "fain": "SBAHQ16B0017",
+                    "create_date": "2016-12-20T22:50:56.135000Z",
+                    "funding_agency": {
+                        "id": 1234567,
+                        "toptier_agency": {
+                            "cgac_code": "HEY",
+                            "fpds_code": "HEYA",
+                            "name": "DEPARTMENT OF POORLY NAMED TEST DATA"
+                        },
+                        "subtier_agency": {
+                            "subtier_code": "YEAH",
+                            "name": "DEPARTMENT OF ARACHNID DISPOSAL"
+                        },
+                        "office_agency": null
+                    }
+                },
+                {
+                    "fain": "SBAHQ15J0005",
+                    "create_date": "2016-12-20T22:50:52.650000Z",
+                    "funding_agency": {
+                        "id": 1234567,
+                        "toptier_agency": {
+                            "cgac_code": "HEY",
+                            "fpds_code": "HEYA",
+                            "name": "DEPARTMENT OF POORLY NAMED TEST DATA"
+                        },
+                        "subtier_agency": {
+                            "subtier_code": "YEAH",
+                            "name": "DEPARTMENT OF ARACHNID DISPOSAL"
+                        },
+                        "office_agency": null
+                    }
+                },
+                {
+                    "fain": "SBAHQ16B0069",
+                    "create_date": "2016-12-20T22:50:53.071000Z",
+                    "funding_agency": {
+                        "id": 1234567,
+                        "toptier_agency": {
+                            "cgac_code": "HEY",
+                            "fpds_code": "HEYA",
+                            "name": "DEPARTMENT OF POORLY NAMED TEST DATA"
+                        },
+                        "subtier_agency": {
+                            "subtier_code": "YEAH",
+                            "name": "DEPARTMENT OF ARACHNID DISPOSAL"
+                        },
+                        "office_agency": null
+                    }
+                },
                 {
                     "fain": "SBAHQ16B0070",
                     "create_date": "2016-12-20T22:50:52.907000Z",
@@ -279,116 +352,52 @@
                         },
                         "office_agency": null
                     }
-                },
-                {
-                    "fain": "SBAHQ16B0069",
-                    "create_date": "2016-12-20T22:50:53.071000Z",
-                    "funding_agency": {
-                        "id": 1234567,
-                        "toptier_agency": {
-                            "cgac_code": "HEY",
-                            "fpds_code": "HEYA",
-                            "name": "DEPARTMENT OF POORLY NAMED TEST DATA"
-                        },
-                        "subtier_agency": {
-                            "subtier_code": "YEAH",
-                            "name": "DEPARTMENT OF ARACHNID DISPOSAL"
-                        },
-                        "office_agency": null
-                    }
-                },
-                {
-                    "fain": "SBAHQ16V0028",
-                    "create_date": "2016-12-20T22:50:55.986000Z",
-                    "funding_agency": {
-                        "id": 1234567,
-                        "toptier_agency": {
-                            "cgac_code": "HEY",
-                            "fpds_code": "HEYA",
-                            "name": "DEPARTMENT OF POORLY NAMED TEST DATA"
-                        },
-                        "subtier_agency": {
-                            "subtier_code": "YEAH",
-                            "name": "DEPARTMENT OF ARACHNID DISPOSAL"
-                        },
-                        "office_agency": null
-                    }
-                },
-                {
-                    "fain": "SBAHQ16B0017",
-                    "create_date": "2016-12-20T22:50:56.135000Z",
-                    "funding_agency": {
-                        "id": 1234567,
-                        "toptier_agency": {
-                            "cgac_code": "HEY",
-                            "fpds_code": "HEYA",
-                            "name": "DEPARTMENT OF POORLY NAMED TEST DATA"
-                        },
-                        "subtier_agency": {
-                            "subtier_code": "YEAH",
-                            "name": "DEPARTMENT OF ARACHNID DISPOSAL"
-                        },
-                        "office_agency": null
-                    }
-                },
-                {
-                    "fain": "SBAHQ15J0005",
-                    "create_date": "2016-12-20T22:50:52.650000Z",
-                    "funding_agency": {
-                        "id": 1234567,
-                        "toptier_agency": {
-                            "cgac_code": "HEY",
-                            "fpds_code": "HEYA",
-                            "name": "DEPARTMENT OF POORLY NAMED TEST DATA"
-                        },
-                        "subtier_agency": {
-                            "subtier_code": "YEAH",
-                            "name": "DEPARTMENT OF ARACHNID DISPOSAL"
-                        },
-                        "office_agency": null
-                    }
-                }
-            ]
-        },
-        "method": "POST",
-        "name": "Testing filter operation 'search' on awards",
-        "url": "/api/v1/awards/?page=1&limit=5"
-    },
-    {
-        "status_code": 200,
-        "request_object": {
-            "fields": [
-                "fain",
-                "uri"
-            ],
+                }
+            ]
+        }
+    },
+    {
+        "request_object": {
             "filters": [
                 {
                     "combine_method": "OR",
                     "filters": [
                         {
+                            "value": false,
                             "field": "fain",
-                            "value": false,
                             "operation": "is_null"
                         },
                         {
+                            "value": "DEPARTMENT OF POORLY NAMED TEST DATA",
                             "field": "funding_agency__toptier_agency__name",
-                            "value": "DEPARTMENT OF POORLY NAMED TEST DATA",
                             "operation": "equals"
                         }
                     ]
                 }
-            ]
-        },
-        "response_object": {
-            "page_metadata": {
+            ],
+            "fields": [
+                "fain",
+                "uri"
+            ]
+        },
+        "status_code": 200,
+        "name": "Testing filter combinations via OR on awards",
+        "method": "POST",
+        "url": "/api/v1/awards/?page=1&limit=100",
+        "response_object": {
+            "total_metadata": {
+                "count": 5
+            },
+            "page_metadata": {
+                "page_number": 1,
                 "num_pages": 1,
-                "page_number": 1,
                 "count": 5
             },
-            "total_metadata": {
-                "count": 5
-            },
-            "results": [
+            "results": [
+                {
+                    "fain": "SBAHQ15J0005",
+                    "uri": null
+                },
                 {
                     "fain": "SBAHQ16B0070",
                     "uri": null
@@ -398,10 +407,6 @@
                     "uri": null
                 },
                 {
-                    "fain": "SBAHQ15J0005",
-                    "uri": null
-                },
-                {
                     "fain": "SBAHQ16V0028",
                     "uri": null
                 },
@@ -410,125 +415,79 @@
                     "uri": null
                 }
             ]
-        },
-        "method": "POST",
-        "name": "Testing filter combinations via OR on awards",
-        "url": "/api/v1/awards/?page=1&limit=100"
-    },
-    {
-        "status_code": 200,
+        }
+    },
+    {
         "request_object": {
             "value": "a",
             "fields": [
-<<<<<<< HEAD
                 "recipient__location__state_code",
                 "recipient__location__state_name"
-            ],
-            "value": "a"
-        },
-        "response_object": {
-            "counts": {
-                "recipient__location__state_name": 5,
-                "recipient__location__state_code": 2
-            },
+            ]
+        },
+        "status_code": 200,
+        "name": "Testing mode 'contains' awards/autocomplete",
+        "method": "POST",
+        "url": "/api/v1/awards/autocomplete/",
+        "response_object": {
             "results": {
-                "recipient__location__state_name": [
-                    "Louisiana",
-                    "Utah",
-                    "Minnesota",
-                    "South Dakota",
-                    "Virginia"
-                ],
                 "recipient__location__state_code": [
-=======
-                "recipient__location__location_state_code",
-                "recipient__location__location_state_name"
-            ]
-        },
-        "response_object": {
-            "results": {
-                "recipient__location__location_state_code": [
->>>>>>> 5d3800f0
                     "LA",
                     "VA"
                 ],
-                "recipient__location__location_state_name": [
-                    "Virginia",
+                "recipient__location__state_name": [
+                    "Minnesota",
                     "South Dakota",
                     "Louisiana",
                     "Utah",
-                    "Minnesota"
+                    "Virginia"
                 ]
             },
             "counts": {
-                "recipient__location__location_state_code": 2,
-                "recipient__location__location_state_name": 5
+                "recipient__location__state_code": 2,
+                "recipient__location__state_name": 5
             }
-        },
-        "method": "POST",
-        "name": "Testing mode 'contains' awards/autocomplete",
-        "url": "/api/v1/awards/autocomplete/"
-    },
-    {
-        "status_code": 200,
-        "request_object": {
-            "mode": "startswith",
+        }
+    },
+    {
+        "request_object": {
             "value": "l",
             "fields": [
-<<<<<<< HEAD
                 "recipient__location__state_code",
                 "recipient__location__state_name"
             ],
-            "value": "l",
             "mode": "startswith"
         },
-        "response_object": {
-            "counts": {
-                "recipient__location__state_name": 1,
-                "recipient__location__state_code": 1
-            },
+        "status_code": 200,
+        "name": "Testing mode 'startswith' awards/autocomplete",
+        "method": "POST",
+        "url": "/api/v1/awards/autocomplete/",
+        "response_object": {
             "results": {
+                "recipient__location__state_code": [
+                    "LA"
+                ],
                 "recipient__location__state_name": [
                     "Louisiana"
-                ],
-                "recipient__location__state_code": [
-=======
-                "recipient__location__location_state_code",
-                "recipient__location__location_state_name"
-            ]
-        },
-        "response_object": {
-            "results": {
-                "recipient__location__location_state_code": [
->>>>>>> 5d3800f0
-                    "LA"
-                ],
-                "recipient__location__location_state_name": [
-                    "Louisiana"
                 ]
             },
             "counts": {
-                "recipient__location__location_state_code": 1,
-                "recipient__location__location_state_name": 1
+                "recipient__location__state_code": 1,
+                "recipient__location__state_name": 1
             }
-        },
-        "method": "POST",
-        "name": "Testing mode 'startswith' awards/autocomplete",
-        "url": "/api/v1/awards/autocomplete/"
-    },
-    {
-        "status_code": 200,
+        }
+    },
+    {
         "request_object": {
             "field": "total_obligation",
-            "aggregate": "sum",
-            "group": "type_description"
-        },
-        "response_object": {
-            "page_metadata": {
-                "num_pages": 1,
-                "page_number": 1,
-                "count": 2
-            },
+            "group": "type_description",
+            "aggregate": "sum"
+        },
+        "status_code": 200,
+        "name": "Testing awards/total",
+        "method": "POST",
+        "url": "/api/v1/awards/total/",
+        "response_object": {
             "total_metadata": {
                 "count": 2
             },
@@ -541,99 +500,104 @@
                     "item": "Unknown Type",
                     "aggregate": "1612311.83"
                 }
-            ]
-        },
-        "method": "POST",
-        "name": "Testing awards/total",
-        "url": "/api/v1/awards/total/"
-    },
-    {
-        "status_code": 200,
-        "request_object": {
+            ],
+            "page_metadata": {
+                "page_number": 1,
+                "num_pages": 1,
+                "count": 2
+            }
+        }
+    },
+    {
+        "request_object": {
+            "filters": [
+                {
+                    "value": 530,
+                    "field": "appropriation_account_balances_id",
+                    "operation": "equals"
+                }
+            ],
             "fields": [
                 "budget_authority_unobligated_balance_brought_forward_fyb"
-            ],
+            ]
+        },
+        "status_code": 200,
+        "name": "Test accounts endpoint POST request",
+        "method": "POST",
+        "url": "/api/v1/accounts/",
+        "response_object": {
+            "total_metadata": {
+                "count": 1
+            },
+            "page_metadata": {
+                "page_number": 1,
+                "num_pages": 1,
+                "count": 1
+            },
+            "results": [
+                {
+                    "budget_authority_unobligated_balance_brought_forward_fyb": "864120.58"
+                }
+            ]
+        }
+    },
+    {
+        "request_object": {
             "filters": [
                 {
-                    "field": "appropriation_account_balances_id",
-                    "value": 530,
+                    "value": 63031,
+                    "field": "treasury_account_identifier",
                     "operation": "equals"
                 }
-            ]
-        },
-        "response_object": {
-            "page_metadata": {
+            ],
+            "fields": [
+                "main_account_code"
+            ]
+        },
+        "status_code": 200,
+        "name": "Test TAS endpoint POST request",
+        "method": "POST",
+        "url": "/api/v1/accounts/tas/",
+        "response_object": {
+            "total_metadata": {
+                "count": 1
+            },
+            "page_metadata": {
+                "page_number": 1,
                 "num_pages": 1,
-                "page_number": 1,
-                "count": 1
-            },
-            "total_metadata": {
-                "count": 1
-            },
-            "results": [
-                {
-                    "budget_authority_unobligated_balance_brought_forward_fyb": "864120.58"
-                }
-            ]
-        },
-        "method": "POST",
-        "name": "Test accounts endpoint POST request",
-        "url": "/api/v1/accounts/"
-    },
-    {
-        "status_code": 200,
-        "request_object": {
-            "fields": [
-                "main_account_code"
-            ],
+                "count": 1
+            },
+            "results": [
+                {
+                    "main_account_code": "0100"
+                }
+            ]
+        }
+    },
+    {
+        "request_object": {
             "filters": [
                 {
-                    "field": "treasury_account_identifier",
-                    "value": 63031,
+                    "value": 12,
+                    "field": "submission_id",
                     "operation": "equals"
                 }
-            ]
-        },
-        "response_object": {
-            "page_metadata": {
+            ],
+            "fields": [
+                "cgac_code"
+            ]
+        },
+        "status_code": 200,
+        "name": "Test submission endpoint POST request",
+        "method": "POST",
+        "url": "/api/v1/submissions/",
+        "response_object": {
+            "total_metadata": {
+                "count": 1
+            },
+            "page_metadata": {
+                "page_number": 1,
                 "num_pages": 1,
-                "page_number": 1,
-                "count": 1
-            },
-            "total_metadata": {
-                "count": 1
-            },
-            "results": [
-                {
-                    "main_account_code": "0100"
-                }
-            ]
-        },
-        "method": "POST",
-        "name": "Test TAS endpoint POST request",
-        "url": "/api/v1/accounts/tas/"
-    },
-    {
-        "status_code": 200,
-        "request_object": {
-            "fields": [
-                "cgac_code"
-            ],
-            "filters": [
-                {
-                    "field": "submission_id",
-                    "value": 12,
-                    "operation": "equals"
-                }
-            ]
-        },
-        "response_object": {
-            "page_metadata": {
-                "num_pages": 1,
-                "page_number": 1,
-                "count": 1
-            },
-            "total_metadata": {
                 "count": 1
             },
             "results": [
@@ -641,26 +605,26 @@
                     "cgac_code": "073"
                 }
             ]
-        },
-        "method": "POST",
-        "name": "Test submission endpoint POST request",
-        "url": "/api/v1/submissions/"
-    },
-    {
-        "status_code": 200,
+        }
+    },
+    {
         "request_object": {
             "order": [
                 "award"
             ]
         },
-        "response_object": {
-            "page_metadata": {
+        "status_code": 200,
+        "name": "Test transaction endpoint POST request",
+        "method": "POST",
+        "url": "/api/v1/transactions/?page=1&limit=1",
+        "response_object": {
+            "total_metadata": {
+                "count": 22
+            },
+            "page_metadata": {
+                "page_number": 1,
                 "num_pages": 22,
-                "page_number": 1,
-                "count": 1
-            },
-            "total_metadata": {
-                "count": 22
+                "count": 1
             },
             "results": [
                 {
@@ -675,25 +639,20 @@
                     "type_of_contract_pricing_description": null
                 }
             ]
-        },
-        "method": "POST",
-        "name": "Test transaction endpoint POST request",
-        "url": "/api/v1/transactions/?page=1&limit=1"
-    },
-    {
-        "status_code": 200,
+        }
+    },
+    {
         "request_object": {
             "field": "federal_action_obligation",
-            "aggregate": "sum",
             "date_part": "year",
-            "group": "action_date"
-        },
-        "response_object": {
-            "page_metadata": {
-                "num_pages": 1,
-                "page_number": 1,
-                "count": 1
-            },
+            "group": "action_date",
+            "aggregate": "sum"
+        },
+        "status_code": 200,
+        "name": "Test transaction total POST request",
+        "method": "POST",
+        "url": "/api/v1/transactions/total/",
+        "response_object": {
             "total_metadata": {
                 "count": 1
             },
@@ -702,17 +661,23 @@
                     "item": "2016",
                     "aggregate": "1666711.83"
                 }
-            ]
-        },
-        "method": "POST",
-        "name": "Test transaction total POST request",
-        "url": "/api/v1/transactions/total/"
-    },
-    {
-        "status_code": 200,
+            ],
+            "page_metadata": {
+                "page_number": 1,
+                "num_pages": 1,
+                "count": 1
+            }
+        }
+    },
+    {
         "request_object": {},
+        "status_code": 200,
+        "name": "Test single award endpoint",
+        "method": "POST",
+        "url": "/api/v1/awards/47691/",
         "response_object": {
             "id": 47691,
+            "date_signed__fy": 2016,
             "data_source": null,
             "type": "U",
             "type_description": "Cooperative Agreement",
@@ -841,16 +806,16 @@
                     "submission": 12
                 }
             ]
-        },
-        "method": "POST",
-        "name": "Test single award endpoint",
-        "url": "/api/v1/awards/47691/"
-    },
-    {
-        "status_code": 200,
+        }
+    },
+    {
         "request_object": {
             "verbose": true
         },
+        "status_code": 200,
+        "name": "Test single transaction endpoint",
+        "method": "POST",
+        "url": "/api/v1/transactions/21/",
         "response_object": {
             "award": 47722,
             "type": "D",
@@ -861,20 +826,17 @@
             "description": "IGF::OT::IGF REGIONAL INNOVATION CLUSTER INITIATIVE SERVICES",
             "update_date": "2016-12-20T22:50:57.773000Z",
             "contract_data": {
+                "naics_description": "541690: OTHER SCIENTIFIC AND TECHNICAL CONSULTING SERVICES",
+                "naics": "541690",
                 "product_or_service_code": "R499",
-                "cost_or_pricing_data": "J",
-                "naics_description": "541690: OTHER SCIENTIFIC AND TECHNICAL CONSULTING SERVICES",
-                "naics": "541690"
+                "cost_or_pricing_data": "J"
             },
             "assistance_data": {},
             "type_of_contract_pricing": "J",
             "type_of_contract_pricing_description": null,
+            "funding_agency": null,
             "recipient": null,
-            "funding_agency": null,
             "awarding_agency": null
-        },
-        "method": "POST",
-        "name": "Test single transaction endpoint",
-        "url": "/api/v1/transactions/21/"
+        }
     }
 ]