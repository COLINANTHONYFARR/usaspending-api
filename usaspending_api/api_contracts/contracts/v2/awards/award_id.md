FORMAT: 1A
HOST: https://api.usaspending.gov

# Awards [/api/v2/awards/{award_id}/]

This endpoint is used to power USAspending.gov's award profile pages. This data can be used to view details about a specific award.

## GET

This endpoint returns a list of data that is associated with the award profile page.

+ Parameters
    + `award_id`: `TEST` (required, string)
        Accepts the v2 generated award hash or internal database id.

+ Request A request with a contract id (application/json)
    + Parameters
        + `award_id`: `CONT_AWD_H907_9700_SPE2DX16D1500_9700`

+ Response 200 (application/json)
    + Attributes (ContractResponse)
    + Body

            {
                "id": 22834500,
                "generated_unique_award_id": "CONT_AWD_H907_9700_SPE2DX16D1500_9700",
                "piid": "H907",
                "category": "contract",
                "type": "C",
                "type_description": "DELIVERY ORDER",
                "description": "4534723185!PV PHARM BRANCH, VENDOR, CAGE 0U9U0",
                "total_obligation": 61241.34,
                "subaward_count": 0,
                "total_subaward_amount": null,
                "date_signed": "2016-06-24",
                "base_exercised_options": 61241.34,
                "base_and_all_options": 61241.34,
                "parent_award": {
                    "agency_id": 1173,
                    "agency_name": "Department of Defense",
                    "sub_agency_id": "9700",
                    "sub_agency_name": "Department of Defense",
                    "award_id": 69513842,
                    "generated_unique_award_id": "CONT_IDV_SPE2DX16D1500_9700",
                    "idv_type_description": "IDC",
                    "multiple_or_single_aw_desc": "SINGLE AWARD",
                    "piid": "SPE2DX16D1500",
                    "type_of_idc_description": "INDEFINITE DELIVERY / INDEFINITE QUANTITY"
                },
                "latest_transaction_contract_data": {
                    "idv_type_description": null,
                    "type_of_idc_description": null,
                    "referenced_idv_agency_iden": "9700",
                    "referenced_idv_agency_desc": "DEPT OF DEFENSE",
                    "solicitation_identifier": null,
                    "solicitation_procedures": "NP",
                    "number_of_offers_received": "4",
                    "extent_competed": "A",
                    "type_set_aside": "NONE",
                    "type_set_aside_description": "NO SET ASIDE USED.",
                    "evaluated_preference": "NONE",
                    "fed_biz_opps": "N",
                    "fed_biz_opps_description": "NO",
                    "small_business_competitive": false,
                    "product_or_service_code": "6505",
                    "naics": "325411",
                    "naics_description": "MEDICINAL AND BOTANICAL MANUFACTURING",
                    "sea_transportation": "U",
                    "clinger_cohen_act_planning": "N",
                    "labor_standards": "X",
                    "cost_or_pricing_data": "N",
                    "domestic_or_foreign_entity": "A",
                    "foreign_funding": "X",
                    "major_program": null,
                    "program_acronym": null,
                    "subcontracting_plan": null,
                    "multi_year_contract": "N",
                    "consolidated_contract": "N",
                    "type_of_contract_pricing": "J",
                    "national_interest_action": "NONE",
                    "national_interest_action_description": "NONE",
                    "multiple_or_single_award_description": null,
                    "solicitation_procedures_description": "NEGOTIATED PROPOSAL/QUOTE",
                    "extent_competed_description": "FULL AND OPEN COMPETITION",
                    "other_than_full_and_open": null,
                    "other_than_full_and_open_description": null,
                    "commercial_item_acquisition": "D",
                    "commercial_item_acquisition_description": "COMMERCIAL ITEM PROCEDURES NOT USED",
                    "commercial_item_test_program": "N",
                    "commercial_item_test_program_description": "NO",
                    "evaluated_preference_description": "NO PREFERENCE USED",
                    "fair_opportunity_limited": null,
                    "fair_opportunity_limited_description": null,
                    "product_or_service_description": "DRUGS AND BIOLOGICALS",
                    "dod_claimant_program": "C9B",
                    "dod_claimant_program_description": "MEDICAL AND DENTAL SUPPLIES AND EQUIPMENT",
                    "dod_acquisition_program": "000",
                    "dod_acquisition_program_description": "NONE",
                    "information_technology_commercial_item_category": "Z",
                    "information_technology_commercial_item_category_description": "NOT IT PRODUCTS OR SERVICES",
                    "sea_transportation_description": "UNKNOWN",
                    "clinger_cohen_act_planning_description": "NO",
                    "construction_wage_rate": "X",
                    "construction_wage_rate_description": "NOT APPLICABLE",
                    "labor_standards_description": "NOT APPLICABLE",
                    "materials_supplies": "N",
                    "materials_supplies_description": "NO",
                    "cost_or_pricing_data_description": "NO",
                    "domestic_or_foreign_entity_description": "U.S. OWNED BUSINESS",
                    "foreign_funding_description": "NOT APPLICABLE",
                    "interagency_contracting_authority": "X",
                    "interagency_contracting_authority_description": "NOT APPLICABLE",
                    "price_evaluation_adjustment": null,
                    "subcontracting_plan_description": null,
                    "multi_year_contract_description": "NO",
                    "purchase_card_as_payment_method": "N",
                    "purchase_card_as_payment_method_description": "NO",
                    "consolidated_contract_description": "NO",
                    "type_of_contract_pricing_description": "FIRM FIXED PRICE"
                },
                "funding_agency": {
                    "id": 1219,
                    "has_agency_page": true,
                    "toptier_agency": {
                        "name": "Department of Defense",
                        "code": "097",
                        "abbreviation": "DOD"
                    },
                    "subtier_agency": {
                        "name": "Defense Logistics Agency",
                        "code": "97AS",
                        "abbreviation": "DLA"
                    },
                    "office_agency_name": "DLA TROOP SUPPORT"
                },
                "awarding_agency": {
                    "id": 1219,
                    "has_agency_page": true,
                    "toptier_agency": {
                        "name": "Department of Defense",
                        "code": "097",
                        "abbreviation": "DOD"
                    },
                    "subtier_agency": {
                        "name": "Defense Logistics Agency",
                        "code": "97AS",
                        "abbreviation": "DLA"
                    },
                    "office_agency_name": "DLA TROOP SUPPORT"
                },
                "period_of_performance": {
                    "start_date": "2016-06-24",
                    "end_date": "2016-06-27",
                    "last_modified_date": "2019-10-27 20:06:44",
                    "potential_end_date": "2016-06-27 00:00:00"
                },
                "recipient": {
                    "recipient_hash": "a704b6c0-d296-fc75-79e9-7a9546b3b634-C",
                    "recipient_name": "MCKESSON CORPORATION",
                    "recipient_unique_id": "105919864",
                    "parent_recipient_hash": "8b51f520-c590-0517-1e0d-45336a1b9332-P",
                    "parent_recipient_name": "MCKESSON CORPORATION",
                    "parent_recipient_unique_id": "177667227",
                    "business_categories": [
                        "Category Business",
                        "Corporate Entity Not Tax Exempt",
                        "Not Designated a Small Business",
                        "Special Designations",
                        "U.S.-Owned Business"
                    ],
                    "location": {
                        "location_country_code": "USA",
                        "country_name": "UNITED STATES",
                        "state_code": "CA",
                        "state_name": "CALIFORNIA",
                        "city_name": "WEST SACRAMENTO",
                        "county_code": "113",
                        "county_name": "YOLO",
                        "address_line1": "3775 SEAPORT BLVD",
                        "address_line2": null,
                        "address_line3": null,
                        "congressional_code": "06",
                        "zip4": "3558",
                        "zip5": "95691",
                        "foreign_postal_code": null,
                        "foreign_province": null
                    }
                },
                "executive_details": {
                    "officers": [
                        {
                            "name": null,
                            "amount": null
                        },
                        {
                            "name": null,
                            "amount": null
                        },
                        {
                            "name": null,
                            "amount": null
                        },
                        {
                            "name": null,
                            "amount": null
                        },
                        {
                            "name": null,
                            "amount": null
                        }
                    ]
                },
                "place_of_performance": {
                    "location_country_code": "USA",
                    "country_name": "UNITED STATES",
                    "county_code": "113",
                    "county_name": "YOLO",
                    "city_name": "WEST SACRAMENTO",
                    "state_code": "CA",
                    "state_name": "CALIFORNIA",
                    "congressional_code": "06",
                    "zip4": "3558",
                    "zip5": "95691",
                    "address_line1": null,
                    "address_line2": null,
                    "address_line3": null,
                    "foreign_province": null,
                    "foreign_postal_code": null
                },
                "psc_hierarchy": {
                    "toptier_code": {},
                    "midtier_code": {
                        "code": "65",
                        "description": "MEDICAL/DENTAL/VETERINARY EQPT/SUPP"
                    },
                    "subtier_code": {},
                    "base_code": {
                        "code": "6505",
                        "description": "DRUGS AND BIOLOGICALS"
                    }
                },
                "naics_hierarchy": {
                    "toptier_code": {
                        "code": "32",
                        "description": "Manufacturing"
                    },
                    "midtier_code": {
                        "code": "3254",
                        "description": "Pharmaceutical and Medicine Manufacturing"
                    },
                    "base_code": {
                        "code": "325411",
                        "description": "Medicinal and Botanical Manufacturing"
                    }
                },
<<<<<<< HEAD
                "file_c": {
                    "total_account_outlay": 3.0,
                    "total_account_obligation": 3.0,
                    "account_outlays_by_defc": {
                        "P": 2.0,
                        "L": 1.0
                    },
                    "account_obligations_by_defc": {
                        "P": 2.0,
                        "L": 1.0
                    }
                }
=======
                "disaster_emergency_fund_codes": ["L", "M"]
>>>>>>> 92694674
            }

+ Request A request with a financial assistance id (application/json)
    + Parameters
        + `award_id`: `ASST_NON_12FA00PY54661041_12D2`

+ Response 200 (application/json)
    + Attributes (FinancialAssistanceResponse)
    + Body

            {
                "id": 70140000,
                "generated_unique_award_id": "ASST_NON_12FA00PY54661041_12D2",
                "fain": "12FA00PY54661041",
                "uri": null,
                "category": "direct payment",
                "type": "10",
                "type_description": "DIRECT PAYMENT WITH UNRESTRICTED USE (RETIREMENT, PENSION, VETERANS BENEFITS, ETC.) (D)",
                "description": "AGRICULTURAL RISK COVERAGE PROG - COUNTY",
                "subaward_count": 0,
                "total_subaward_amount": null,
                "awarding_agency": {
                    "id": 153,
                    "has_agency_page": true,
                    "toptier_agency": {
                        "name": "Department of Agriculture",
                        "code": "012",
                        "abbreviation": "USDA"
                    },
                    "subtier_agency": {
                        "name": "Farm Service Agency",
                        "code": "12D2",
                        "abbreviation": "FSA"
                    },
                    "office_agency_name": null
                },
                "funding_agency": {
                    "id": 153,
                    "has_agency_page": true,
                    "toptier_agency": {
                        "name": "Department of Agriculture",
                        "code": "012",
                        "abbreviation": "USDA"
                    },
                    "subtier_agency": {
                        "name": "Farm Service Agency",
                        "code": "12D2",
                        "abbreviation": "FSA"
                    },
                    "office_agency_name": null
                },
                "recipient": {
                    "recipient_hash": "6e4362a8-7dd7-8d86-d2ff-8faa5eefe0aa-R",
                    "recipient_name": "REDACTED DUE TO PII",
                    "recipient_unique_id": null,
                    "parent_recipient_hash": null,
                    "parent_recipient_name": null,
                    "parent_recipient_unique_id": null,
                    "business_categories": [
                        "Individuals"
                    ],
                    "location": {
                        "location_country_code": "USA",
                        "country_name": "UNITED STATES",
                        "state_code": "ND",
                        "state_name": "NORTH DAKOTA",
                        "city_name": "GARRISON",
                        "county_code": "055",
                        "county_name": "MCLEAN",
                        "address_line1": null,
                        "address_line2": null,
                        "address_line3": null,
                        "congressional_code": "00",
                        "zip4": null,
                        "zip5": "58540",
                        "foreign_postal_code": null,
                        "foreign_province": null
                    }
                },
                "total_subsidy_cost": null,
                "total_loan_value": null,
                "total_obligation": 479.0,
                "date_signed": "2017-10-04",
                "base_and_all_options": null,
                "base_exercised_options": null,
                "non_federal_funding": 0.0,
                "total_funding": 479.0,
                "record_type": 3,
                "cfda_info": [
                    {
                        "applicant_eligibility": "An eligible producer is eligible to enter into a contract if 1) the owner of the farm has an ownership of a crop and assumes all or a part of the risk producing a crop that is commensurate with that claimed ownership of the crop; 2) a producer, other than the owner, on a farm with a share-rent lease for such farm, regardless of the length of the lease, if the owner of the farm enters into the same contract; 3) a producer, other than an owner, on a farm who rents such farm under a lease expiring on or after September 30 of the year of the contract in which case the owner is not required to enter into the contract; 4) a producer, other than an owner , on a farm who cash rents such farm under a leasing expiring before September 30 of the year of the contract; 5)An owner of an eligible farm who cash rents such farm and the lease expires before September 30 of the year of the contract, if the tenant declines to enter into a contract for the applicable year.",
                        "beneficiary_eligibility": "PLC provides payments to eligible producers on farms enrolled for the 2019 through 2023 crop years.",
                        "cfda_federal_agency": "FARM SERVICE AGENCY, AGRICULTURE, DEPARTMENT OF",
                        "cfda_number": "10.112",
                        "cfda_objectives": "The Price Loss Coverage program (PLC) is carried over from the 2014 Farm Bill. PLC provides income support through price loss payments to eligible producers.",
                        "cfda_obligations": "(Direct Payments for Specified Use) FY 18$1,231,000,000.00; FY 19 est $3,965,000,000.00; FY 20 est $4,691,000,000.00; FY 17$1,952,650,000.00; FY 16$5,841,000,000.00; - ",
                        "cfda_popular_name": "(PLC)",
                        "cfda_title": "Price Loss Coverage",
                        "cfda_website": "http://www.fsa.usda.gov",
                        "federal_action_obligation_amount": 479.0,
                        "non_federal_funding_amount": 0.0,
                        "sam_website": "https://beta.sam.gov/fal/25b529f3b5f94b6c939bc0ae8424ae6c/view",
                        "total_funding_amount": 479.0
                    }
                ],
                "transaction_obligated_amount": null,
                "period_of_performance": {
                    "start_date": "2017-10-04",
                    "end_date": "2017-10-04",
                    "last_modified_date": "2018-10-27"
                },
                "executive_details": {
                    "officers": [
                        {
                            "name": null,
                            "amount": null
                        },
                        {
                            "name": null,
                            "amount": null
                        },
                        {
                            "name": null,
                            "amount": null
                        },
                        {
                            "name": null,
                            "amount": null
                        },
                        {
                            "name": null,
                            "amount": null
                        }
                    ]
                },
                "place_of_performance": {
                    "location_country_code": "USA",
                    "country_name": "UNITED STATES",
                    "county_code": "055",
                    "county_name": "MCLEAN",
                    "city_name": "GARRISON",
                    "state_code": "ND",
                    "state_name": "NORTH DAKOTA",
                    "congressional_code": "00",
                    "zip4": null,
                    "zip5": "58540",
                    "address_line1": null,
                    "address_line2": null,
                    "address_line3": null,
                    "foreign_province": null,
                    "foreign_postal_code": null
                },
<<<<<<< HEAD
                "file_c": {
                    "total_account_outlay": 3.0,
                    "total_account_obligation": 3.0,
                    "account_outlays_by_defc": {
                        "P": 2.0,
                        "L": 1.0
                    },
                    "account_obligations_by_defc": {
                        "P": 2.0,
                        "L": 1.0
                    }
                }
=======
                "disaster_emergency_fund_codes": ["L", "M"]
>>>>>>> 92694674
            }

+ Request A request with an IDV id (application/json)
    + Parameters
        + `award_id`: `CONT_IDV_FA304715A0037_9700`

+ Response 200 (application/json)
    + Attributes (IDVResponse)
    + Body

            {
                "id": 69023000,
                "generated_unique_award_id": "CONT_IDV_FA304715A0037_9700",
                "piid": "FA304715A0037",
                "category": "idv",
                "type": "IDV_E",
                "type_description": "BPA",
                "description": "IGF::CT::IGF TRANSPORTATION OF MILITARY WORKING DOGS",
                "total_obligation": 0.0,
                "subaward_count": 0,
                "total_subaward_amount": null,
                "date_signed": "2015-07-21",
                "base_exercised_options": 0.0,
                "base_and_all_options": 0.0,
                "parent_award": null,
                "latest_transaction_contract_data": {
                    "idv_type_description": "BPA",
                    "type_of_idc_description": null,
                    "referenced_idv_agency_iden": null,
                    "referenced_idv_agency_desc": null,
                    "solicitation_identifier": null,
                    "solicitation_procedures": null,
                    "number_of_offers_received": null,
                    "extent_competed": null,
                    "type_set_aside": null,
                    "type_set_aside_description": null,
                    "evaluated_preference": null,
                    "fed_biz_opps": "X",
                    "fed_biz_opps_description": "NOT APPLICABLE",
                    "small_business_competitive": false,
                    "product_or_service_code": "V111",
                    "naics": "488510",
                    "naics_description": "FREIGHT TRANSPORTATION ARRANGEMENT",
                    "sea_transportation": "N",
                    "clinger_cohen_act_planning": "N",
                    "labor_standards": "X",
                    "cost_or_pricing_data": null,
                    "domestic_or_foreign_entity": "D",
                    "foreign_funding": "X",
                    "major_program": null,
                    "program_acronym": null,
                    "subcontracting_plan": "B",
                    "multi_year_contract": null,
                    "consolidated_contract": "N",
                    "type_of_contract_pricing": "1",
                    "national_interest_action": "NONE",
                    "national_interest_action_description": "NONE",
                    "multiple_or_single_award_description": "SINGLE AWARD",
                    "solicitation_procedures_description": null,
                    "extent_competed_description": null,
                    "other_than_full_and_open": null,
                    "other_than_full_and_open_description": null,
                    "commercial_item_acquisition": "A",
                    "commercial_item_acquisition_description": "COMMERCIAL ITEM",
                    "commercial_item_test_program": null,
                    "commercial_item_test_program_description": null,
                    "evaluated_preference_description": null,
                    "fair_opportunity_limited": null,
                    "fair_opportunity_limited_description": null,
                    "product_or_service_description": "TRANSPORTATION/TRAVEL/RELOCATION- TRANSPORTATION: AIR FREIGHT",
                    "dod_claimant_program": null,
                    "dod_claimant_program_description": null,
                    "dod_acquisition_program": null,
                    "dod_acquisition_program_description": null,
                    "information_technology_commercial_item_category": null,
                    "information_technology_commercial_item_category_description": null,
                    "sea_transportation_description": "NO",
                    "clinger_cohen_act_planning_description": "NO",
                    "construction_wage_rate": "N",
                    "construction_wage_rate_description": "NO",
                    "labor_standards_description": "NOT APPLICABLE",
                    "materials_supplies": "N",
                    "materials_supplies_description": "NO",
                    "cost_or_pricing_data_description": null,
                    "domestic_or_foreign_entity_description": "FOREIGN-OWNED BUSINESS NOT INCORPORATED IN THE U.S.",
                    "foreign_funding_description": "NOT APPLICABLE",
                    "interagency_contracting_authority": "X",
                    "interagency_contracting_authority_description": "NOT APPLICABLE",
                    "price_evaluation_adjustment": null,
                    "subcontracting_plan_description": "PLAN NOT REQUIRED ",
                    "multi_year_contract_description": null,
                    "purchase_card_as_payment_method": null,
                    "purchase_card_as_payment_method_description": null,
                    "consolidated_contract_description": "NO",
                    "type_of_contract_pricing_description": "ORDER DEPENDENT (IDV ALLOWS PRICING ARRANGEMENT TO BE DETERMINED SEPARATELY FOR EACH ORDER)"
                },
                "funding_agency": {
                    "id": 1196,
                    "has_agency_page": true,
                    "toptier_agency": {
                        "name": "Department of Defense",
                        "code": "097",
                        "abbreviation": "DOD"
                    },
                    "subtier_agency": {
                        "name": "Department of the Air Force",
                        "code": "5700",
                        "abbreviation": "USAF"
                    },
                    "office_agency_name": "341 TRS DORR"
                },
                "awarding_agency": {
                    "id": 1196,
                    "has_agency_page": true,
                    "toptier_agency": {
                        "name": "Department of Defense",
                        "code": "097",
                        "abbreviation": "DOD"
                    },
                    "subtier_agency": {
                        "name": "Department of the Air Force",
                        "code": "5700",
                        "abbreviation": "USAF"
                    },
                    "office_agency_name": "FA3016  502 CONS CL"
                },
                "period_of_performance": {
                    "start_date": "2015-07-17",
                    "end_date": "2020-07-16",
                    "last_modified_date": "2018-06-11 16:42:25",
                    "potential_end_date": null
                },
                "recipient": {
                    "recipient_hash": "fcc89367-99ce-1509-091c-ce26fb52556b-C",
                    "recipient_name": "GRADLYN - G.K. AIRFREIGHT SERVICE GMBH",
                    "recipient_unique_id": "317771921",
                    "parent_recipient_hash": "fcc89367-99ce-1509-091c-ce26fb52556b-P",
                    "parent_recipient_name": "GK AIRFREIGHT-SERVICE GRADLYN KENNELS GMBH",
                    "parent_recipient_unique_id": "317771921",
                    "business_categories": [
                        "Category Business",
                        "Foreign Owned",
                        "International Organization",
                        "Not Designated a Small Business",
                        "Special Designations"
                    ],
                    "location": {
                        "location_country_code": "DEU",
                        "country_name": "GERMANY",
                        "state_code": null,
                        "state_name": "HESSEN",
                        "city_name": "FRANKFURT AM MAIN",
                        "county_code": null,
                        "county_name": null,
                        "address_line1": "CARGO CITY NORTH, GATE 26",
                        "address_line2": "BUILDING 458",
                        "address_line3": null,
                        "congressional_code": null,
                        "zip4": "60549",
                        "zip5": null,
                        "foreign_postal_code": null,
                        "foreign_province": null
                    }
                },
                "executive_details": {
                    "officers": [
                        {
                            "name": null,
                            "amount": null
                        },
                        {
                            "name": null,
                            "amount": null
                        },
                        {
                            "name": null,
                            "amount": null
                        },
                        {
                            "name": null,
                            "amount": null
                        },
                        {
                            "name": null,
                            "amount": null
                        }
                    ]
                },
                "place_of_performance": {
                    "location_country_code": null,
                    "country_name": null,
                    "county_code": null,
                    "county_name": null,
                    "city_name": null,
                    "state_code": null,
                    "state_name": null,
                    "congressional_code": null,
                    "zip4": null,
                    "zip5": null,
                    "address_line1": null,
                    "address_line2": null,
                    "address_line3": null,
                    "foreign_province": null,
                    "foreign_postal_code": null
                },
                "psc_hierarchy": {
                    "toptier_code": {
                        "code": "V",
                        "description": "TRANSPORT, TRAVEL, RELOCATION"
                    },
                    "midtier_code": {
                        "code": "V1",
                        "description": "TRANSPORTATION OF THINGS"
                    },
                    "subtier_code": {},
                    "base_code": {
                        "code": "V111",
                        "description": "TRANSPORTATION/TRAVEL/RELOCATION- TRANSPORTATION: AIR FREIGHT"
                    }
                },
                "naics_hierarchy": {
                    "toptier_code": {
                        "code": "48",
                        "description": "Transportation and Warehousing"
                    },
                    "midtier_code": {
                        "code": "4885",
                        "description": "Freight Transportation Arrangement"
                    },
                    "base_code": {
                        "code": "488510",
                        "description": "Freight Transportation Arrangement"
                    }
                },
<<<<<<< HEAD
                "file_c": {
                    "total_account_outlay": 3.0,
                    "total_account_obligation": 3.0,
                    "account_outlays_by_defc": {
                        "P": 2.0,
                        "L": 1.0
                    },
                    "account_obligations_by_defc": {
                        "P": 2.0,
                        "L": 1.0
                    }
                }
=======
                "disaster_emergency_fund_codes": ["L", "M"]
>>>>>>> 92694674
            }

# Data Structures

## ContractResponse (object)
+ `category` (required, enum[string])
    + Members
        + `contract`
+ `type` (required, enum[string])
    + Members
        + `A`
        + `B`
        + `C`
        + `D`
+ `type_description` (required, string)
+ `generated_unique_award_id` (required, string)
+ `piid` (required, string)
    Award id
+ `description` (required, string, nullable)
    Description of the first transaction for this award
+ `total_obligation` (required, number)
+ `base_exercised_options` (required, number, nullable)
+ `base_and_all_options` (required, number)
    The ceiling and amount of the award
+ `date_signed` (required, string, nullable)
+ `subaward_count` (required, number)
+ `total_subaward_amount` (required, number, nullable)
+ `awarding_agency` (required, Agency, fixed-type)
+ `funding_agency` (required, Agency, fixed-type, nullable)
+ `recipient` (required, Recipient, fixed-type)
+ `period_of_performance` (required, PeriodOfPerformance, fixed-type)
+ `place_of_performance` (required, Location, fixed-type)
+ `latest_transaction_contract_data` (required, ContractDetails, fixed-type)
+ `executive_details` (required, Executive, fixed-type)
+ `parent_award` (required, ParentDetails, fixed-type, nullable)
    `null` if the contract has no parent
+ `naics_hierarchy` (required, NAICSHierarchy, fixed-type)
+ `psc_hierarchy` (required, PSCHierarchy, fixed-type)
<<<<<<< HEAD
+ `total_account_outlay` (required, number)
+ `total_account_obligation` (required, number)
+ `account_obligations_by_defc` (required, object, fixed-type)
+ `account_outlays_by_defc` (required, object, fixed-type)
=======
+ `disaster_emergency_fund_codes` (required, array[string], fixed-type)
>>>>>>> 92694674

## IDVResponse (object)
+ `category` (required, enum[string])
    + Members
        + `idv`
+ `type` (required, enum[string])
    + Members
        + `IDV_A`
        + `IDV_B`
        + `IDV_B_A`
        + `IDV_B_B`
        + `IDV_B_C`
        + `IDV_C`
        + `IDV_D`
        + `IDV_E`
+ `type_description` (required, string)
+ `generated_unique_award_id` (required, string)
+ `piid` (required, string)
    Award id
+ `description` (required, string, nullable)
    Description of the first transaction for this award
+ `total_obligation` (required, number, nullable)
+ `base_exercised_options` (required, number, nullable)
+ `base_and_all_options` (required, number)
    The ceiling and amount of the award
+ `date_signed` (required, string, nullable)
+ `subaward_count` (required, number)
+ `total_subaward_amount` (required, number, nullable)
+ `awarding_agency` (required, Agency, fixed-type)
+ `funding_agency` (required, Agency, fixed-type, nullable)
+ `recipient` (required, Recipient, fixed-type)
+ `period_of_performance` (required, PeriodOfPerformance, fixed-type)
+ `place_of_performance` (required, Location, fixed-type)
+ `latest_transaction_contract_data` (required, ContractDetails, fixed-type)
+ `executive_details` (required, Executive, fixed-type)
+ `parent_award` (required, ParentDetails, fixed-type, nullable)
    `null` if the idv has no parent
+ `naics_hierarchy` (required, NAICSHierarchy, fixed-type)
+ `psc_hierarchy` (required, PSCHierarchy, fixed-type)
<<<<<<< HEAD
+ `total_account_outlay` (required, number)
+ `total_account_obligation` (required, number)
+ `account_obligations_by_defc` (required, object, fixed-type)
+ `account_outlays_by_defc` (required, object, fixed-type)
=======
+ `disaster_emergency_fund_codes` (required, array[string], fixed-type)
>>>>>>> 92694674

## FinancialAssistanceResponse (object)
+ `category` (required, enum[string])
    + Members
        + `loans`
        + `other`
        + `direct payment`
        + `grant`
+ `type` (required, enum[string])
    + Members
        + `02`
        + `03`
        + `04`
        + `05`
        + `06`
        + `07`
        + `08`
        + `09`
        + `10`
        + `11`
+ `record_type` (required, number)
+ `type_description` (required, string)
+ `generated_unique_award_id` (required, string)
+ `fain` (required, string, nullable)
+ `uri` (required, string, nullable)
+ `description` (required, string, nullable)
+ `transaction_obligated_amount` (required, number, nullable)
    Used for Funding Obligated on Grants pages
+ `total_obligation` (required, number, nullable)
+ `base_exercised_options` (required, number, nullable)
+ `total_subsidy_cost` (required, number, nullable)
    null except for loans
+ `total_loan_value` (required, number, nullable)
    null except for loans
+ `non_federal_funding` (required, number, nullable)
    null except for grants
+ `total_funding` (required, number, nullable)
    null except for grants
+ `date_signed` (required, string, nullable)
+ `subaward_count` (required, number)
+ `total_subaward_amount` (required, number, nullable)
+ `awarding_agency` (required, Agency, fixed-type)
+ `funding_agency` (required, Agency, fixed-type, nullable)
+ `recipient` (required, Recipient, fixed-type)
+ `period_of_performance` (required, PeriodOfPerformanceAssistance, fixed-type)
+ `place_of_performance` (required, Location, fixed-type)
+ `executive_details` (required, Executive, fixed-type)
+ `cfda_info` (required, array[CFDAInfo], fixed-type)
<<<<<<< HEAD
+ `total_account_outlay` (required, number)
+ `total_account_obligation` (required, number)
+ `account_obligations_by_defc` (required, object, fixed-type)
+ `account_outlays_by_defc` (required, object, fixed-type)
=======
+ `disaster_emergency_fund_codes` (required, array[string], fixed-type)
>>>>>>> 92694674

## CFDAInfo (object)
+ `applicant_eligibility` (required, string, nullable)
+ `beneficiary_eligibility` (required, string, nullable)
+ `cfda_number` (required, string)
+ `cfda_title` (required, string, nullable)
+ `cfda_objectives` (required, string, nullable)
+ `federal_action_obligation_amount` (required, number)
+ `non_federal_funding_amount` (required, number, nullable)
+ `total_funding_amount` (required, number, nullable)
+ `cfda_federal_agency` (required, string, nullable)
+ `cfda_website` (required, string, nullable)
+ `sam_website` (required, string, nullable)
+ `cfda_obligations` (required, string, nullable)
    Description of the type of spending, the fiscal years, and the amount, as well as miscellaneous other details
+ `cfda_popular_name` (required, string, nullable)

## Agency (object)
+ `id` (required, number)
+ `has_agency_page` (required, boolean)
+ `toptier_agency` (required, TopTierAgency, nullable)
+ `subtier_agency` (required, SubTierAgency, nullable)
+ `office_agency_name` (required, string, nullable)

## ParentDetails (object)
+ `agency_id` (required, string)
+ `agency_name` (required, string)
+ `sub_agency_id` (required, string)
+ `sub_agency_name` (required, string)
+ `award_id` (required, number, nullable)
+ `generated_unique_award_id` (required, string)
+ `idv_type_description` (required, string, nullable)
+ `multiple_or_single_aw_desc` (required, string)
+ `piid` (required, string)
+ `type_of_idc_description` (required, string, nullable)

## TopTierAgency (object)
+ `name` (required, string, nullable)
+ `abbreviation` (required, string, nullable)

## SubTierAgency (object)
+ `name` (required, string, nullable)
+ `abbreviation` (required, string, nullable)

## Recipient (object)
+ `recipient_name` (required, string, nullable)
+ `recipient_hash` (required, string, nullable)
+ `recipient_unique_id` (required, string, nullable)
    The recipient's DUNS
+ `parent_recipient_name` (string, nullable)
+ `parent_recipient_hash` (string, nullable)
+ `parent_recipient_unique_id` (required, string, nullable)
    The recipient's parent's DUNS
+ `location` (required, Location, nullable)
    The recipient's location
+ `business_categories` (required, array[string])
    Names of the recipients' business categories in human readable format

## PeriodOfPerformance (object)
+ `start_date` (required, string)
+ `end_date` (required, string)
    Corresponds to database fields current_end_date for contracts and ordering_period_end_date for IDVs
+ `last_modified_date` (required, string)
+ `potential_end_date` (required, string, nullable)

## PeriodOfPerformanceAssistance (object)
+ `start_date` (required, string, nullable)
+ `end_date` (required, string, nullable)
+ `last_modified_date` (required, string, nullable)

## Location (object)
+ `address_line1` (required, string, nullable)
+ `address_line2` (required, string, nullable)
+ `address_line3` (required, string, nullable)
+ `foreign_province` (required, string, nullable)
+ `city_name` (required, string, nullable)
+ `county_code` (required, string, nullable)
+ `county_name` (required, string, nullable)
+ `state_code` (required, string, nullable)
+ `state_name` (required, string, nullable)
+ `zip5` (required, string, nullable)
+ `zip4` (required, string, nullable)
+ `foreign_postal_code` (required, string, nullable)
+ `country_name` (required, string, nullable)
+ `location_country_code` (required, string, nullable)
+ `congressional_code` (required, string, nullable)

## ContractDetails (object)
+ `clinger_cohen_act_planning` (required, string, nullable)
+ `clinger_cohen_act_planning_description` (required, string, nullable)
+ `commercial_item_acquisition` (required, string, nullable)
+ `commercial_item_acquisition_description` (required, string, nullable)
+ `commercial_item_test_program` (required, string, nullable)
+ `commercial_item_test_program_description` (required, string, nullable)
+ `consolidated_contract` (required, string, nullable)
+ `consolidated_contract_description` (required, string, nullable)
+ `construction_wage_rate` (required, string, nullable)
+ `construction_wage_rate_description` (required, string, nullable)
+ `cost_or_pricing_data` (required, string, nullable)
+ `cost_or_pricing_data_description` (required, string, nullable)
+ `dod_acquisition_program` (required, string, nullable)
+ `dod_acquisition_program_description` (required, string, nullable)
+ `dod_claimant_program` (required, string, nullable)
+ `dod_claimant_program_description` (required, string, nullable)
+ `domestic_or_foreign_entity` (required, string, nullable)
+ `domestic_or_foreign_entity_description` (required, string, nullable)
+ `evaluated_preference` (required, string, nullable)
+ `evaluated_preference_description` (required, string, nullable)
+ `extent_competed` (required, string, nullable)
+ `extent_competed_description` (required, string, nullable)
+ `fair_opportunity_limited` (required, string, nullable)
+ `fair_opportunity_limited_description` (required, string, nullable)
+ `fed_biz_opps` (required, string, nullable)
+ `fed_biz_opps_description` (required, string, nullable)
+ `foreign_funding` (required, string, nullable)
+ `foreign_funding_description` (required, string, nullable)
+ `idv_type_description` (required, string, nullable)
+ `information_technology_commercial_item_category` (required, string, nullable)
+ `information_technology_commercial_item_category_description` (required, string, nullable)
+ `interagency_contracting_authority` (required, string, nullable)
+ `interagency_contracting_authority_description` (required, string, nullable)
+ `labor_standards` (required, string, nullable)
+ `labor_standards_description` (required, string, nullable)
+ `major_program` (required, string, nullable)
+ `materials_supplies` (required, string, nullable)
+ `materials_supplies_description` (required, string, nullable)
+ `multi_year_contract` (required, string, nullable)
+ `multi_year_contract_description` (required, string, nullable)
+ `multiple_or_single_award_description` (required, string, nullable)
+ `naics` (required, string, nullable)
+ `naics_description` (required, string, nullable)
+ `national_interest_action` (required, string, nullable)
+ `national_interest_action_description` (required, string, nullable)
+ `number_of_offers_received` (required, string, nullable)
+ `other_than_full_and_open` (required, string, nullable)
+ `other_than_full_and_open_description` (required, string, nullable)
+ `price_evaluation_adjustment` (required, string, nullable)
+ `product_or_service_code` (required, string, nullable)
+ `product_or_service_description` (required, string, nullable)
+ `program_acronym` (required, string, nullable)
+ `purchase_card_as_payment_method` (required, string, nullable)
+ `purchase_card_as_payment_method_description` (required, string, nullable)
+ `referenced_idv_agency_iden` (required, string, nullable)
+ `referenced_idv_agency_desc` (required, string, nullable)
+ `sea_transportation` (required, string, nullable)
+ `sea_transportation_description` (required, string, nullable)
+ `small_business_competitive` (required, boolean, nullable)
+ `solicitation_identifier` (required, string, nullable)
+ `solicitation_procedures` (required, string, nullable)
+ `solicitation_procedures_description` (required, string, nullable)
+ `subcontracting_plan` (required, string, nullable)
+ `subcontracting_plan_description` (required, string, nullable)
+ `type_of_contract_pricing` (required, string, nullable)
+ `type_of_contract_pricing_description` (required, string, nullable)
+ `type_of_idc_description` (required, string, nullable)
+ `type_set_aside` (required, string, nullable)
+ `type_set_aside_description` (required, string, nullable)

## Executive (object)
+ `officers` (required, array[Officer], fixed-type)

## Officer (object)
+ `name` (required, string, nullable)
+ `amount` (required, number, nullable)

## NAICSHierarchy (object)
+ `toptier_code` (required, HierarchyLeaf, fixed-type)
+ `midtier_code` (required, HierarchyLeaf, fixed-type)
+ `base_code` (required, HierarchyLeaf, fixed-type)

## PSCHierarchy (object)
+ `toptier_code` (required, HierarchyLeaf, fixed-type)
+ `midtier_code` (required, HierarchyLeaf, fixed-type)
+ `subtier_code` (required, HierarchyLeaf, fixed-type)
+ `base_code` (required, HierarchyLeaf, fixed-type)

## HierarchyLeaf (object)
+ `description` (optional, string)
+ `code` (optional, string)<|MERGE_RESOLUTION|>--- conflicted
+++ resolved
@@ -253,22 +253,17 @@
                         "description": "Medicinal and Botanical Manufacturing"
                     }
                 },
-<<<<<<< HEAD
-                "file_c": {
-                    "total_account_outlay": 3.0,
-                    "total_account_obligation": 3.0,
-                    "account_outlays_by_defc": {
-                        "P": 2.0,
-                        "L": 1.0
-                    },
-                    "account_obligations_by_defc": {
-                        "P": 2.0,
-                        "L": 1.0
-                    }
+                "total_account_outlay": 3.0,
+                "total_account_obligation": 3.0,
+                "account_outlays_by_defc": {
+                    "P": 2.0,
+                    "L": 1.0
+                },
+                "account_obligations_by_defc": {
+                    "P": 2.0,
+                    "L": 1.0
                 }
-=======
                 "disaster_emergency_fund_codes": ["L", "M"]
->>>>>>> 92694674
             }
 
 + Request A request with a financial assistance id (application/json)
@@ -421,22 +416,17 @@
                     "foreign_province": null,
                     "foreign_postal_code": null
                 },
-<<<<<<< HEAD
-                "file_c": {
-                    "total_account_outlay": 3.0,
-                    "total_account_obligation": 3.0,
-                    "account_outlays_by_defc": {
-                        "P": 2.0,
-                        "L": 1.0
-                    },
-                    "account_obligations_by_defc": {
-                        "P": 2.0,
-                        "L": 1.0
-                    }
+                "total_account_outlay": 3.0,
+                "total_account_obligation": 3.0,
+                "account_outlays_by_defc": {
+                    "P": 2.0,
+                    "L": 1.0
+                },
+                "account_obligations_by_defc": {
+                    "P": 2.0,
+                    "L": 1.0
                 }
-=======
                 "disaster_emergency_fund_codes": ["L", "M"]
->>>>>>> 92694674
             }
 
 + Request A request with an IDV id (application/json)
@@ -671,22 +661,17 @@
                         "description": "Freight Transportation Arrangement"
                     }
                 },
-<<<<<<< HEAD
-                "file_c": {
-                    "total_account_outlay": 3.0,
-                    "total_account_obligation": 3.0,
-                    "account_outlays_by_defc": {
-                        "P": 2.0,
-                        "L": 1.0
-                    },
-                    "account_obligations_by_defc": {
-                        "P": 2.0,
-                        "L": 1.0
-                    }
+                "total_account_outlay": 3.0,
+                "total_account_obligation": 3.0,
+                "account_outlays_by_defc": {
+                    "P": 2.0,
+                    "L": 1.0
+                },
+                "account_obligations_by_defc": {
+                    "P": 2.0,
+                    "L": 1.0
                 }
-=======
                 "disaster_emergency_fund_codes": ["L", "M"]
->>>>>>> 92694674
             }
 
 # Data Structures
@@ -725,14 +710,11 @@
     `null` if the contract has no parent
 + `naics_hierarchy` (required, NAICSHierarchy, fixed-type)
 + `psc_hierarchy` (required, PSCHierarchy, fixed-type)
-<<<<<<< HEAD
 + `total_account_outlay` (required, number)
 + `total_account_obligation` (required, number)
 + `account_obligations_by_defc` (required, object, fixed-type)
 + `account_outlays_by_defc` (required, object, fixed-type)
-=======
 + `disaster_emergency_fund_codes` (required, array[string], fixed-type)
->>>>>>> 92694674
 
 ## IDVResponse (object)
 + `category` (required, enum[string])
@@ -772,14 +754,11 @@
     `null` if the idv has no parent
 + `naics_hierarchy` (required, NAICSHierarchy, fixed-type)
 + `psc_hierarchy` (required, PSCHierarchy, fixed-type)
-<<<<<<< HEAD
 + `total_account_outlay` (required, number)
 + `total_account_obligation` (required, number)
 + `account_obligations_by_defc` (required, object, fixed-type)
 + `account_outlays_by_defc` (required, object, fixed-type)
-=======
 + `disaster_emergency_fund_codes` (required, array[string], fixed-type)
->>>>>>> 92694674
 
 ## FinancialAssistanceResponse (object)
 + `category` (required, enum[string])
@@ -828,14 +807,11 @@
 + `place_of_performance` (required, Location, fixed-type)
 + `executive_details` (required, Executive, fixed-type)
 + `cfda_info` (required, array[CFDAInfo], fixed-type)
-<<<<<<< HEAD
 + `total_account_outlay` (required, number)
 + `total_account_obligation` (required, number)
 + `account_obligations_by_defc` (required, object, fixed-type)
 + `account_outlays_by_defc` (required, object, fixed-type)
-=======
 + `disaster_emergency_fund_codes` (required, array[string], fixed-type)
->>>>>>> 92694674
 
 ## CFDAInfo (object)
 + `applicant_eligibility` (required, string, nullable)
